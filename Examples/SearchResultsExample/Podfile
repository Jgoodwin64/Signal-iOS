platform :ios, '8.0'

<<<<<<< HEAD
target "SearchResultsExample" do
    pod "YapDatabase", path: '../../'
=======
target 'SearchResultsExample' do
	pod "YapDatabase", path: '../../'
>>>>>>> 8ea3b2f2
end<|MERGE_RESOLUTION|>--- conflicted
+++ resolved
@@ -1,10 +1,5 @@
 platform :ios, '8.0'
 
-<<<<<<< HEAD
-target "SearchResultsExample" do
-    pod "YapDatabase", path: '../../'
-=======
 target 'SearchResultsExample' do
 	pod "YapDatabase", path: '../../'
->>>>>>> 8ea3b2f2
 end