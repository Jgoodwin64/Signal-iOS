// !$*UTF8*$!
{
	archiveVersion = 1;
	classes = {
	};
	objectVersion = 46;
	objects = {

/* Begin PBXBuildFile section */
<<<<<<< HEAD
		DC19C8C61D161D1E00BA38D4 /* main.m in Sources */ = {isa = PBXBuildFile; fileRef = DC19C8C51D161D1E00BA38D4 /* main.m */; };
		DC19C8C91D161D1E00BA38D4 /* AppDelegate.m in Sources */ = {isa = PBXBuildFile; fileRef = DC19C8C81D161D1E00BA38D4 /* AppDelegate.m */; };
		DC19C8CC1D161D1E00BA38D4 /* ViewController.m in Sources */ = {isa = PBXBuildFile; fileRef = DC19C8CB1D161D1E00BA38D4 /* ViewController.m */; };
		DC19C8CF1D161D1E00BA38D4 /* Main.storyboard in Resources */ = {isa = PBXBuildFile; fileRef = DC19C8CD1D161D1E00BA38D4 /* Main.storyboard */; };
		DC19C8D11D161D1E00BA38D4 /* Assets.xcassets in Resources */ = {isa = PBXBuildFile; fileRef = DC19C8D01D161D1E00BA38D4 /* Assets.xcassets */; };
		DC19C8D41D161D1E00BA38D4 /* LaunchScreen.storyboard in Resources */ = {isa = PBXBuildFile; fileRef = DC19C8D21D161D1E00BA38D4 /* LaunchScreen.storyboard */; };
		DC19C8DF1D161E7800BA38D4 /* names.json in Resources */ = {isa = PBXBuildFile; fileRef = DC19C8DE1D161E7800BA38D4 /* names.json */; };
		DC4AC42D1D1714A900CC54F0 /* Person.m in Sources */ = {isa = PBXBuildFile; fileRef = DC4AC42C1D1714A900CC54F0 /* Person.m */; };
		E5CFAC39C91B691F70E261AE /* libPods-SearchResultsExample.a in Frameworks */ = {isa = PBXBuildFile; fileRef = EEC787ED67CFC7B098B07D06 /* libPods-SearchResultsExample.a */; };
/* End PBXBuildFile section */

/* Begin PBXFileReference section */
		12AD786440BBDE28E7CDB2FC /* Pods-SearchResultsExample.release.xcconfig */ = {isa = PBXFileReference; includeInIndex = 1; lastKnownFileType = text.xcconfig; name = "Pods-SearchResultsExample.release.xcconfig"; path = "Pods/Target Support Files/Pods-SearchResultsExample/Pods-SearchResultsExample.release.xcconfig"; sourceTree = "<group>"; };
		544B4E9ECA6BC59E5E90F0CB /* Pods-SearchResultsExample.debug.xcconfig */ = {isa = PBXFileReference; includeInIndex = 1; lastKnownFileType = text.xcconfig; name = "Pods-SearchResultsExample.debug.xcconfig"; path = "Pods/Target Support Files/Pods-SearchResultsExample/Pods-SearchResultsExample.debug.xcconfig"; sourceTree = "<group>"; };
		DC19C8C11D161D1E00BA38D4 /* SearchResultsExample.app */ = {isa = PBXFileReference; explicitFileType = wrapper.application; includeInIndex = 0; path = SearchResultsExample.app; sourceTree = BUILT_PRODUCTS_DIR; };
		DC19C8C51D161D1E00BA38D4 /* main.m */ = {isa = PBXFileReference; lastKnownFileType = sourcecode.c.objc; path = main.m; sourceTree = "<group>"; };
		DC19C8C71D161D1E00BA38D4 /* AppDelegate.h */ = {isa = PBXFileReference; lastKnownFileType = sourcecode.c.h; path = AppDelegate.h; sourceTree = "<group>"; };
		DC19C8C81D161D1E00BA38D4 /* AppDelegate.m */ = {isa = PBXFileReference; lastKnownFileType = sourcecode.c.objc; path = AppDelegate.m; sourceTree = "<group>"; };
		DC19C8CA1D161D1E00BA38D4 /* ViewController.h */ = {isa = PBXFileReference; lastKnownFileType = sourcecode.c.h; path = ViewController.h; sourceTree = "<group>"; };
		DC19C8CB1D161D1E00BA38D4 /* ViewController.m */ = {isa = PBXFileReference; lastKnownFileType = sourcecode.c.objc; path = ViewController.m; sourceTree = "<group>"; };
		DC19C8CE1D161D1E00BA38D4 /* Base */ = {isa = PBXFileReference; lastKnownFileType = file.storyboard; name = Base; path = Base.lproj/Main.storyboard; sourceTree = "<group>"; };
		DC19C8D01D161D1E00BA38D4 /* Assets.xcassets */ = {isa = PBXFileReference; lastKnownFileType = folder.assetcatalog; path = Assets.xcassets; sourceTree = "<group>"; };
		DC19C8D31D161D1E00BA38D4 /* Base */ = {isa = PBXFileReference; lastKnownFileType = file.storyboard; name = Base; path = Base.lproj/LaunchScreen.storyboard; sourceTree = "<group>"; };
		DC19C8D51D161D1E00BA38D4 /* Info.plist */ = {isa = PBXFileReference; lastKnownFileType = text.plist.xml; path = Info.plist; sourceTree = "<group>"; };
		DC19C8DE1D161E7800BA38D4 /* names.json */ = {isa = PBXFileReference; fileEncoding = 4; lastKnownFileType = text.json; name = names.json; path = "../../Sample Data/names.json"; sourceTree = "<group>"; };
		DC4AC42B1D1714A900CC54F0 /* Person.h */ = {isa = PBXFileReference; fileEncoding = 4; lastKnownFileType = sourcecode.c.h; name = Person.h; path = "../../Sample Data/Person.h"; sourceTree = "<group>"; };
		DC4AC42C1D1714A900CC54F0 /* Person.m */ = {isa = PBXFileReference; fileEncoding = 4; lastKnownFileType = sourcecode.c.objc; name = Person.m; path = "../../Sample Data/Person.m"; sourceTree = "<group>"; };
		EEC787ED67CFC7B098B07D06 /* libPods-SearchResultsExample.a */ = {isa = PBXFileReference; explicitFileType = archive.ar; includeInIndex = 0; path = "libPods-SearchResultsExample.a"; sourceTree = BUILT_PRODUCTS_DIR; };
=======
		03EA4D4FE776801D91010B70 /* libPods-SearchResultsExample.a in Frameworks */ = {isa = PBXBuildFile; fileRef = E88844D94EF5FBBF524F4606 /* libPods-SearchResultsExample.a */; };
		DC882B491926C445004C3166 /* Foundation.framework in Frameworks */ = {isa = PBXBuildFile; fileRef = DC882B481926C445004C3166 /* Foundation.framework */; };
		DC882B4B1926C445004C3166 /* CoreGraphics.framework in Frameworks */ = {isa = PBXBuildFile; fileRef = DC882B4A1926C445004C3166 /* CoreGraphics.framework */; };
		DC882B4D1926C445004C3166 /* UIKit.framework in Frameworks */ = {isa = PBXBuildFile; fileRef = DC882B4C1926C445004C3166 /* UIKit.framework */; };
		DC882B531926C445004C3166 /* InfoPlist.strings in Resources */ = {isa = PBXBuildFile; fileRef = DC882B511926C445004C3166 /* InfoPlist.strings */; };
		DC882B551926C445004C3166 /* main.m in Sources */ = {isa = PBXBuildFile; fileRef = DC882B541926C445004C3166 /* main.m */; };
		DC882B591926C445004C3166 /* AppDelegate.m in Sources */ = {isa = PBXBuildFile; fileRef = DC882B581926C445004C3166 /* AppDelegate.m */; };
		DC882B5C1926C445004C3166 /* Main.storyboard in Resources */ = {isa = PBXBuildFile; fileRef = DC882B5A1926C445004C3166 /* Main.storyboard */; };
		DC882B5F1926C445004C3166 /* ViewController.m in Sources */ = {isa = PBXBuildFile; fileRef = DC882B5E1926C445004C3166 /* ViewController.m */; };
		DC882B611926C445004C3166 /* Images.xcassets in Resources */ = {isa = PBXBuildFile; fileRef = DC882B601926C445004C3166 /* Images.xcassets */; };
		DC882C5A1926C538004C3166 /* libsqlite3.dylib in Frameworks */ = {isa = PBXBuildFile; fileRef = DC882C591926C538004C3166 /* libsqlite3.dylib */; };
		DC882C5C1926D46C004C3166 /* names.json in Resources */ = {isa = PBXBuildFile; fileRef = DC882C5B1926D46C004C3166 /* names.json */; };
		DC882C601926D63A004C3166 /* Person.m in Sources */ = {isa = PBXBuildFile; fileRef = DC882C5F1926D63A004C3166 /* Person.m */; };
/* End PBXBuildFile section */

/* Begin PBXFileReference section */
		5D1516F339A9BCE4A515A004 /* Pods-SearchResultsExample.release.xcconfig */ = {isa = PBXFileReference; includeInIndex = 1; lastKnownFileType = text.xcconfig; name = "Pods-SearchResultsExample.release.xcconfig"; path = "Pods/Target Support Files/Pods-SearchResultsExample/Pods-SearchResultsExample.release.xcconfig"; sourceTree = "<group>"; };
		DC882B451926C445004C3166 /* SearchResultsExample.app */ = {isa = PBXFileReference; explicitFileType = wrapper.application; includeInIndex = 0; path = SearchResultsExample.app; sourceTree = BUILT_PRODUCTS_DIR; };
		DC882B481926C445004C3166 /* Foundation.framework */ = {isa = PBXFileReference; lastKnownFileType = wrapper.framework; name = Foundation.framework; path = System/Library/Frameworks/Foundation.framework; sourceTree = SDKROOT; };
		DC882B4A1926C445004C3166 /* CoreGraphics.framework */ = {isa = PBXFileReference; lastKnownFileType = wrapper.framework; name = CoreGraphics.framework; path = System/Library/Frameworks/CoreGraphics.framework; sourceTree = SDKROOT; };
		DC882B4C1926C445004C3166 /* UIKit.framework */ = {isa = PBXFileReference; lastKnownFileType = wrapper.framework; name = UIKit.framework; path = System/Library/Frameworks/UIKit.framework; sourceTree = SDKROOT; };
		DC882B501926C445004C3166 /* SearchResultsExample-Info.plist */ = {isa = PBXFileReference; lastKnownFileType = text.plist.xml; path = "SearchResultsExample-Info.plist"; sourceTree = "<group>"; };
		DC882B521926C445004C3166 /* en */ = {isa = PBXFileReference; lastKnownFileType = text.plist.strings; name = en; path = en.lproj/InfoPlist.strings; sourceTree = "<group>"; };
		DC882B541926C445004C3166 /* main.m */ = {isa = PBXFileReference; lastKnownFileType = sourcecode.c.objc; path = main.m; sourceTree = "<group>"; };
		DC882B561926C445004C3166 /* SearchResultsExample-Prefix.pch */ = {isa = PBXFileReference; lastKnownFileType = sourcecode.c.h; path = "SearchResultsExample-Prefix.pch"; sourceTree = "<group>"; };
		DC882B571926C445004C3166 /* AppDelegate.h */ = {isa = PBXFileReference; lastKnownFileType = sourcecode.c.h; path = AppDelegate.h; sourceTree = "<group>"; };
		DC882B581926C445004C3166 /* AppDelegate.m */ = {isa = PBXFileReference; lastKnownFileType = sourcecode.c.objc; path = AppDelegate.m; sourceTree = "<group>"; };
		DC882B5B1926C445004C3166 /* Base */ = {isa = PBXFileReference; lastKnownFileType = file.storyboard; name = Base; path = Base.lproj/Main.storyboard; sourceTree = "<group>"; };
		DC882B5D1926C445004C3166 /* ViewController.h */ = {isa = PBXFileReference; lastKnownFileType = sourcecode.c.h; path = ViewController.h; sourceTree = "<group>"; };
		DC882B5E1926C445004C3166 /* ViewController.m */ = {isa = PBXFileReference; lastKnownFileType = sourcecode.c.objc; path = ViewController.m; sourceTree = "<group>"; };
		DC882B601926C445004C3166 /* Images.xcassets */ = {isa = PBXFileReference; lastKnownFileType = folder.assetcatalog; name = Images.xcassets; path = SearchResultsExample/Images.xcassets; sourceTree = "<group>"; };
		DC882B671926C445004C3166 /* XCTest.framework */ = {isa = PBXFileReference; lastKnownFileType = wrapper.framework; name = XCTest.framework; path = Library/Frameworks/XCTest.framework; sourceTree = DEVELOPER_DIR; };
		DC882C591926C538004C3166 /* libsqlite3.dylib */ = {isa = PBXFileReference; lastKnownFileType = "compiled.mach-o.dylib"; name = libsqlite3.dylib; path = usr/lib/libsqlite3.dylib; sourceTree = SDKROOT; };
		DC882C5B1926D46C004C3166 /* names.json */ = {isa = PBXFileReference; fileEncoding = 4; lastKnownFileType = text.json; name = names.json; path = SearchResultsExample/names.json; sourceTree = "<group>"; };
		DC882C5E1926D63A004C3166 /* Person.h */ = {isa = PBXFileReference; fileEncoding = 4; lastKnownFileType = sourcecode.c.h; path = Person.h; sourceTree = "<group>"; };
		DC882C5F1926D63A004C3166 /* Person.m */ = {isa = PBXFileReference; fileEncoding = 4; lastKnownFileType = sourcecode.c.objc; path = Person.m; sourceTree = "<group>"; };
		E07AD0291EC0B428D79302AE /* Pods-SearchResultsExample.debug.xcconfig */ = {isa = PBXFileReference; includeInIndex = 1; lastKnownFileType = text.xcconfig; name = "Pods-SearchResultsExample.debug.xcconfig"; path = "Pods/Target Support Files/Pods-SearchResultsExample/Pods-SearchResultsExample.debug.xcconfig"; sourceTree = "<group>"; };
		E88844D94EF5FBBF524F4606 /* libPods-SearchResultsExample.a */ = {isa = PBXFileReference; explicitFileType = archive.ar; includeInIndex = 0; path = "libPods-SearchResultsExample.a"; sourceTree = BUILT_PRODUCTS_DIR; };
>>>>>>> 8ea3b2f2
/* End PBXFileReference section */

/* Begin PBXFrameworksBuildPhase section */
		DC19C8BE1D161D1E00BA38D4 /* Frameworks */ = {
			isa = PBXFrameworksBuildPhase;
			buildActionMask = 2147483647;
			files = (
<<<<<<< HEAD
				E5CFAC39C91B691F70E261AE /* libPods-SearchResultsExample.a in Frameworks */,
=======
				DC882C5A1926C538004C3166 /* libsqlite3.dylib in Frameworks */,
				DC882B4B1926C445004C3166 /* CoreGraphics.framework in Frameworks */,
				DC882B4D1926C445004C3166 /* UIKit.framework in Frameworks */,
				DC882B491926C445004C3166 /* Foundation.framework in Frameworks */,
				03EA4D4FE776801D91010B70 /* libPods-SearchResultsExample.a in Frameworks */,
>>>>>>> 8ea3b2f2
			);
			runOnlyForDeploymentPostprocessing = 0;
		};
/* End PBXFrameworksBuildPhase section */

/* Begin PBXGroup section */
<<<<<<< HEAD
		9D5EA939512A3EDD1CAD4477 /* Frameworks */ = {
			isa = PBXGroup;
			children = (
				EEC787ED67CFC7B098B07D06 /* libPods-SearchResultsExample.a */,
			);
			name = Frameworks;
			sourceTree = "<group>";
		};
		C6E9ED3AECE6B530E3263CD6 /* Pods */ = {
			isa = PBXGroup;
			children = (
				544B4E9ECA6BC59E5E90F0CB /* Pods-SearchResultsExample.debug.xcconfig */,
				12AD786440BBDE28E7CDB2FC /* Pods-SearchResultsExample.release.xcconfig */,
=======
		DC882B3C1926C445004C3166 = {
			isa = PBXGroup;
			children = (
				DC882B4E1926C445004C3166 /* SearchResultsExample */,
				DC882B471926C445004C3166 /* Frameworks */,
				DC882B461926C445004C3166 /* Products */,
				F2C8DD4B76777D96EB63DA0C /* Pods */,
>>>>>>> 8ea3b2f2
			);
			name = Pods;
			sourceTree = "<group>";
		};
		DC19C8B81D161D1E00BA38D4 = {
			isa = PBXGroup;
			children = (
				DC19C8C31D161D1E00BA38D4 /* SearchResultsExample */,
				DC19C8C21D161D1E00BA38D4 /* Products */,
				C6E9ED3AECE6B530E3263CD6 /* Pods */,
				9D5EA939512A3EDD1CAD4477 /* Frameworks */,
			);
			sourceTree = "<group>";
		};
		DC19C8C21D161D1E00BA38D4 /* Products */ = {
			isa = PBXGroup;
			children = (
<<<<<<< HEAD
				DC19C8C11D161D1E00BA38D4 /* SearchResultsExample.app */,
=======
				DC882C591926C538004C3166 /* libsqlite3.dylib */,
				DC882B481926C445004C3166 /* Foundation.framework */,
				DC882B4A1926C445004C3166 /* CoreGraphics.framework */,
				DC882B4C1926C445004C3166 /* UIKit.framework */,
				DC882B671926C445004C3166 /* XCTest.framework */,
				E88844D94EF5FBBF524F4606 /* libPods-SearchResultsExample.a */,
>>>>>>> 8ea3b2f2
			);
			name = Products;
			sourceTree = "<group>";
		};
		DC19C8C31D161D1E00BA38D4 /* SearchResultsExample */ = {
			isa = PBXGroup;
			children = (
				DC19C8C71D161D1E00BA38D4 /* AppDelegate.h */,
				DC19C8C81D161D1E00BA38D4 /* AppDelegate.m */,
				DC19C8CA1D161D1E00BA38D4 /* ViewController.h */,
				DC19C8CB1D161D1E00BA38D4 /* ViewController.m */,
				DC19C8CD1D161D1E00BA38D4 /* Main.storyboard */,
				DC19C8D21D161D1E00BA38D4 /* LaunchScreen.storyboard */,
				DC19C8D01D161D1E00BA38D4 /* Assets.xcassets */,
				DC19C8D51D161D1E00BA38D4 /* Info.plist */,
				DC4AC42A1D17147D00CC54F0 /* Sample Data */,
				DC19C8C41D161D1E00BA38D4 /* Supporting Files */,
			);
			path = SearchResultsExample;
			sourceTree = "<group>";
		};
		DC19C8C41D161D1E00BA38D4 /* Supporting Files */ = {
			isa = PBXGroup;
			children = (
				DC19C8C51D161D1E00BA38D4 /* main.m */,
			);
			name = "Supporting Files";
			sourceTree = "<group>";
		};
		DC4AC42A1D17147D00CC54F0 /* Sample Data */ = {
			isa = PBXGroup;
			children = (
				DC4AC42B1D1714A900CC54F0 /* Person.h */,
				DC4AC42C1D1714A900CC54F0 /* Person.m */,
				DC19C8DE1D161E7800BA38D4 /* names.json */,
			);
			name = "Sample Data";
			sourceTree = "<group>";
		};
		F2C8DD4B76777D96EB63DA0C /* Pods */ = {
			isa = PBXGroup;
			children = (
				E07AD0291EC0B428D79302AE /* Pods-SearchResultsExample.debug.xcconfig */,
				5D1516F339A9BCE4A515A004 /* Pods-SearchResultsExample.release.xcconfig */,
			);
			name = Pods;
			sourceTree = "<group>";
		};
/* End PBXGroup section */

/* Begin PBXNativeTarget section */
		DC19C8C01D161D1E00BA38D4 /* SearchResultsExample */ = {
			isa = PBXNativeTarget;
			buildConfigurationList = DC19C8D81D161D1E00BA38D4 /* Build configuration list for PBXNativeTarget "SearchResultsExample" */;
			buildPhases = (
<<<<<<< HEAD
				01C6A58EF8A7E93D04177499 /* 📦 Check Pods Manifest.lock */,
				DC19C8BD1D161D1E00BA38D4 /* Sources */,
				DC19C8BE1D161D1E00BA38D4 /* Frameworks */,
				DC19C8BF1D161D1E00BA38D4 /* Resources */,
				E28920800FCF620C16CF175C /* 📦 Embed Pods Frameworks */,
				582C1E61717B30F960EC12B7 /* 📦 Copy Pods Resources */,
=======
				9A55B880BE769937B74E3D75 /* [CP] Check Pods Manifest.lock */,
				DC882B411926C445004C3166 /* Sources */,
				DC882B421926C445004C3166 /* Frameworks */,
				DC882B431926C445004C3166 /* Resources */,
				ADA345E611F78E0D7DD8D74B /* [CP] Embed Pods Frameworks */,
				37FC0087C71EC15DB8DE05A3 /* [CP] Copy Pods Resources */,
>>>>>>> 8ea3b2f2
			);
			buildRules = (
			);
			dependencies = (
			);
			name = SearchResultsExample;
			productName = SearchResultsExample;
			productReference = DC19C8C11D161D1E00BA38D4 /* SearchResultsExample.app */;
			productType = "com.apple.product-type.application";
		};
/* End PBXNativeTarget section */

/* Begin PBXProject section */
		DC19C8B91D161D1E00BA38D4 /* Project object */ = {
			isa = PBXProject;
			attributes = {
				LastUpgradeCheck = 0730;
				ORGANIZATIONNAME = "Deusty LLC";
				TargetAttributes = {
					DC19C8C01D161D1E00BA38D4 = {
						CreatedOnToolsVersion = 7.3.1;
					};
				};
			};
			buildConfigurationList = DC19C8BC1D161D1E00BA38D4 /* Build configuration list for PBXProject "SearchResultsExample" */;
			compatibilityVersion = "Xcode 3.2";
			developmentRegion = English;
			hasScannedForEncodings = 0;
			knownRegions = (
				en,
				Base,
			);
			mainGroup = DC19C8B81D161D1E00BA38D4;
			productRefGroup = DC19C8C21D161D1E00BA38D4 /* Products */;
			projectDirPath = "";
			projectRoot = "";
			targets = (
				DC19C8C01D161D1E00BA38D4 /* SearchResultsExample */,
			);
		};
/* End PBXProject section */

/* Begin PBXResourcesBuildPhase section */
		DC19C8BF1D161D1E00BA38D4 /* Resources */ = {
			isa = PBXResourcesBuildPhase;
			buildActionMask = 2147483647;
			files = (
				DC19C8D41D161D1E00BA38D4 /* LaunchScreen.storyboard in Resources */,
				DC19C8D11D161D1E00BA38D4 /* Assets.xcassets in Resources */,
				DC19C8DF1D161E7800BA38D4 /* names.json in Resources */,
				DC19C8CF1D161D1E00BA38D4 /* Main.storyboard in Resources */,
			);
			runOnlyForDeploymentPostprocessing = 0;
		};
/* End PBXResourcesBuildPhase section */

/* Begin PBXShellScriptBuildPhase section */
<<<<<<< HEAD
		01C6A58EF8A7E93D04177499 /* 📦 Check Pods Manifest.lock */ = {
=======
		37FC0087C71EC15DB8DE05A3 /* [CP] Copy Pods Resources */ = {
>>>>>>> 8ea3b2f2
			isa = PBXShellScriptBuildPhase;
			buildActionMask = 2147483647;
			files = (
			);
			inputPaths = (
			);
<<<<<<< HEAD
			name = "📦 Check Pods Manifest.lock";
=======
			name = "[CP] Copy Pods Resources";
>>>>>>> 8ea3b2f2
			outputPaths = (
			);
			runOnlyForDeploymentPostprocessing = 0;
			shellPath = /bin/sh;
<<<<<<< HEAD
			shellScript = "diff \"${PODS_ROOT}/../Podfile.lock\" \"${PODS_ROOT}/Manifest.lock\" > /dev/null\nif [[ $? != 0 ]] ; then\n    cat << EOM\nerror: The sandbox is not in sync with the Podfile.lock. Run 'pod install' or update your CocoaPods installation.\nEOM\n    exit 1\nfi\n";
			showEnvVarsInLog = 0;
		};
		582C1E61717B30F960EC12B7 /* 📦 Copy Pods Resources */ = {
=======
			shellScript = "\"${SRCROOT}/Pods/Target Support Files/Pods-SearchResultsExample/Pods-SearchResultsExample-resources.sh\"\n";
			showEnvVarsInLog = 0;
		};
		9A55B880BE769937B74E3D75 /* [CP] Check Pods Manifest.lock */ = {
>>>>>>> 8ea3b2f2
			isa = PBXShellScriptBuildPhase;
			buildActionMask = 2147483647;
			files = (
			);
			inputPaths = (
			);
<<<<<<< HEAD
			name = "📦 Copy Pods Resources";
=======
			name = "[CP] Check Pods Manifest.lock";
>>>>>>> 8ea3b2f2
			outputPaths = (
			);
			runOnlyForDeploymentPostprocessing = 0;
			shellPath = /bin/sh;
<<<<<<< HEAD
			shellScript = "\"${SRCROOT}/Pods/Target Support Files/Pods-SearchResultsExample/Pods-SearchResultsExample-resources.sh\"\n";
			showEnvVarsInLog = 0;
		};
		E28920800FCF620C16CF175C /* 📦 Embed Pods Frameworks */ = {
=======
			shellScript = "diff \"${PODS_ROOT}/../Podfile.lock\" \"${PODS_ROOT}/Manifest.lock\" > /dev/null\nif [ $? != 0 ] ; then\n    # print error to STDERR\n    echo \"error: The sandbox is not in sync with the Podfile.lock. Run 'pod install' or update your CocoaPods installation.\" >&2\n    exit 1\nfi\n";
			showEnvVarsInLog = 0;
		};
		ADA345E611F78E0D7DD8D74B /* [CP] Embed Pods Frameworks */ = {
>>>>>>> 8ea3b2f2
			isa = PBXShellScriptBuildPhase;
			buildActionMask = 2147483647;
			files = (
			);
			inputPaths = (
			);
<<<<<<< HEAD
			name = "📦 Embed Pods Frameworks";
=======
			name = "[CP] Embed Pods Frameworks";
>>>>>>> 8ea3b2f2
			outputPaths = (
			);
			runOnlyForDeploymentPostprocessing = 0;
			shellPath = /bin/sh;
			shellScript = "\"${SRCROOT}/Pods/Target Support Files/Pods-SearchResultsExample/Pods-SearchResultsExample-frameworks.sh\"\n";
			showEnvVarsInLog = 0;
		};
/* End PBXShellScriptBuildPhase section */

/* Begin PBXSourcesBuildPhase section */
		DC19C8BD1D161D1E00BA38D4 /* Sources */ = {
			isa = PBXSourcesBuildPhase;
			buildActionMask = 2147483647;
			files = (
				DC19C8CC1D161D1E00BA38D4 /* ViewController.m in Sources */,
				DC19C8C91D161D1E00BA38D4 /* AppDelegate.m in Sources */,
				DC4AC42D1D1714A900CC54F0 /* Person.m in Sources */,
				DC19C8C61D161D1E00BA38D4 /* main.m in Sources */,
			);
			runOnlyForDeploymentPostprocessing = 0;
		};
/* End PBXSourcesBuildPhase section */

/* Begin PBXVariantGroup section */
		DC19C8CD1D161D1E00BA38D4 /* Main.storyboard */ = {
			isa = PBXVariantGroup;
			children = (
				DC19C8CE1D161D1E00BA38D4 /* Base */,
			);
			name = Main.storyboard;
			sourceTree = "<group>";
		};
		DC19C8D21D161D1E00BA38D4 /* LaunchScreen.storyboard */ = {
			isa = PBXVariantGroup;
			children = (
				DC19C8D31D161D1E00BA38D4 /* Base */,
			);
			name = LaunchScreen.storyboard;
			sourceTree = "<group>";
		};
/* End PBXVariantGroup section */

/* Begin XCBuildConfiguration section */
		DC19C8D61D161D1E00BA38D4 /* Debug */ = {
			isa = XCBuildConfiguration;
			buildSettings = {
				ALWAYS_SEARCH_USER_PATHS = NO;
				CLANG_ANALYZER_NONNULL = YES;
				CLANG_CXX_LANGUAGE_STANDARD = "gnu++0x";
				CLANG_CXX_LIBRARY = "libc++";
				CLANG_ENABLE_MODULES = YES;
				CLANG_ENABLE_OBJC_ARC = YES;
				CLANG_WARN_BOOL_CONVERSION = YES;
				CLANG_WARN_CONSTANT_CONVERSION = YES;
				CLANG_WARN_DIRECT_OBJC_ISA_USAGE = YES_ERROR;
				CLANG_WARN_EMPTY_BODY = YES;
				CLANG_WARN_ENUM_CONVERSION = YES;
				CLANG_WARN_INT_CONVERSION = YES;
				CLANG_WARN_OBJC_ROOT_CLASS = YES_ERROR;
				CLANG_WARN_UNREACHABLE_CODE = YES;
				CLANG_WARN__DUPLICATE_METHOD_MATCH = YES;
				"CODE_SIGN_IDENTITY[sdk=iphoneos*]" = "iPhone Developer";
				COPY_PHASE_STRIP = NO;
				DEBUG_INFORMATION_FORMAT = dwarf;
				ENABLE_STRICT_OBJC_MSGSEND = YES;
				ENABLE_TESTABILITY = YES;
				GCC_C_LANGUAGE_STANDARD = gnu99;
				GCC_DYNAMIC_NO_PIC = NO;
				GCC_NO_COMMON_BLOCKS = YES;
				GCC_OPTIMIZATION_LEVEL = 0;
				GCC_PREPROCESSOR_DEFINITIONS = (
					"DEBUG=1",
					"$(inherited)",
				);
				GCC_WARN_64_TO_32_BIT_CONVERSION = YES;
				GCC_WARN_ABOUT_RETURN_TYPE = YES_ERROR;
				GCC_WARN_UNDECLARED_SELECTOR = YES;
				GCC_WARN_UNINITIALIZED_AUTOS = YES_AGGRESSIVE;
				GCC_WARN_UNUSED_FUNCTION = YES;
				GCC_WARN_UNUSED_VARIABLE = YES;
				IPHONEOS_DEPLOYMENT_TARGET = 9.3;
				MTL_ENABLE_DEBUG_INFO = YES;
				ONLY_ACTIVE_ARCH = YES;
				SDKROOT = iphoneos;
				TARGETED_DEVICE_FAMILY = "1,2";
			};
			name = Debug;
		};
		DC19C8D71D161D1E00BA38D4 /* Release */ = {
			isa = XCBuildConfiguration;
			buildSettings = {
				ALWAYS_SEARCH_USER_PATHS = NO;
				CLANG_ANALYZER_NONNULL = YES;
				CLANG_CXX_LANGUAGE_STANDARD = "gnu++0x";
				CLANG_CXX_LIBRARY = "libc++";
				CLANG_ENABLE_MODULES = YES;
				CLANG_ENABLE_OBJC_ARC = YES;
				CLANG_WARN_BOOL_CONVERSION = YES;
				CLANG_WARN_CONSTANT_CONVERSION = YES;
				CLANG_WARN_DIRECT_OBJC_ISA_USAGE = YES_ERROR;
				CLANG_WARN_EMPTY_BODY = YES;
				CLANG_WARN_ENUM_CONVERSION = YES;
				CLANG_WARN_INT_CONVERSION = YES;
				CLANG_WARN_OBJC_ROOT_CLASS = YES_ERROR;
				CLANG_WARN_UNREACHABLE_CODE = YES;
				CLANG_WARN__DUPLICATE_METHOD_MATCH = YES;
				"CODE_SIGN_IDENTITY[sdk=iphoneos*]" = "iPhone Developer";
				COPY_PHASE_STRIP = NO;
				DEBUG_INFORMATION_FORMAT = "dwarf-with-dsym";
				ENABLE_NS_ASSERTIONS = NO;
				ENABLE_STRICT_OBJC_MSGSEND = YES;
				GCC_C_LANGUAGE_STANDARD = gnu99;
				GCC_NO_COMMON_BLOCKS = YES;
				GCC_WARN_64_TO_32_BIT_CONVERSION = YES;
				GCC_WARN_ABOUT_RETURN_TYPE = YES_ERROR;
				GCC_WARN_UNDECLARED_SELECTOR = YES;
				GCC_WARN_UNINITIALIZED_AUTOS = YES_AGGRESSIVE;
				GCC_WARN_UNUSED_FUNCTION = YES;
				GCC_WARN_UNUSED_VARIABLE = YES;
				IPHONEOS_DEPLOYMENT_TARGET = 9.3;
				MTL_ENABLE_DEBUG_INFO = NO;
				SDKROOT = iphoneos;
				TARGETED_DEVICE_FAMILY = "1,2";
				VALIDATE_PRODUCT = YES;
			};
			name = Release;
		};
		DC19C8D91D161D1E00BA38D4 /* Debug */ = {
			isa = XCBuildConfiguration;
<<<<<<< HEAD
			baseConfigurationReference = 544B4E9ECA6BC59E5E90F0CB /* Pods-SearchResultsExample.debug.xcconfig */;
=======
			baseConfigurationReference = E07AD0291EC0B428D79302AE /* Pods-SearchResultsExample.debug.xcconfig */;
>>>>>>> 8ea3b2f2
			buildSettings = {
				ASSETCATALOG_COMPILER_APPICON_NAME = AppIcon;
				INFOPLIST_FILE = SearchResultsExample/Info.plist;
				LD_RUNPATH_SEARCH_PATHS = "$(inherited) @executable_path/Frameworks";
				PRODUCT_BUNDLE_IDENTIFIER = com.deusty.SearchResultsExample;
				PRODUCT_NAME = "$(TARGET_NAME)";
			};
			name = Debug;
		};
		DC19C8DA1D161D1E00BA38D4 /* Release */ = {
			isa = XCBuildConfiguration;
<<<<<<< HEAD
			baseConfigurationReference = 12AD786440BBDE28E7CDB2FC /* Pods-SearchResultsExample.release.xcconfig */;
=======
			baseConfigurationReference = 5D1516F339A9BCE4A515A004 /* Pods-SearchResultsExample.release.xcconfig */;
>>>>>>> 8ea3b2f2
			buildSettings = {
				ASSETCATALOG_COMPILER_APPICON_NAME = AppIcon;
				INFOPLIST_FILE = SearchResultsExample/Info.plist;
				LD_RUNPATH_SEARCH_PATHS = "$(inherited) @executable_path/Frameworks";
				PRODUCT_BUNDLE_IDENTIFIER = com.deusty.SearchResultsExample;
				PRODUCT_NAME = "$(TARGET_NAME)";
			};
			name = Release;
		};
/* End XCBuildConfiguration section */

/* Begin XCConfigurationList section */
		DC19C8BC1D161D1E00BA38D4 /* Build configuration list for PBXProject "SearchResultsExample" */ = {
			isa = XCConfigurationList;
			buildConfigurations = (
				DC19C8D61D161D1E00BA38D4 /* Debug */,
				DC19C8D71D161D1E00BA38D4 /* Release */,
			);
			defaultConfigurationIsVisible = 0;
			defaultConfigurationName = Release;
		};
		DC19C8D81D161D1E00BA38D4 /* Build configuration list for PBXNativeTarget "SearchResultsExample" */ = {
			isa = XCConfigurationList;
			buildConfigurations = (
				DC19C8D91D161D1E00BA38D4 /* Debug */,
				DC19C8DA1D161D1E00BA38D4 /* Release */,
			);
			defaultConfigurationIsVisible = 0;
			defaultConfigurationName = Release;
		};
/* End XCConfigurationList section */
	};
	rootObject = DC19C8B91D161D1E00BA38D4 /* Project object */;
}<|MERGE_RESOLUTION|>--- conflicted
+++ resolved
@@ -7,184 +7,123 @@
 	objects = {
 
 /* Begin PBXBuildFile section */
-<<<<<<< HEAD
-		DC19C8C61D161D1E00BA38D4 /* main.m in Sources */ = {isa = PBXBuildFile; fileRef = DC19C8C51D161D1E00BA38D4 /* main.m */; };
-		DC19C8C91D161D1E00BA38D4 /* AppDelegate.m in Sources */ = {isa = PBXBuildFile; fileRef = DC19C8C81D161D1E00BA38D4 /* AppDelegate.m */; };
-		DC19C8CC1D161D1E00BA38D4 /* ViewController.m in Sources */ = {isa = PBXBuildFile; fileRef = DC19C8CB1D161D1E00BA38D4 /* ViewController.m */; };
-		DC19C8CF1D161D1E00BA38D4 /* Main.storyboard in Resources */ = {isa = PBXBuildFile; fileRef = DC19C8CD1D161D1E00BA38D4 /* Main.storyboard */; };
-		DC19C8D11D161D1E00BA38D4 /* Assets.xcassets in Resources */ = {isa = PBXBuildFile; fileRef = DC19C8D01D161D1E00BA38D4 /* Assets.xcassets */; };
-		DC19C8D41D161D1E00BA38D4 /* LaunchScreen.storyboard in Resources */ = {isa = PBXBuildFile; fileRef = DC19C8D21D161D1E00BA38D4 /* LaunchScreen.storyboard */; };
-		DC19C8DF1D161E7800BA38D4 /* names.json in Resources */ = {isa = PBXBuildFile; fileRef = DC19C8DE1D161E7800BA38D4 /* names.json */; };
-		DC4AC42D1D1714A900CC54F0 /* Person.m in Sources */ = {isa = PBXBuildFile; fileRef = DC4AC42C1D1714A900CC54F0 /* Person.m */; };
-		E5CFAC39C91B691F70E261AE /* libPods-SearchResultsExample.a in Frameworks */ = {isa = PBXBuildFile; fileRef = EEC787ED67CFC7B098B07D06 /* libPods-SearchResultsExample.a */; };
-/* End PBXBuildFile section */
-
-/* Begin PBXFileReference section */
-		12AD786440BBDE28E7CDB2FC /* Pods-SearchResultsExample.release.xcconfig */ = {isa = PBXFileReference; includeInIndex = 1; lastKnownFileType = text.xcconfig; name = "Pods-SearchResultsExample.release.xcconfig"; path = "Pods/Target Support Files/Pods-SearchResultsExample/Pods-SearchResultsExample.release.xcconfig"; sourceTree = "<group>"; };
-		544B4E9ECA6BC59E5E90F0CB /* Pods-SearchResultsExample.debug.xcconfig */ = {isa = PBXFileReference; includeInIndex = 1; lastKnownFileType = text.xcconfig; name = "Pods-SearchResultsExample.debug.xcconfig"; path = "Pods/Target Support Files/Pods-SearchResultsExample/Pods-SearchResultsExample.debug.xcconfig"; sourceTree = "<group>"; };
-		DC19C8C11D161D1E00BA38D4 /* SearchResultsExample.app */ = {isa = PBXFileReference; explicitFileType = wrapper.application; includeInIndex = 0; path = SearchResultsExample.app; sourceTree = BUILT_PRODUCTS_DIR; };
-		DC19C8C51D161D1E00BA38D4 /* main.m */ = {isa = PBXFileReference; lastKnownFileType = sourcecode.c.objc; path = main.m; sourceTree = "<group>"; };
-		DC19C8C71D161D1E00BA38D4 /* AppDelegate.h */ = {isa = PBXFileReference; lastKnownFileType = sourcecode.c.h; path = AppDelegate.h; sourceTree = "<group>"; };
-		DC19C8C81D161D1E00BA38D4 /* AppDelegate.m */ = {isa = PBXFileReference; lastKnownFileType = sourcecode.c.objc; path = AppDelegate.m; sourceTree = "<group>"; };
-		DC19C8CA1D161D1E00BA38D4 /* ViewController.h */ = {isa = PBXFileReference; lastKnownFileType = sourcecode.c.h; path = ViewController.h; sourceTree = "<group>"; };
-		DC19C8CB1D161D1E00BA38D4 /* ViewController.m */ = {isa = PBXFileReference; lastKnownFileType = sourcecode.c.objc; path = ViewController.m; sourceTree = "<group>"; };
-		DC19C8CE1D161D1E00BA38D4 /* Base */ = {isa = PBXFileReference; lastKnownFileType = file.storyboard; name = Base; path = Base.lproj/Main.storyboard; sourceTree = "<group>"; };
-		DC19C8D01D161D1E00BA38D4 /* Assets.xcassets */ = {isa = PBXFileReference; lastKnownFileType = folder.assetcatalog; path = Assets.xcassets; sourceTree = "<group>"; };
-		DC19C8D31D161D1E00BA38D4 /* Base */ = {isa = PBXFileReference; lastKnownFileType = file.storyboard; name = Base; path = Base.lproj/LaunchScreen.storyboard; sourceTree = "<group>"; };
-		DC19C8D51D161D1E00BA38D4 /* Info.plist */ = {isa = PBXFileReference; lastKnownFileType = text.plist.xml; path = Info.plist; sourceTree = "<group>"; };
-		DC19C8DE1D161E7800BA38D4 /* names.json */ = {isa = PBXFileReference; fileEncoding = 4; lastKnownFileType = text.json; name = names.json; path = "../../Sample Data/names.json"; sourceTree = "<group>"; };
-		DC4AC42B1D1714A900CC54F0 /* Person.h */ = {isa = PBXFileReference; fileEncoding = 4; lastKnownFileType = sourcecode.c.h; name = Person.h; path = "../../Sample Data/Person.h"; sourceTree = "<group>"; };
-		DC4AC42C1D1714A900CC54F0 /* Person.m */ = {isa = PBXFileReference; fileEncoding = 4; lastKnownFileType = sourcecode.c.objc; name = Person.m; path = "../../Sample Data/Person.m"; sourceTree = "<group>"; };
-		EEC787ED67CFC7B098B07D06 /* libPods-SearchResultsExample.a */ = {isa = PBXFileReference; explicitFileType = archive.ar; includeInIndex = 0; path = "libPods-SearchResultsExample.a"; sourceTree = BUILT_PRODUCTS_DIR; };
-=======
 		03EA4D4FE776801D91010B70 /* libPods-SearchResultsExample.a in Frameworks */ = {isa = PBXBuildFile; fileRef = E88844D94EF5FBBF524F4606 /* libPods-SearchResultsExample.a */; };
+		DC3370831E207F6E008D709F /* names.json in Resources */ = {isa = PBXBuildFile; fileRef = DC3370801E207F6E008D709F /* names.json */; };
+		DC3370841E207F6E008D709F /* Person.m in Sources */ = {isa = PBXBuildFile; fileRef = DC3370821E207F6E008D709F /* Person.m */; };
+		DC33708B1E207FC2008D709F /* LaunchScreen.storyboard in Resources */ = {isa = PBXBuildFile; fileRef = DC3370891E207FC2008D709F /* LaunchScreen.storyboard */; };
 		DC882B491926C445004C3166 /* Foundation.framework in Frameworks */ = {isa = PBXBuildFile; fileRef = DC882B481926C445004C3166 /* Foundation.framework */; };
 		DC882B4B1926C445004C3166 /* CoreGraphics.framework in Frameworks */ = {isa = PBXBuildFile; fileRef = DC882B4A1926C445004C3166 /* CoreGraphics.framework */; };
 		DC882B4D1926C445004C3166 /* UIKit.framework in Frameworks */ = {isa = PBXBuildFile; fileRef = DC882B4C1926C445004C3166 /* UIKit.framework */; };
-		DC882B531926C445004C3166 /* InfoPlist.strings in Resources */ = {isa = PBXBuildFile; fileRef = DC882B511926C445004C3166 /* InfoPlist.strings */; };
 		DC882B551926C445004C3166 /* main.m in Sources */ = {isa = PBXBuildFile; fileRef = DC882B541926C445004C3166 /* main.m */; };
 		DC882B591926C445004C3166 /* AppDelegate.m in Sources */ = {isa = PBXBuildFile; fileRef = DC882B581926C445004C3166 /* AppDelegate.m */; };
 		DC882B5C1926C445004C3166 /* Main.storyboard in Resources */ = {isa = PBXBuildFile; fileRef = DC882B5A1926C445004C3166 /* Main.storyboard */; };
 		DC882B5F1926C445004C3166 /* ViewController.m in Sources */ = {isa = PBXBuildFile; fileRef = DC882B5E1926C445004C3166 /* ViewController.m */; };
-		DC882B611926C445004C3166 /* Images.xcassets in Resources */ = {isa = PBXBuildFile; fileRef = DC882B601926C445004C3166 /* Images.xcassets */; };
 		DC882C5A1926C538004C3166 /* libsqlite3.dylib in Frameworks */ = {isa = PBXBuildFile; fileRef = DC882C591926C538004C3166 /* libsqlite3.dylib */; };
-		DC882C5C1926D46C004C3166 /* names.json in Resources */ = {isa = PBXBuildFile; fileRef = DC882C5B1926D46C004C3166 /* names.json */; };
-		DC882C601926D63A004C3166 /* Person.m in Sources */ = {isa = PBXBuildFile; fileRef = DC882C5F1926D63A004C3166 /* Person.m */; };
 /* End PBXBuildFile section */
 
 /* Begin PBXFileReference section */
 		5D1516F339A9BCE4A515A004 /* Pods-SearchResultsExample.release.xcconfig */ = {isa = PBXFileReference; includeInIndex = 1; lastKnownFileType = text.xcconfig; name = "Pods-SearchResultsExample.release.xcconfig"; path = "Pods/Target Support Files/Pods-SearchResultsExample/Pods-SearchResultsExample.release.xcconfig"; sourceTree = "<group>"; };
+		DC3370801E207F6E008D709F /* names.json */ = {isa = PBXFileReference; fileEncoding = 4; lastKnownFileType = text.json; path = names.json; sourceTree = "<group>"; };
+		DC3370811E207F6E008D709F /* Person.h */ = {isa = PBXFileReference; fileEncoding = 4; lastKnownFileType = sourcecode.c.h; path = Person.h; sourceTree = "<group>"; };
+		DC3370821E207F6E008D709F /* Person.m */ = {isa = PBXFileReference; fileEncoding = 4; lastKnownFileType = sourcecode.c.objc; path = Person.m; sourceTree = "<group>"; };
+		DC3370871E207FA5008D709F /* Info.plist */ = {isa = PBXFileReference; fileEncoding = 4; lastKnownFileType = text.plist.xml; path = Info.plist; sourceTree = "<group>"; };
+		DC33708A1E207FC2008D709F /* Base */ = {isa = PBXFileReference; lastKnownFileType = file.storyboard; name = Base; path = Base.lproj/LaunchScreen.storyboard; sourceTree = "<group>"; };
 		DC882B451926C445004C3166 /* SearchResultsExample.app */ = {isa = PBXFileReference; explicitFileType = wrapper.application; includeInIndex = 0; path = SearchResultsExample.app; sourceTree = BUILT_PRODUCTS_DIR; };
 		DC882B481926C445004C3166 /* Foundation.framework */ = {isa = PBXFileReference; lastKnownFileType = wrapper.framework; name = Foundation.framework; path = System/Library/Frameworks/Foundation.framework; sourceTree = SDKROOT; };
 		DC882B4A1926C445004C3166 /* CoreGraphics.framework */ = {isa = PBXFileReference; lastKnownFileType = wrapper.framework; name = CoreGraphics.framework; path = System/Library/Frameworks/CoreGraphics.framework; sourceTree = SDKROOT; };
 		DC882B4C1926C445004C3166 /* UIKit.framework */ = {isa = PBXFileReference; lastKnownFileType = wrapper.framework; name = UIKit.framework; path = System/Library/Frameworks/UIKit.framework; sourceTree = SDKROOT; };
-		DC882B501926C445004C3166 /* SearchResultsExample-Info.plist */ = {isa = PBXFileReference; lastKnownFileType = text.plist.xml; path = "SearchResultsExample-Info.plist"; sourceTree = "<group>"; };
-		DC882B521926C445004C3166 /* en */ = {isa = PBXFileReference; lastKnownFileType = text.plist.strings; name = en; path = en.lproj/InfoPlist.strings; sourceTree = "<group>"; };
 		DC882B541926C445004C3166 /* main.m */ = {isa = PBXFileReference; lastKnownFileType = sourcecode.c.objc; path = main.m; sourceTree = "<group>"; };
-		DC882B561926C445004C3166 /* SearchResultsExample-Prefix.pch */ = {isa = PBXFileReference; lastKnownFileType = sourcecode.c.h; path = "SearchResultsExample-Prefix.pch"; sourceTree = "<group>"; };
 		DC882B571926C445004C3166 /* AppDelegate.h */ = {isa = PBXFileReference; lastKnownFileType = sourcecode.c.h; path = AppDelegate.h; sourceTree = "<group>"; };
 		DC882B581926C445004C3166 /* AppDelegate.m */ = {isa = PBXFileReference; lastKnownFileType = sourcecode.c.objc; path = AppDelegate.m; sourceTree = "<group>"; };
 		DC882B5B1926C445004C3166 /* Base */ = {isa = PBXFileReference; lastKnownFileType = file.storyboard; name = Base; path = Base.lproj/Main.storyboard; sourceTree = "<group>"; };
 		DC882B5D1926C445004C3166 /* ViewController.h */ = {isa = PBXFileReference; lastKnownFileType = sourcecode.c.h; path = ViewController.h; sourceTree = "<group>"; };
 		DC882B5E1926C445004C3166 /* ViewController.m */ = {isa = PBXFileReference; lastKnownFileType = sourcecode.c.objc; path = ViewController.m; sourceTree = "<group>"; };
-		DC882B601926C445004C3166 /* Images.xcassets */ = {isa = PBXFileReference; lastKnownFileType = folder.assetcatalog; name = Images.xcassets; path = SearchResultsExample/Images.xcassets; sourceTree = "<group>"; };
 		DC882B671926C445004C3166 /* XCTest.framework */ = {isa = PBXFileReference; lastKnownFileType = wrapper.framework; name = XCTest.framework; path = Library/Frameworks/XCTest.framework; sourceTree = DEVELOPER_DIR; };
 		DC882C591926C538004C3166 /* libsqlite3.dylib */ = {isa = PBXFileReference; lastKnownFileType = "compiled.mach-o.dylib"; name = libsqlite3.dylib; path = usr/lib/libsqlite3.dylib; sourceTree = SDKROOT; };
-		DC882C5B1926D46C004C3166 /* names.json */ = {isa = PBXFileReference; fileEncoding = 4; lastKnownFileType = text.json; name = names.json; path = SearchResultsExample/names.json; sourceTree = "<group>"; };
-		DC882C5E1926D63A004C3166 /* Person.h */ = {isa = PBXFileReference; fileEncoding = 4; lastKnownFileType = sourcecode.c.h; path = Person.h; sourceTree = "<group>"; };
-		DC882C5F1926D63A004C3166 /* Person.m */ = {isa = PBXFileReference; fileEncoding = 4; lastKnownFileType = sourcecode.c.objc; path = Person.m; sourceTree = "<group>"; };
 		E07AD0291EC0B428D79302AE /* Pods-SearchResultsExample.debug.xcconfig */ = {isa = PBXFileReference; includeInIndex = 1; lastKnownFileType = text.xcconfig; name = "Pods-SearchResultsExample.debug.xcconfig"; path = "Pods/Target Support Files/Pods-SearchResultsExample/Pods-SearchResultsExample.debug.xcconfig"; sourceTree = "<group>"; };
 		E88844D94EF5FBBF524F4606 /* libPods-SearchResultsExample.a */ = {isa = PBXFileReference; explicitFileType = archive.ar; includeInIndex = 0; path = "libPods-SearchResultsExample.a"; sourceTree = BUILT_PRODUCTS_DIR; };
->>>>>>> 8ea3b2f2
 /* End PBXFileReference section */
 
 /* Begin PBXFrameworksBuildPhase section */
-		DC19C8BE1D161D1E00BA38D4 /* Frameworks */ = {
+		DC882B421926C445004C3166 /* Frameworks */ = {
 			isa = PBXFrameworksBuildPhase;
 			buildActionMask = 2147483647;
 			files = (
-<<<<<<< HEAD
-				E5CFAC39C91B691F70E261AE /* libPods-SearchResultsExample.a in Frameworks */,
-=======
 				DC882C5A1926C538004C3166 /* libsqlite3.dylib in Frameworks */,
 				DC882B4B1926C445004C3166 /* CoreGraphics.framework in Frameworks */,
 				DC882B4D1926C445004C3166 /* UIKit.framework in Frameworks */,
 				DC882B491926C445004C3166 /* Foundation.framework in Frameworks */,
 				03EA4D4FE776801D91010B70 /* libPods-SearchResultsExample.a in Frameworks */,
->>>>>>> 8ea3b2f2
 			);
 			runOnlyForDeploymentPostprocessing = 0;
 		};
 /* End PBXFrameworksBuildPhase section */
 
 /* Begin PBXGroup section */
-<<<<<<< HEAD
-		9D5EA939512A3EDD1CAD4477 /* Frameworks */ = {
-			isa = PBXGroup;
-			children = (
-				EEC787ED67CFC7B098B07D06 /* libPods-SearchResultsExample.a */,
-			);
-			name = Frameworks;
-			sourceTree = "<group>";
-		};
-		C6E9ED3AECE6B530E3263CD6 /* Pods */ = {
-			isa = PBXGroup;
-			children = (
-				544B4E9ECA6BC59E5E90F0CB /* Pods-SearchResultsExample.debug.xcconfig */,
-				12AD786440BBDE28E7CDB2FC /* Pods-SearchResultsExample.release.xcconfig */,
-=======
+		DC33707F1E207F6E008D709F /* Sample Data */ = {
+			isa = PBXGroup;
+			children = (
+				DC3370801E207F6E008D709F /* names.json */,
+				DC3370811E207F6E008D709F /* Person.h */,
+				DC3370821E207F6E008D709F /* Person.m */,
+			);
+			name = "Sample Data";
+			path = "../Sample Data";
+			sourceTree = "<group>";
+		};
 		DC882B3C1926C445004C3166 = {
 			isa = PBXGroup;
 			children = (
+				DC33707F1E207F6E008D709F /* Sample Data */,
 				DC882B4E1926C445004C3166 /* SearchResultsExample */,
 				DC882B471926C445004C3166 /* Frameworks */,
 				DC882B461926C445004C3166 /* Products */,
 				F2C8DD4B76777D96EB63DA0C /* Pods */,
->>>>>>> 8ea3b2f2
-			);
-			name = Pods;
-			sourceTree = "<group>";
-		};
-		DC19C8B81D161D1E00BA38D4 = {
-			isa = PBXGroup;
-			children = (
-				DC19C8C31D161D1E00BA38D4 /* SearchResultsExample */,
-				DC19C8C21D161D1E00BA38D4 /* Products */,
-				C6E9ED3AECE6B530E3263CD6 /* Pods */,
-				9D5EA939512A3EDD1CAD4477 /* Frameworks */,
-			);
-			sourceTree = "<group>";
-		};
-		DC19C8C21D161D1E00BA38D4 /* Products */ = {
-			isa = PBXGroup;
-			children = (
-<<<<<<< HEAD
-				DC19C8C11D161D1E00BA38D4 /* SearchResultsExample.app */,
-=======
+			);
+			sourceTree = "<group>";
+		};
+		DC882B461926C445004C3166 /* Products */ = {
+			isa = PBXGroup;
+			children = (
+				DC882B451926C445004C3166 /* SearchResultsExample.app */,
+			);
+			name = Products;
+			sourceTree = "<group>";
+		};
+		DC882B471926C445004C3166 /* Frameworks */ = {
+			isa = PBXGroup;
+			children = (
 				DC882C591926C538004C3166 /* libsqlite3.dylib */,
 				DC882B481926C445004C3166 /* Foundation.framework */,
 				DC882B4A1926C445004C3166 /* CoreGraphics.framework */,
 				DC882B4C1926C445004C3166 /* UIKit.framework */,
 				DC882B671926C445004C3166 /* XCTest.framework */,
 				E88844D94EF5FBBF524F4606 /* libPods-SearchResultsExample.a */,
->>>>>>> 8ea3b2f2
-			);
-			name = Products;
-			sourceTree = "<group>";
-		};
-		DC19C8C31D161D1E00BA38D4 /* SearchResultsExample */ = {
-			isa = PBXGroup;
-			children = (
-				DC19C8C71D161D1E00BA38D4 /* AppDelegate.h */,
-				DC19C8C81D161D1E00BA38D4 /* AppDelegate.m */,
-				DC19C8CA1D161D1E00BA38D4 /* ViewController.h */,
-				DC19C8CB1D161D1E00BA38D4 /* ViewController.m */,
-				DC19C8CD1D161D1E00BA38D4 /* Main.storyboard */,
-				DC19C8D21D161D1E00BA38D4 /* LaunchScreen.storyboard */,
-				DC19C8D01D161D1E00BA38D4 /* Assets.xcassets */,
-				DC19C8D51D161D1E00BA38D4 /* Info.plist */,
-				DC4AC42A1D17147D00CC54F0 /* Sample Data */,
-				DC19C8C41D161D1E00BA38D4 /* Supporting Files */,
+			);
+			name = Frameworks;
+			sourceTree = "<group>";
+		};
+		DC882B4E1926C445004C3166 /* SearchResultsExample */ = {
+			isa = PBXGroup;
+			children = (
+				DC882B571926C445004C3166 /* AppDelegate.h */,
+				DC882B581926C445004C3166 /* AppDelegate.m */,
+				DC3370891E207FC2008D709F /* LaunchScreen.storyboard */,
+				DC882B5A1926C445004C3166 /* Main.storyboard */,
+				DC882B5D1926C445004C3166 /* ViewController.h */,
+				DC882B5E1926C445004C3166 /* ViewController.m */,
+				DC882B4F1926C445004C3166 /* Supporting Files */,
 			);
 			path = SearchResultsExample;
 			sourceTree = "<group>";
 		};
-		DC19C8C41D161D1E00BA38D4 /* Supporting Files */ = {
-			isa = PBXGroup;
-			children = (
-				DC19C8C51D161D1E00BA38D4 /* main.m */,
+		DC882B4F1926C445004C3166 /* Supporting Files */ = {
+			isa = PBXGroup;
+			children = (
+				DC3370871E207FA5008D709F /* Info.plist */,
+				DC882B541926C445004C3166 /* main.m */,
 			);
 			name = "Supporting Files";
-			sourceTree = "<group>";
-		};
-		DC4AC42A1D17147D00CC54F0 /* Sample Data */ = {
-			isa = PBXGroup;
-			children = (
-				DC4AC42B1D1714A900CC54F0 /* Person.h */,
-				DC4AC42C1D1714A900CC54F0 /* Person.m */,
-				DC19C8DE1D161E7800BA38D4 /* names.json */,
-			);
-			name = "Sample Data";
 			sourceTree = "<group>";
 		};
 		F2C8DD4B76777D96EB63DA0C /* Pods */ = {
@@ -199,25 +138,16 @@
 /* End PBXGroup section */
 
 /* Begin PBXNativeTarget section */
-		DC19C8C01D161D1E00BA38D4 /* SearchResultsExample */ = {
+		DC882B441926C445004C3166 /* SearchResultsExample */ = {
 			isa = PBXNativeTarget;
-			buildConfigurationList = DC19C8D81D161D1E00BA38D4 /* Build configuration list for PBXNativeTarget "SearchResultsExample" */;
+			buildConfigurationList = DC882B771926C446004C3166 /* Build configuration list for PBXNativeTarget "SearchResultsExample" */;
 			buildPhases = (
-<<<<<<< HEAD
-				01C6A58EF8A7E93D04177499 /* 📦 Check Pods Manifest.lock */,
-				DC19C8BD1D161D1E00BA38D4 /* Sources */,
-				DC19C8BE1D161D1E00BA38D4 /* Frameworks */,
-				DC19C8BF1D161D1E00BA38D4 /* Resources */,
-				E28920800FCF620C16CF175C /* 📦 Embed Pods Frameworks */,
-				582C1E61717B30F960EC12B7 /* 📦 Copy Pods Resources */,
-=======
 				9A55B880BE769937B74E3D75 /* [CP] Check Pods Manifest.lock */,
 				DC882B411926C445004C3166 /* Sources */,
 				DC882B421926C445004C3166 /* Frameworks */,
 				DC882B431926C445004C3166 /* Resources */,
 				ADA345E611F78E0D7DD8D74B /* [CP] Embed Pods Frameworks */,
 				37FC0087C71EC15DB8DE05A3 /* [CP] Copy Pods Resources */,
->>>>>>> 8ea3b2f2
 			);
 			buildRules = (
 			);
@@ -225,24 +155,24 @@
 			);
 			name = SearchResultsExample;
 			productName = SearchResultsExample;
-			productReference = DC19C8C11D161D1E00BA38D4 /* SearchResultsExample.app */;
+			productReference = DC882B451926C445004C3166 /* SearchResultsExample.app */;
 			productType = "com.apple.product-type.application";
 		};
 /* End PBXNativeTarget section */
 
 /* Begin PBXProject section */
-		DC19C8B91D161D1E00BA38D4 /* Project object */ = {
+		DC882B3D1926C445004C3166 /* Project object */ = {
 			isa = PBXProject;
 			attributes = {
-				LastUpgradeCheck = 0730;
-				ORGANIZATIONNAME = "Deusty LLC";
+				LastUpgradeCheck = 0700;
+				ORGANIZATIONNAME = "Robbie Hanson";
 				TargetAttributes = {
-					DC19C8C01D161D1E00BA38D4 = {
-						CreatedOnToolsVersion = 7.3.1;
+					DC882B441926C445004C3166 = {
+						DevelopmentTeam = T7839KRU5H;
 					};
 				};
 			};
-			buildConfigurationList = DC19C8BC1D161D1E00BA38D4 /* Build configuration list for PBXProject "SearchResultsExample" */;
+			buildConfigurationList = DC882B401926C445004C3166 /* Build configuration list for PBXProject "SearchResultsExample" */;
 			compatibilityVersion = "Xcode 3.2";
 			developmentRegion = English;
 			hasScannedForEncodings = 0;
@@ -250,99 +180,68 @@
 				en,
 				Base,
 			);
-			mainGroup = DC19C8B81D161D1E00BA38D4;
-			productRefGroup = DC19C8C21D161D1E00BA38D4 /* Products */;
+			mainGroup = DC882B3C1926C445004C3166;
+			productRefGroup = DC882B461926C445004C3166 /* Products */;
 			projectDirPath = "";
 			projectRoot = "";
 			targets = (
-				DC19C8C01D161D1E00BA38D4 /* SearchResultsExample */,
+				DC882B441926C445004C3166 /* SearchResultsExample */,
 			);
 		};
 /* End PBXProject section */
 
 /* Begin PBXResourcesBuildPhase section */
-		DC19C8BF1D161D1E00BA38D4 /* Resources */ = {
+		DC882B431926C445004C3166 /* Resources */ = {
 			isa = PBXResourcesBuildPhase;
 			buildActionMask = 2147483647;
 			files = (
-				DC19C8D41D161D1E00BA38D4 /* LaunchScreen.storyboard in Resources */,
-				DC19C8D11D161D1E00BA38D4 /* Assets.xcassets in Resources */,
-				DC19C8DF1D161E7800BA38D4 /* names.json in Resources */,
-				DC19C8CF1D161D1E00BA38D4 /* Main.storyboard in Resources */,
+				DC3370831E207F6E008D709F /* names.json in Resources */,
+				DC882B5C1926C445004C3166 /* Main.storyboard in Resources */,
+				DC33708B1E207FC2008D709F /* LaunchScreen.storyboard in Resources */,
 			);
 			runOnlyForDeploymentPostprocessing = 0;
 		};
 /* End PBXResourcesBuildPhase section */
 
 /* Begin PBXShellScriptBuildPhase section */
-<<<<<<< HEAD
-		01C6A58EF8A7E93D04177499 /* 📦 Check Pods Manifest.lock */ = {
-=======
 		37FC0087C71EC15DB8DE05A3 /* [CP] Copy Pods Resources */ = {
->>>>>>> 8ea3b2f2
 			isa = PBXShellScriptBuildPhase;
 			buildActionMask = 2147483647;
 			files = (
 			);
 			inputPaths = (
 			);
-<<<<<<< HEAD
-			name = "📦 Check Pods Manifest.lock";
-=======
 			name = "[CP] Copy Pods Resources";
->>>>>>> 8ea3b2f2
 			outputPaths = (
 			);
 			runOnlyForDeploymentPostprocessing = 0;
 			shellPath = /bin/sh;
-<<<<<<< HEAD
-			shellScript = "diff \"${PODS_ROOT}/../Podfile.lock\" \"${PODS_ROOT}/Manifest.lock\" > /dev/null\nif [[ $? != 0 ]] ; then\n    cat << EOM\nerror: The sandbox is not in sync with the Podfile.lock. Run 'pod install' or update your CocoaPods installation.\nEOM\n    exit 1\nfi\n";
-			showEnvVarsInLog = 0;
-		};
-		582C1E61717B30F960EC12B7 /* 📦 Copy Pods Resources */ = {
-=======
 			shellScript = "\"${SRCROOT}/Pods/Target Support Files/Pods-SearchResultsExample/Pods-SearchResultsExample-resources.sh\"\n";
 			showEnvVarsInLog = 0;
 		};
 		9A55B880BE769937B74E3D75 /* [CP] Check Pods Manifest.lock */ = {
->>>>>>> 8ea3b2f2
 			isa = PBXShellScriptBuildPhase;
 			buildActionMask = 2147483647;
 			files = (
 			);
 			inputPaths = (
 			);
-<<<<<<< HEAD
-			name = "📦 Copy Pods Resources";
-=======
 			name = "[CP] Check Pods Manifest.lock";
->>>>>>> 8ea3b2f2
 			outputPaths = (
 			);
 			runOnlyForDeploymentPostprocessing = 0;
 			shellPath = /bin/sh;
-<<<<<<< HEAD
-			shellScript = "\"${SRCROOT}/Pods/Target Support Files/Pods-SearchResultsExample/Pods-SearchResultsExample-resources.sh\"\n";
-			showEnvVarsInLog = 0;
-		};
-		E28920800FCF620C16CF175C /* 📦 Embed Pods Frameworks */ = {
-=======
 			shellScript = "diff \"${PODS_ROOT}/../Podfile.lock\" \"${PODS_ROOT}/Manifest.lock\" > /dev/null\nif [ $? != 0 ] ; then\n    # print error to STDERR\n    echo \"error: The sandbox is not in sync with the Podfile.lock. Run 'pod install' or update your CocoaPods installation.\" >&2\n    exit 1\nfi\n";
 			showEnvVarsInLog = 0;
 		};
 		ADA345E611F78E0D7DD8D74B /* [CP] Embed Pods Frameworks */ = {
->>>>>>> 8ea3b2f2
 			isa = PBXShellScriptBuildPhase;
 			buildActionMask = 2147483647;
 			files = (
 			);
 			inputPaths = (
 			);
-<<<<<<< HEAD
-			name = "📦 Embed Pods Frameworks";
-=======
 			name = "[CP] Embed Pods Frameworks";
->>>>>>> 8ea3b2f2
 			outputPaths = (
 			);
 			runOnlyForDeploymentPostprocessing = 0;
@@ -353,44 +252,43 @@
 /* End PBXShellScriptBuildPhase section */
 
 /* Begin PBXSourcesBuildPhase section */
-		DC19C8BD1D161D1E00BA38D4 /* Sources */ = {
+		DC882B411926C445004C3166 /* Sources */ = {
 			isa = PBXSourcesBuildPhase;
 			buildActionMask = 2147483647;
 			files = (
-				DC19C8CC1D161D1E00BA38D4 /* ViewController.m in Sources */,
-				DC19C8C91D161D1E00BA38D4 /* AppDelegate.m in Sources */,
-				DC4AC42D1D1714A900CC54F0 /* Person.m in Sources */,
-				DC19C8C61D161D1E00BA38D4 /* main.m in Sources */,
+				DC882B5F1926C445004C3166 /* ViewController.m in Sources */,
+				DC882B591926C445004C3166 /* AppDelegate.m in Sources */,
+				DC3370841E207F6E008D709F /* Person.m in Sources */,
+				DC882B551926C445004C3166 /* main.m in Sources */,
 			);
 			runOnlyForDeploymentPostprocessing = 0;
 		};
 /* End PBXSourcesBuildPhase section */
 
 /* Begin PBXVariantGroup section */
-		DC19C8CD1D161D1E00BA38D4 /* Main.storyboard */ = {
+		DC3370891E207FC2008D709F /* LaunchScreen.storyboard */ = {
 			isa = PBXVariantGroup;
 			children = (
-				DC19C8CE1D161D1E00BA38D4 /* Base */,
+				DC33708A1E207FC2008D709F /* Base */,
+			);
+			name = LaunchScreen.storyboard;
+			sourceTree = "<group>";
+		};
+		DC882B5A1926C445004C3166 /* Main.storyboard */ = {
+			isa = PBXVariantGroup;
+			children = (
+				DC882B5B1926C445004C3166 /* Base */,
 			);
 			name = Main.storyboard;
 			sourceTree = "<group>";
 		};
-		DC19C8D21D161D1E00BA38D4 /* LaunchScreen.storyboard */ = {
-			isa = PBXVariantGroup;
-			children = (
-				DC19C8D31D161D1E00BA38D4 /* Base */,
-			);
-			name = LaunchScreen.storyboard;
-			sourceTree = "<group>";
-		};
 /* End PBXVariantGroup section */
 
 /* Begin XCBuildConfiguration section */
-		DC19C8D61D161D1E00BA38D4 /* Debug */ = {
+		DC882B751926C446004C3166 /* Debug */ = {
 			isa = XCBuildConfiguration;
 			buildSettings = {
 				ALWAYS_SEARCH_USER_PATHS = NO;
-				CLANG_ANALYZER_NONNULL = YES;
 				CLANG_CXX_LANGUAGE_STANDARD = "gnu++0x";
 				CLANG_CXX_LIBRARY = "libc++";
 				CLANG_ENABLE_MODULES = YES;
@@ -402,40 +300,34 @@
 				CLANG_WARN_ENUM_CONVERSION = YES;
 				CLANG_WARN_INT_CONVERSION = YES;
 				CLANG_WARN_OBJC_ROOT_CLASS = YES_ERROR;
-				CLANG_WARN_UNREACHABLE_CODE = YES;
 				CLANG_WARN__DUPLICATE_METHOD_MATCH = YES;
 				"CODE_SIGN_IDENTITY[sdk=iphoneos*]" = "iPhone Developer";
 				COPY_PHASE_STRIP = NO;
-				DEBUG_INFORMATION_FORMAT = dwarf;
-				ENABLE_STRICT_OBJC_MSGSEND = YES;
 				ENABLE_TESTABILITY = YES;
 				GCC_C_LANGUAGE_STANDARD = gnu99;
 				GCC_DYNAMIC_NO_PIC = NO;
-				GCC_NO_COMMON_BLOCKS = YES;
 				GCC_OPTIMIZATION_LEVEL = 0;
 				GCC_PREPROCESSOR_DEFINITIONS = (
 					"DEBUG=1",
 					"$(inherited)",
 				);
+				GCC_SYMBOLS_PRIVATE_EXTERN = NO;
 				GCC_WARN_64_TO_32_BIT_CONVERSION = YES;
 				GCC_WARN_ABOUT_RETURN_TYPE = YES_ERROR;
 				GCC_WARN_UNDECLARED_SELECTOR = YES;
 				GCC_WARN_UNINITIALIZED_AUTOS = YES_AGGRESSIVE;
 				GCC_WARN_UNUSED_FUNCTION = YES;
 				GCC_WARN_UNUSED_VARIABLE = YES;
-				IPHONEOS_DEPLOYMENT_TARGET = 9.3;
-				MTL_ENABLE_DEBUG_INFO = YES;
+				IPHONEOS_DEPLOYMENT_TARGET = 8.0;
 				ONLY_ACTIVE_ARCH = YES;
 				SDKROOT = iphoneos;
-				TARGETED_DEVICE_FAMILY = "1,2";
 			};
 			name = Debug;
 		};
-		DC19C8D71D161D1E00BA38D4 /* Release */ = {
+		DC882B761926C446004C3166 /* Release */ = {
 			isa = XCBuildConfiguration;
 			buildSettings = {
 				ALWAYS_SEARCH_USER_PATHS = NO;
-				CLANG_ANALYZER_NONNULL = YES;
 				CLANG_CXX_LANGUAGE_STANDARD = "gnu++0x";
 				CLANG_CXX_LIBRARY = "libc++";
 				CLANG_ENABLE_MODULES = YES;
@@ -447,83 +339,79 @@
 				CLANG_WARN_ENUM_CONVERSION = YES;
 				CLANG_WARN_INT_CONVERSION = YES;
 				CLANG_WARN_OBJC_ROOT_CLASS = YES_ERROR;
-				CLANG_WARN_UNREACHABLE_CODE = YES;
 				CLANG_WARN__DUPLICATE_METHOD_MATCH = YES;
 				"CODE_SIGN_IDENTITY[sdk=iphoneos*]" = "iPhone Developer";
-				COPY_PHASE_STRIP = NO;
-				DEBUG_INFORMATION_FORMAT = "dwarf-with-dsym";
+				COPY_PHASE_STRIP = YES;
 				ENABLE_NS_ASSERTIONS = NO;
-				ENABLE_STRICT_OBJC_MSGSEND = YES;
 				GCC_C_LANGUAGE_STANDARD = gnu99;
-				GCC_NO_COMMON_BLOCKS = YES;
 				GCC_WARN_64_TO_32_BIT_CONVERSION = YES;
 				GCC_WARN_ABOUT_RETURN_TYPE = YES_ERROR;
 				GCC_WARN_UNDECLARED_SELECTOR = YES;
 				GCC_WARN_UNINITIALIZED_AUTOS = YES_AGGRESSIVE;
 				GCC_WARN_UNUSED_FUNCTION = YES;
 				GCC_WARN_UNUSED_VARIABLE = YES;
-				IPHONEOS_DEPLOYMENT_TARGET = 9.3;
-				MTL_ENABLE_DEBUG_INFO = NO;
+				IPHONEOS_DEPLOYMENT_TARGET = 8.0;
 				SDKROOT = iphoneos;
-				TARGETED_DEVICE_FAMILY = "1,2";
 				VALIDATE_PRODUCT = YES;
 			};
 			name = Release;
 		};
-		DC19C8D91D161D1E00BA38D4 /* Debug */ = {
+		DC882B781926C446004C3166 /* Debug */ = {
 			isa = XCBuildConfiguration;
-<<<<<<< HEAD
-			baseConfigurationReference = 544B4E9ECA6BC59E5E90F0CB /* Pods-SearchResultsExample.debug.xcconfig */;
-=======
 			baseConfigurationReference = E07AD0291EC0B428D79302AE /* Pods-SearchResultsExample.debug.xcconfig */;
->>>>>>> 8ea3b2f2
 			buildSettings = {
 				ASSETCATALOG_COMPILER_APPICON_NAME = AppIcon;
+				ASSETCATALOG_COMPILER_LAUNCHIMAGE_NAME = LaunchImage;
+				CODE_SIGN_IDENTITY = "iPhone Developer";
+				"CODE_SIGN_IDENTITY[sdk=iphoneos*]" = "iPhone Developer";
+				GCC_PRECOMPILE_PREFIX_HEADER = YES;
 				INFOPLIST_FILE = SearchResultsExample/Info.plist;
-				LD_RUNPATH_SEARCH_PATHS = "$(inherited) @executable_path/Frameworks";
-				PRODUCT_BUNDLE_IDENTIFIER = com.deusty.SearchResultsExample;
+				PRODUCT_BUNDLE_IDENTIFIER = "com.deusty.${PRODUCT_NAME:rfc1034identifier}";
 				PRODUCT_NAME = "$(TARGET_NAME)";
+				PROVISIONING_PROFILE = "";
+				WRAPPER_EXTENSION = app;
 			};
 			name = Debug;
 		};
-		DC19C8DA1D161D1E00BA38D4 /* Release */ = {
+		DC882B791926C446004C3166 /* Release */ = {
 			isa = XCBuildConfiguration;
-<<<<<<< HEAD
-			baseConfigurationReference = 12AD786440BBDE28E7CDB2FC /* Pods-SearchResultsExample.release.xcconfig */;
-=======
 			baseConfigurationReference = 5D1516F339A9BCE4A515A004 /* Pods-SearchResultsExample.release.xcconfig */;
->>>>>>> 8ea3b2f2
 			buildSettings = {
 				ASSETCATALOG_COMPILER_APPICON_NAME = AppIcon;
+				ASSETCATALOG_COMPILER_LAUNCHIMAGE_NAME = LaunchImage;
+				CODE_SIGN_IDENTITY = "iPhone Developer";
+				"CODE_SIGN_IDENTITY[sdk=iphoneos*]" = "iPhone Developer";
+				GCC_PRECOMPILE_PREFIX_HEADER = YES;
 				INFOPLIST_FILE = SearchResultsExample/Info.plist;
-				LD_RUNPATH_SEARCH_PATHS = "$(inherited) @executable_path/Frameworks";
-				PRODUCT_BUNDLE_IDENTIFIER = com.deusty.SearchResultsExample;
+				PRODUCT_BUNDLE_IDENTIFIER = "com.deusty.${PRODUCT_NAME:rfc1034identifier}";
 				PRODUCT_NAME = "$(TARGET_NAME)";
+				PROVISIONING_PROFILE = "";
+				WRAPPER_EXTENSION = app;
 			};
 			name = Release;
 		};
 /* End XCBuildConfiguration section */
 
 /* Begin XCConfigurationList section */
-		DC19C8BC1D161D1E00BA38D4 /* Build configuration list for PBXProject "SearchResultsExample" */ = {
+		DC882B401926C445004C3166 /* Build configuration list for PBXProject "SearchResultsExample" */ = {
 			isa = XCConfigurationList;
 			buildConfigurations = (
-				DC19C8D61D161D1E00BA38D4 /* Debug */,
-				DC19C8D71D161D1E00BA38D4 /* Release */,
+				DC882B751926C446004C3166 /* Debug */,
+				DC882B761926C446004C3166 /* Release */,
 			);
 			defaultConfigurationIsVisible = 0;
 			defaultConfigurationName = Release;
 		};
-		DC19C8D81D161D1E00BA38D4 /* Build configuration list for PBXNativeTarget "SearchResultsExample" */ = {
+		DC882B771926C446004C3166 /* Build configuration list for PBXNativeTarget "SearchResultsExample" */ = {
 			isa = XCConfigurationList;
 			buildConfigurations = (
-				DC19C8D91D161D1E00BA38D4 /* Debug */,
-				DC19C8DA1D161D1E00BA38D4 /* Release */,
+				DC882B781926C446004C3166 /* Debug */,
+				DC882B791926C446004C3166 /* Release */,
 			);
 			defaultConfigurationIsVisible = 0;
 			defaultConfigurationName = Release;
 		};
 /* End XCConfigurationList section */
 	};
-	rootObject = DC19C8B91D161D1E00BA38D4 /* Project object */;
+	rootObject = DC882B3D1926C445004C3166 /* Project object */;
 }