//
//  Copyright (c) 2019 Open Whisper Systems. All rights reserved.
//

#import "OWSMessageManager.h"
#import "AppContext.h"
#import "AppReadiness.h"
#import "ContactsManagerProtocol.h"
#import "MimeTypeUtil.h"
#import "NSNotificationCenter+OWS.h"
#import "NSString+SSK.h"
#import "NotificationsProtocol.h"
#import "OWSAttachmentDownloads.h"
#import "OWSBlockingManager.h"
#import "OWSCallMessageHandler.h"
#import "OWSContact.h"
#import "OWSDevice.h"
#import "OWSDevicesService.h"
#import "OWSDisappearingConfigurationUpdateInfoMessage.h"
#import "OWSDisappearingMessagesConfiguration.h"
#import "OWSDisappearingMessagesJob.h"
#import "OWSIdentityManager.h"
#import "OWSIncomingMessageFinder.h"
#import "OWSIncomingSentMessageTranscript.h"
#import "OWSMessageSender.h"
#import "OWSMessageUtils.h"
#import "OWSOutgoingReceiptManager.h"
#import "OWSPrimaryStorage.h"
#import "OWSReadReceiptManager.h"
#import "OWSRecordTranscriptJob.h"
#import "OWSSyncGroupsMessage.h"
#import "OWSSyncGroupsRequestMessage.h"
#import "ProfileManagerProtocol.h"
#import "SSKEnvironment.h"
#import "SSKSessionStore.h"
#import "TSAccountManager.h"
#import "TSAttachment.h"
#import "TSAttachmentPointer.h"
#import "TSAttachmentStream.h"
#import "TSContactThread.h"
#import "TSDatabaseView.h"
#import "TSGroupModel.h"
#import "TSGroupThread.h"
#import "TSIncomingMessage.h"
#import "TSInfoMessage.h"
#import "TSNetworkManager.h"
#import "TSOutgoingMessage.h"
#import "TSQuotedMessage.h"
#import <SignalCoreKit/Cryptography.h>
#import <SignalCoreKit/NSDate+OWS.h>
#import <SignalServiceKit/OWSUnknownProtocolVersionMessage.h>
#import <SignalServiceKit/SignalRecipient.h>
#import <SignalServiceKit/SignalServiceKit-Swift.h>
#import <YapDatabase/YapDatabase.h>

NS_ASSUME_NONNULL_BEGIN

#pragma mark -

@implementation OWSMessageManager

- (instancetype)init
{
    self = [super init];

    if (!self) {
        return self;
    }

    OWSSingletonAssert();

    return self;
}

#pragma mark - Dependencies

- (id<OWSCallMessageHandler>)callMessageHandler
{
    OWSAssertDebug(SSKEnvironment.shared.callMessageHandler);

    return SSKEnvironment.shared.callMessageHandler;
}

- (id<ContactsManagerProtocol>)contactsManager
{
    OWSAssertDebug(SSKEnvironment.shared.contactsManager);

    return SSKEnvironment.shared.contactsManager;
}

- (MessageSenderJobQueue *)messageSenderJobQueue
{
    return SSKEnvironment.shared.messageSenderJobQueue;
}

- (OWSBlockingManager *)blockingManager
{
    OWSAssertDebug(SSKEnvironment.shared.blockingManager);

    return SSKEnvironment.shared.blockingManager;
}

- (OWSIdentityManager *)identityManager
{
    OWSAssertDebug(SSKEnvironment.shared.identityManager);

    return SSKEnvironment.shared.identityManager;
}

- (TSNetworkManager *)networkManager
{
    OWSAssertDebug(SSKEnvironment.shared.networkManager);

    return SSKEnvironment.shared.networkManager;
}

- (OWSOutgoingReceiptManager *)outgoingReceiptManager
{
    OWSAssertDebug(SSKEnvironment.shared.outgoingReceiptManager);

    return SSKEnvironment.shared.outgoingReceiptManager;
}

- (id<OWSSyncManagerProtocol>)syncManager
{
    OWSAssertDebug(SSKEnvironment.shared.syncManager);

    return SSKEnvironment.shared.syncManager;
}

- (TSAccountManager *)tsAccountManager
{
    OWSAssertDebug(SSKEnvironment.shared.tsAccountManager);

    return SSKEnvironment.shared.tsAccountManager;
}

- (id<ProfileManagerProtocol>)profileManager
{
    return SSKEnvironment.shared.profileManager;
}

- (id<OWSTypingIndicators>)typingIndicators
{
    return SSKEnvironment.shared.typingIndicators;
}

- (OWSAttachmentDownloads *)attachmentDownloads
{
    return SSKEnvironment.shared.attachmentDownloads;
}

- (SDSDatabaseStorage *)databaseStorage
{
    return SDSDatabaseStorage.shared;
}

- (SSKSessionStore *)sessionStore
{
    return SSKEnvironment.shared.sessionStore;
}

#pragma mark -

- (void)startObserving
{
    [[NSNotificationCenter defaultCenter] addObserver:self
                                             selector:@selector(yapDatabaseModified:)
                                                 name:YapDatabaseModifiedNotification
                                               object:OWSPrimaryStorage.sharedManager.dbNotificationObject];
    [[NSNotificationCenter defaultCenter] addObserver:self
                                             selector:@selector(yapDatabaseModified:)
                                                 name:YapDatabaseModifiedExternallyNotification
                                               object:nil];
}

- (void)yapDatabaseModified:(NSNotification *)notification
{
    if (AppReadiness.isAppReady) {
        [OWSMessageUtils.sharedManager updateApplicationBadgeCount];
    } else {
        static dispatch_once_t onceToken;
        dispatch_once(&onceToken, ^{
            [AppReadiness runNowOrWhenAppDidBecomeReady:^{
                [OWSMessageUtils.sharedManager updateApplicationBadgeCount];
            }];
        });
    }
}

#pragma mark - Blocking

- (BOOL)isEnvelopeSenderBlocked:(SSKProtoEnvelope *)envelope
{
    OWSAssertDebug(envelope);

    return [self.blockingManager isRecipientIdBlocked:envelope.source];
}

- (BOOL)isDataMessageBlocked:(SSKProtoDataMessage *)dataMessage envelope:(SSKProtoEnvelope *)envelope
{
    OWSAssertDebug(dataMessage);
    OWSAssertDebug(envelope);

    if (dataMessage.group) {
        return [self.blockingManager isGroupIdBlocked:dataMessage.group.id];
    } else {
        BOOL senderBlocked = [self isEnvelopeSenderBlocked:envelope];

        // If the envelopeSender was blocked, we never should have gotten as far as decrypting the dataMessage.
        OWSAssertDebug(!senderBlocked);

        return senderBlocked;
    }
}

#pragma mark - message handling

- (void)throws_processEnvelope:(SSKProtoEnvelope *)envelope
                 plaintextData:(NSData *_Nullable)plaintextData
               wasReceivedByUD:(BOOL)wasReceivedByUD
                   transaction:(SDSAnyWriteTransaction *)transaction
{
    if (!envelope) {
        OWSFailDebug(@"Missing envelope.");
        return;
    }
    if (!transaction) {
        OWSFail(@"Missing transaction.");
        return;
    }
    if (!self.tsAccountManager.isRegistered) {
        OWSFailDebug(@"Not registered.");
        return;
    }
    if (!CurrentAppContext().isMainApp) {
        OWSFail(@"Not main app.");
        return;
    }

    OWSLogInfo(@"handling decrypted envelope: %@", [self descriptionForEnvelope:envelope]);

    if (!envelope.hasSource || envelope.source.length < 1 || !envelope.source.isValidE164) {
        OWSFailDebug(@"incoming envelope has invalid source");
        return;
    }
    if (!envelope.hasSourceDevice || envelope.sourceDevice < 1) {
        OWSFailDebug(@"incoming envelope has invalid source device");
        return;
    }

    OWSAssertDebug(![self isEnvelopeSenderBlocked:envelope]);

    [self checkForUnknownLinkedDevice:envelope transaction:transaction];

    switch (envelope.type) {
        case SSKProtoEnvelopeTypeCiphertext:
        case SSKProtoEnvelopeTypePrekeyBundle:
        case SSKProtoEnvelopeTypeUnidentifiedSender:
            if (!plaintextData) {
                OWSFailDebug(@"missing decrypted data for envelope: %@", [self descriptionForEnvelope:envelope]);
                return;
            }
            [self throws_handleEnvelope:envelope
                          plaintextData:plaintextData
                        wasReceivedByUD:wasReceivedByUD
                            transaction:transaction];
            break;
        case SSKProtoEnvelopeTypeReceipt:
            OWSAssertDebug(!plaintextData);
            [self handleDeliveryReceipt:envelope transaction:transaction];
            break;
            // Other messages are just dismissed for now.
        case SSKProtoEnvelopeTypeKeyExchange:
            OWSLogWarn(@"Received Key Exchange Message, not supported");
            break;
        case SSKProtoEnvelopeTypeUnknown:
            OWSLogWarn(@"Received an unknown message type");
            break;
        default:
            OWSLogWarn(@"Received unhandled envelope type: %d", (int)envelope.type);
            break;
    }
}

- (void)handleDeliveryReceipt:(SSKProtoEnvelope *)envelope transaction:(SDSAnyWriteTransaction *)transaction
{
    if (!envelope) {
        OWSFailDebug(@"Missing envelope.");
        return;
    }
    if (!transaction) {
        OWSFail(@"Missing transaction.");
        return;
    }

    // Old-style delivery notices don't include a "delivery timestamp".
    [self processDeliveryReceiptsFromRecipientId:envelope.source
                                  sentTimestamps:@[
                                      @(envelope.timestamp),
                                  ]
                               deliveryTimestamp:nil
                                     transaction:transaction];
}

// deliveryTimestamp is an optional parameter, since legacy
// delivery receipts don't have a "delivery timestamp".  Those
// messages repurpose the "timestamp" field to indicate when the
// corresponding message was originally sent.
- (void)processDeliveryReceiptsFromRecipientId:(NSString *)recipientId
                                sentTimestamps:(NSArray<NSNumber *> *)sentTimestamps
                             deliveryTimestamp:(NSNumber *_Nullable)deliveryTimestamp
                                   transaction:(SDSAnyWriteTransaction *)transaction
{
    if (recipientId.length < 1) {
        OWSFailDebug(@"Empty recipientId.");
        return;
    }
    if (sentTimestamps.count < 1) {
        OWSFailDebug(@"Missing sentTimestamps.");
        return;
    }
    if (!transaction) {
        OWSFail(@"Missing transaction.");
        return;
    }

    for (NSNumber *nsTimestamp in sentTimestamps) {
        uint64_t timestamp = [nsTimestamp unsignedLongLongValue];

        NSArray<TSOutgoingMessage *> *messages = (NSArray<TSOutgoingMessage *> *)[TSInteraction
            interactionsWithTimestamp:timestamp
                              ofClass:[TSOutgoingMessage class]
                      withTransaction:transaction.transitional_yapWriteTransaction];
        if (messages.count < 1) {
            // The service sends delivery receipts for "unpersisted" messages
            // like group updates, so these errors are expected to a certain extent.
            //
            // TODO: persist "early" delivery receipts.
            OWSLogInfo(@"Missing message for delivery receipt: %llu", timestamp);
        } else {
            if (messages.count > 1) {
                OWSLogInfo(@"More than one message (%lu) for delivery receipt: %llu",
                    (unsigned long)messages.count,
                    timestamp);
            }
            for (TSOutgoingMessage *outgoingMessage in messages) {
                [outgoingMessage updateWithDeliveredRecipient:recipientId
                                            deliveryTimestamp:deliveryTimestamp
                                                  transaction:transaction.transitional_yapWriteTransaction];
            }
        }
    }
}

- (void)throws_handleEnvelope:(SSKProtoEnvelope *)envelope
                plaintextData:(NSData *)plaintextData
              wasReceivedByUD:(BOOL)wasReceivedByUD
                  transaction:(SDSAnyWriteTransaction *)transaction
{
    if (!envelope) {
        OWSFailDebug(@"Missing envelope.");
        return;
    }
    if (!plaintextData) {
        OWSFailDebug(@"Missing plaintextData.");
        return;
    }
    if (!transaction) {
        OWSFail(@"Missing transaction.");
        return;
    }
    if (envelope.timestamp < 1) {
        OWSFailDebug(@"Invalid timestamp.");
        return;
    }
    if (envelope.source.length < 1) {
        OWSFailDebug(@"Missing source.");
        return;
    }
    if (envelope.sourceDevice < 1) {
        OWSFailDebug(@"Invaid source device.");
        return;
    }

    BOOL duplicateEnvelope = [InteractionFinder existsIncomingMessageWithTimestamp:envelope.timestamp
                                                                          sourceId:envelope.source
                                                                    sourceDeviceId:envelope.sourceDevice
                                                                       transaction:transaction];

    if (duplicateEnvelope) {
        OWSLogInfo(@"Ignoring previously received envelope from %@ with timestamp: %llu",
            envelopeAddress(envelope),
            envelope.timestamp);
        return;
    }

    if (envelope.content != nil) {
        NSError *error;
        SSKProtoContent *_Nullable contentProto = [SSKProtoContent parseData:plaintextData error:&error];
        if (error || !contentProto) {
            OWSFailDebug(@"could not parse proto: %@", error);
            return;
        }
        OWSLogInfo(@"handling content: <Content: %@>", [self descriptionForContent:contentProto]);

        if (contentProto.syncMessage) {
            [self throws_handleIncomingEnvelope:envelope
                                withSyncMessage:contentProto.syncMessage
                                    transaction:transaction];

            [[OWSDeviceManager sharedManager] setHasReceivedSyncMessage];
        } else if (contentProto.dataMessage) {
            [self handleIncomingEnvelope:envelope
                         withDataMessage:contentProto.dataMessage
                         wasReceivedByUD:wasReceivedByUD
                             transaction:transaction];
        } else if (contentProto.callMessage) {
            [self handleIncomingEnvelope:envelope withCallMessage:contentProto.callMessage];
        } else if (contentProto.typingMessage) {
            [self handleIncomingEnvelope:envelope withTypingMessage:contentProto.typingMessage transaction:transaction];
        } else if (contentProto.nullMessage) {
            OWSLogInfo(@"Received null message.");
        } else if (contentProto.receiptMessage) {
            [self handleIncomingEnvelope:envelope
                      withReceiptMessage:contentProto.receiptMessage
                             transaction:transaction];
        } else {
            OWSLogWarn(@"Ignoring envelope. Content with no known payload");
        }
    } else if (envelope.legacyMessage != nil) { // DEPRECATED - Remove after all clients have been upgraded.
        NSError *error;
        SSKProtoDataMessage *_Nullable dataMessageProto = [SSKProtoDataMessage parseData:plaintextData error:&error];
        if (error || !dataMessageProto) {
            OWSFailDebug(@"could not parse proto: %@", error);
            return;
        }
        OWSLogInfo(@"handling message: <DataMessage: %@ />", [self descriptionForDataMessage:dataMessageProto]);

        [self handleIncomingEnvelope:envelope
                     withDataMessage:dataMessageProto
                     wasReceivedByUD:wasReceivedByUD
                         transaction:transaction];
    } else {
        OWSProdInfoWEnvelope([OWSAnalyticsEvents messageManagerErrorEnvelopeNoActionablePayload], envelope);
    }
}

- (void)handleIncomingEnvelope:(SSKProtoEnvelope *)envelope
               withDataMessage:(SSKProtoDataMessage *)dataMessage
               wasReceivedByUD:(BOOL)wasReceivedByUD
                   transaction:(SDSAnyWriteTransaction *)transaction
{
    if (!envelope) {
        OWSFailDebug(@"Missing envelope.");
        return;
    }
    if (!dataMessage) {
        OWSFailDebug(@"Missing dataMessage.");
        return;
    }
    if (!transaction) {
        OWSFail(@"Missing transaction.");
        return;
    }

    if ([self isDataMessageBlocked:dataMessage envelope:envelope]) {
        NSString *logMessage = [NSString stringWithFormat:@"Ignoring blocked message from sender: %@", envelope.source];
        if (dataMessage.group) {
            logMessage = [logMessage stringByAppendingFormat:@" in group: %@", dataMessage.group.id];
        }
        OWSLogError(@"%@", logMessage);
        return;
    }

    if (dataMessage.hasTimestamp) {
        if (dataMessage.timestamp <= 0) {
            OWSFailDebug(@"Ignoring message with invalid data message timestamp: %@", envelope.source);
            // TODO: Add analytics.
            return;
        }
        // This prevents replay attacks by the service.
        if (dataMessage.timestamp != envelope.timestamp) {
            OWSFailDebug(@"Ignoring message with non-matching data message timestamp: %@", envelope.source);
            // TODO: Add analytics.
            return;
        }
    }

    if ([dataMessage hasProfileKey]) {
        NSData *profileKey = [dataMessage profileKey];
        NSString *recipientId = envelope.source;
        if (profileKey.length == kAES256_KeyByteLength) {
            [self.profileManager setProfileKeyData:profileKey forRecipientId:recipientId];
        } else {
            OWSFailDebug(
                @"Unexpected profile key length:%lu on message from:%@", (unsigned long)profileKey.length, recipientId);
        }
    }

    if (dataMessage.group) {
        TSGroupThread *_Nullable groupThread =
            [TSGroupThread threadWithGroupId:dataMessage.group.id anyTransaction:transaction];

        if (groupThread) {
            if (dataMessage.group.type != SSKProtoGroupContextTypeUpdate) {
                if (!groupThread.isLocalUserInGroup) {
                    OWSLogInfo(@"Ignoring messages for left group.");
                    return;
                }
            }
        } else {
            // Unknown group.
            if (dataMessage.group.type == SSKProtoGroupContextTypeUpdate) {
                // Accept group updates for unknown groups.
            } else if (dataMessage.group.type == SSKProtoGroupContextTypeDeliver) {
                [self sendGroupInfoRequest:dataMessage.group.id envelope:envelope transaction:transaction];
                return;
            } else {
                OWSLogInfo(@"Ignoring group message for unknown group from: %@", envelope.source);
                return;
            }
        }
    }

    if ((dataMessage.flags & SSKProtoDataMessageFlagsEndSession) != 0) {
        [self handleEndSessionMessageWithEnvelope:envelope dataMessage:dataMessage transaction:transaction];
    } else if ((dataMessage.flags & SSKProtoDataMessageFlagsExpirationTimerUpdate) != 0) {
        [self handleExpirationTimerUpdateMessageWithEnvelope:envelope dataMessage:dataMessage transaction:transaction];
    } else if ((dataMessage.flags & SSKProtoDataMessageFlagsProfileKeyUpdate) != 0) {
        [self handleProfileKeyMessageWithEnvelope:envelope dataMessage:dataMessage];
    } else if (dataMessage.attachments.count > 0) {
        [self handleReceivedMediaWithEnvelope:envelope
                                  dataMessage:dataMessage
                              wasReceivedByUD:wasReceivedByUD
                                  transaction:transaction];
    } else {
        [self handleReceivedTextMessageWithEnvelope:envelope
                                        dataMessage:dataMessage
                                    wasReceivedByUD:wasReceivedByUD
                                        transaction:transaction];

        if ([self isDataMessageGroupAvatarUpdate:dataMessage]) {
            OWSLogVerbose(@"Data message had group avatar attachment");
            [self handleReceivedGroupAvatarUpdateWithEnvelope:envelope dataMessage:dataMessage transaction:transaction];
        }
    }

    // Send delivery receipts for "valid data" messages received via UD.
    if (wasReceivedByUD) {
        [self.outgoingReceiptManager enqueueDeliveryReceiptForEnvelope:envelope];
    }
}

- (void)sendGroupInfoRequest:(NSData *)groupId
                    envelope:(SSKProtoEnvelope *)envelope
                 transaction:(SDSAnyWriteTransaction *)transaction
{
    if (!envelope) {
        OWSFailDebug(@"Missing envelope.");
        return;
    }
    if (!transaction) {
        OWSFail(@"Missing transaction.");
        return;
    }
    if (groupId.length < 1) {
        OWSFailDebug(@"Invalid groupId.");
        return;
    }

    // FIXME: https://github.com/signalapp/Signal-iOS/issues/1340
    OWSLogInfo(@"Sending group info request: %@", envelopeAddress(envelope));

    NSString *recipientId = envelope.source;

    TSThread *thread = [TSContactThread getOrCreateThreadWithContactId:recipientId anyTransaction:transaction];

    OWSSyncGroupsRequestMessage *syncGroupsRequestMessage =
        [[OWSSyncGroupsRequestMessage alloc] initWithThread:thread groupId:groupId];

    [self.messageSenderJobQueue addMessage:syncGroupsRequestMessage transaction:transaction];
}

- (void)handleIncomingEnvelope:(SSKProtoEnvelope *)envelope
            withReceiptMessage:(SSKProtoReceiptMessage *)receiptMessage
                   transaction:(SDSAnyWriteTransaction *)transaction
{
    if (!envelope) {
        OWSFailDebug(@"Missing envelope.");
        return;
    }
    if (!receiptMessage) {
        OWSFailDebug(@"Missing receiptMessage.");
        return;
    }
    if (!transaction) {
        OWSFail(@"Missing transaction.");
        return;
    }

    NSArray<NSNumber *> *sentTimestamps = receiptMessage.timestamp;

    switch (receiptMessage.type) {
        case SSKProtoReceiptMessageTypeDelivery:
            OWSLogVerbose(@"Processing receipt message with delivery receipts.");
            [self processDeliveryReceiptsFromRecipientId:envelope.source
                                          sentTimestamps:sentTimestamps
                                       deliveryTimestamp:@(envelope.timestamp)
                                             transaction:transaction];
            return;
        case SSKProtoReceiptMessageTypeRead:
            OWSLogVerbose(@"Processing receipt message with read receipts.");
            [OWSReadReceiptManager.sharedManager processReadReceiptsFromRecipientId:envelope.source
                                                                     sentTimestamps:sentTimestamps
                                                                      readTimestamp:envelope.timestamp];
            break;
        default:
            OWSLogInfo(@"Ignoring receipt message of unknown type: %d.", (int)receiptMessage.type);
            return;
    }
}

- (void)handleIncomingEnvelope:(SSKProtoEnvelope *)envelope
               withCallMessage:(SSKProtoCallMessage *)callMessage
{
    if (!envelope) {
        OWSFailDebug(@"Missing envelope.");
        return;
    }
    if (!callMessage) {
        OWSFailDebug(@"Missing callMessage.");
        return;
    }

    if ([callMessage hasProfileKey]) {
        NSData *profileKey = [callMessage profileKey];
        NSString *recipientId = envelope.source;
        [self.profileManager setProfileKeyData:profileKey forRecipientId:recipientId];
    }

    // By dispatching async, we introduce the possibility that these messages might be lost
    // if the app exits before this block is executed.  This is fine, since the call by
    // definition will end if the app exits.
    dispatch_async(dispatch_get_main_queue(), ^{
        if (callMessage.offer) {
            [self.callMessageHandler receivedOffer:callMessage.offer fromCallerId:envelope.source];
        } else if (callMessage.answer) {
            [self.callMessageHandler receivedAnswer:callMessage.answer fromCallerId:envelope.source];
        } else if (callMessage.iceUpdate.count > 0) {
            for (SSKProtoCallMessageIceUpdate *iceUpdate in callMessage.iceUpdate) {
                [self.callMessageHandler receivedIceUpdate:iceUpdate fromCallerId:envelope.source];
            }
        } else if (callMessage.hangup) {
            OWSLogVerbose(@"Received CallMessage with Hangup.");
            [self.callMessageHandler receivedHangup:callMessage.hangup fromCallerId:envelope.source];
        } else if (callMessage.busy) {
            [self.callMessageHandler receivedBusy:callMessage.busy fromCallerId:envelope.source];
        } else {
            OWSProdInfoWEnvelope([OWSAnalyticsEvents messageManagerErrorCallMessageNoActionablePayload], envelope);
        }
    });
}

- (void)handleIncomingEnvelope:(SSKProtoEnvelope *)envelope
             withTypingMessage:(SSKProtoTypingMessage *)typingMessage
                   transaction:(SDSAnyWriteTransaction *)transaction
{
    OWSAssertDebug(transaction);

    if (!envelope) {
        OWSFailDebug(@"Missing envelope.");
        return;
    }
    if (!typingMessage) {
        OWSFailDebug(@"Missing typingMessage.");
        return;
    }
    if (typingMessage.timestamp != envelope.timestamp) {
        OWSFailDebug(@"typingMessage has invalid timestamp.");
        return;
    }
    NSString *localNumber = self.tsAccountManager.localNumber;
    if ([localNumber isEqualToString:envelope.source]) {
        OWSLogVerbose(@"Ignoring typing indicators from self or linked device.");
        return;
    } else if ([self.blockingManager isRecipientIdBlocked:envelope.source]
        || (typingMessage.hasGroupID && [self.blockingManager isGroupIdBlocked:typingMessage.groupID])) {
        NSString *logMessage = [NSString stringWithFormat:@"Ignoring blocked message from sender: %@", envelope.source];
        if (typingMessage.hasGroupID) {
            logMessage = [logMessage stringByAppendingFormat:@" in group: %@", typingMessage.groupID];
        }
        OWSLogError(@"%@", logMessage);
        return;
    }

    TSThread *_Nullable thread;
    if (typingMessage.hasGroupID) {
        TSGroupThread *groupThread = [TSGroupThread threadWithGroupId:typingMessage.groupID anyTransaction:transaction];

        if (!groupThread.isLocalUserInGroup) {
            OWSLogInfo(@"Ignoring messages for left group.");
            return;
        }

        thread = groupThread;
    } else {
        thread = [TSContactThread getThreadWithContactId:envelope.source anyTransaction:transaction];
    }

    if (!thread) {
        // This isn't neccesarily an error.  We might not yet know about the thread,
        // in which case we don't need to display the typing indicators.
        OWSLogWarn(@"Could not locate thread for typingMessage.");
        return;
    }

    dispatch_async(dispatch_get_main_queue(), ^{
        switch (typingMessage.action) {
            case SSKProtoTypingMessageActionStarted:
                [self.typingIndicators didReceiveTypingStartedMessageInThread:thread
                                                                  recipientId:envelope.source
                                                                     deviceId:envelope.sourceDevice];
                break;
            case SSKProtoTypingMessageActionStopped:
                [self.typingIndicators didReceiveTypingStoppedMessageInThread:thread
                                                                  recipientId:envelope.source
                                                                     deviceId:envelope.sourceDevice];
                break;
            default:
                OWSFailDebug(@"Typing message has unexpected action.");
                break;
        }
    });
}

- (void)handleReceivedGroupAvatarUpdateWithEnvelope:(SSKProtoEnvelope *)envelope
                                        dataMessage:(SSKProtoDataMessage *)dataMessage
                                        transaction:(SDSAnyWriteTransaction *)transaction
{
    if (!envelope) {
        OWSFailDebug(@"Missing envelope.");
        return;
    }
    if (!dataMessage) {
        OWSFailDebug(@"Missing dataMessage.");
        return;
    }
    if (!transaction) {
        OWSFail(@"Missing transaction.");
        return;
    }

    TSGroupThread *_Nullable groupThread =
        [TSGroupThread threadWithGroupId:dataMessage.group.id anyTransaction:transaction];
    if (!groupThread) {
        OWSFailDebug(@"Missing group for group avatar update");
        return;
    }

    TSAttachmentPointer *_Nullable avatarPointer =
        [TSAttachmentPointer attachmentPointerFromProto:dataMessage.group.avatar albumMessage:nil];

    if (!avatarPointer) {
        OWSLogWarn(@"received unsupported group avatar envelope");
        return;
    }
    [self.attachmentDownloads downloadAttachmentPointer:avatarPointer
        message:nil
        success:^(NSArray<TSAttachmentStream *> *attachmentStreams) {
            OWSAssertDebug(attachmentStreams.count == 1);
            TSAttachmentStream *attachmentStream = attachmentStreams.firstObject;
            [groupThread updateAvatarWithAttachmentStream:attachmentStream];
        }
        failure:^(NSError *error) {
            OWSLogError(@"failed to fetch attachments for group avatar sent at: %llu. with error: %@",
                envelope.timestamp,
                error);
        }];
}

- (void)handleReceivedMediaWithEnvelope:(SSKProtoEnvelope *)envelope
                            dataMessage:(SSKProtoDataMessage *)dataMessage
                        wasReceivedByUD:(BOOL)wasReceivedByUD
                            transaction:(SDSAnyWriteTransaction *)transaction
{
    if (!envelope) {
        OWSFailDebug(@"Missing envelope.");
        return;
    }
    if (!dataMessage) {
        OWSFailDebug(@"Missing dataMessage.");
        return;
    }
    if (!transaction) {
        OWSFail(@"Missing transaction.");
        return;
    }

    TSThread *_Nullable thread = [self threadForEnvelope:envelope dataMessage:dataMessage transaction:transaction];
    if (!thread) {
        OWSFailDebug(@"ignoring media message for unknown group.");
        return;
    }

    TSIncomingMessage *_Nullable message = [self handleReceivedEnvelope:envelope
                                                        withDataMessage:dataMessage
                                                        wasReceivedByUD:wasReceivedByUD
                                                            transaction:transaction];

    if (!message) {
        return;
    }

    [message anyInsertWithTransaction:transaction];

    OWSLogDebug(@"incoming attachment message: %@", message.debugDescription);

    [self.attachmentDownloads downloadBodyAttachmentsForMessage:message
        transaction:transaction.transitional_yapWriteTransaction
        success:^(NSArray<TSAttachmentStream *> *attachmentStreams) {
            OWSLogDebug(@"successfully fetched attachments: %lu for message: %@",
                (unsigned long)attachmentStreams.count,
                message);
        }
        failure:^(NSError *error) {
            OWSLogError(@"failed to fetch attachments for message: %@ with error: %@", message, error);
        }];
}

- (void)throws_handleIncomingEnvelope:(SSKProtoEnvelope *)envelope
                      withSyncMessage:(SSKProtoSyncMessage *)syncMessage
                          transaction:(SDSAnyWriteTransaction *)transaction
{
    if (!envelope) {
        OWSFailDebug(@"Missing envelope.");
        return;
    }
    if (!syncMessage) {
        OWSFailDebug(@"Missing syncMessage.");
        return;
    }
    if (!transaction) {
        OWSFail(@"Missing transaction.");
        return;
    }

    NSString *localNumber = self.tsAccountManager.localNumber;
    if (![localNumber isEqualToString:envelope.source]) {
        // Sync messages should only come from linked devices.
        OWSProdErrorWEnvelope([OWSAnalyticsEvents messageManagerErrorSyncMessageFromUnknownSource], envelope);
        return;
    }

    if (syncMessage.sent) {
        OWSIncomingSentMessageTranscript *transcript =
            [[OWSIncomingSentMessageTranscript alloc] initWithProto:syncMessage.sent
                                                        transaction:transaction.transitional_yapWriteTransaction];

        SSKProtoDataMessage *_Nullable dataMessage = syncMessage.sent.message;
        if (!dataMessage) {
            OWSFailDebug(@"Missing dataMessage.");
            return;
        }
        NSString *destination = syncMessage.sent.destination;
        if (dataMessage && destination.length > 0 && dataMessage.hasProfileKey) {
            // If we observe a linked device sending our profile key to another
            // user, we can infer that that user belongs in our profile whitelist.
            if (dataMessage.group) {
                [self.profileManager addGroupIdToProfileWhitelist:dataMessage.group.id];
            } else {
                [self.profileManager addUserToProfileWhitelist:destination];
            }
        }

        if ([self isDataMessageGroupAvatarUpdate:syncMessage.sent.message] && !syncMessage.sent.isRecipientUpdate) {
            [OWSRecordTranscriptJob
                processIncomingSentMessageTranscript:transcript
                                   attachmentHandler:^(NSArray<TSAttachmentStream *> *attachmentStreams) {
                                       OWSAssertDebug(attachmentStreams.count == 1);
                                       TSAttachmentStream *attachmentStream = attachmentStreams.firstObject;
                                       [self.databaseStorage writeWithBlock:^(SDSAnyWriteTransaction *transaction) {
                                           TSGroupThread *_Nullable groupThread =
                                               [TSGroupThread threadWithGroupId:dataMessage.group.id
                                                                 anyTransaction:transaction];
                                           if (!groupThread) {
                                               OWSFailDebug(@"ignoring sync group avatar update for unknown group.");
                                               return;
                                           }

                                           if (transaction.transitional_yapWriteTransaction) {
                                               [groupThread
                                                   updateAvatarWithAttachmentStream:attachmentStream
                                                                        transaction:
                                                                            transaction
                                                                                .transitional_yapWriteTransaction];
                                           }
                                       }];
                                   }
                                         transaction:transaction.transitional_yapWriteTransaction];
        } else {
            [OWSRecordTranscriptJob
                processIncomingSentMessageTranscript:transcript
                                   attachmentHandler:^(NSArray<TSAttachmentStream *> *attachmentStreams) {
                                       OWSLogDebug(@"successfully fetched transcript attachments: %lu",
                                           (unsigned long)attachmentStreams.count);
                                   }
                                         transaction:transaction.transitional_yapWriteTransaction];
        }
    } else if (syncMessage.request) {
        if (syncMessage.request.type == SSKProtoSyncMessageRequestTypeContacts) {
            // We respond asynchronously because populating the sync message will
            // create transactions and it's not practical (due to locking in the OWSIdentityManager)
            // to plumb our transaction through.
            //
            // In rare cases this means we won't respond to the sync request, but that's
            // acceptable.
            dispatch_async(dispatch_get_global_queue(DISPATCH_QUEUE_PRIORITY_DEFAULT, 0), ^{
                [[self.syncManager syncAllContacts] retainUntilComplete];
            });
        } else if (syncMessage.request.type == SSKProtoSyncMessageRequestTypeGroups) {
            OWSSyncGroupsMessage *syncGroupsMessage = [[OWSSyncGroupsMessage alloc] init];
            NSData *_Nullable syncData = [syncGroupsMessage
                buildPlainTextAttachmentDataWithTransaction:transaction.transitional_yapReadTransaction];
            if (!syncData) {
                OWSFailDebug(@"Failed to serialize groups sync message.");
                return;
            }
            DataSource *dataSource = [DataSourceValue dataSourceWithSyncMessageData:syncData];
            [self.messageSenderJobQueue addMediaMessage:syncGroupsMessage
                                             dataSource:dataSource
                                            contentType:OWSMimeTypeApplicationOctetStream
                                         sourceFilename:nil
                                                caption:nil
                                         albumMessageId:nil
                                  isTemporaryAttachment:YES];
        } else if (syncMessage.request.type == SSKProtoSyncMessageRequestTypeBlocked) {
            OWSLogInfo(@"Received request for block list");
            [self.blockingManager syncBlockList];
        } else if (syncMessage.request.type == SSKProtoSyncMessageRequestTypeConfiguration) {
            [SSKEnvironment.shared.syncManager sendConfigurationSyncMessage];

            // We send _two_ responses to the "configuration request".
            [StickerManager syncAllInstalledPacksWithTransaction:transaction];
        } else {
            OWSLogWarn(@"ignoring unsupported sync request message");
        }
    } else if (syncMessage.blocked) {
        NSArray<NSString *> *blockedPhoneNumbers = [syncMessage.blocked.numbers copy];
        dispatch_async(dispatch_get_global_queue(DISPATCH_QUEUE_PRIORITY_DEFAULT, 0), ^{
            [self.blockingManager setBlockedPhoneNumbers:blockedPhoneNumbers sendSyncMessage:NO];
        });
    } else if (syncMessage.read.count > 0) {
        OWSLogInfo(@"Received %lu read receipt(s)", (unsigned long)syncMessage.read.count);
        [OWSReadReceiptManager.sharedManager
            processReadReceiptsFromLinkedDevice:syncMessage.read
                                  readTimestamp:envelope.timestamp
                                    transaction:transaction.transitional_yapWriteTransaction];
    } else if (syncMessage.verified) {
        OWSLogInfo(@"Received verification state for %@", syncMessage.verified.destination);
        [self.identityManager throws_processIncomingSyncMessage:syncMessage.verified transaction:transaction];
    } else if (syncMessage.stickerPackOperation.count > 0) {
        OWSLogInfo(@"Received sticker pack operation(s): %d", (int)syncMessage.stickerPackOperation.count);
        for (SSKProtoSyncMessageStickerPackOperation *packOperationProto in syncMessage.stickerPackOperation) {
            [StickerManager processIncomingStickerPackOperation:packOperationProto transaction:transaction];
        }
    } else {
        OWSLogWarn(@"Ignoring unsupported sync message.");
    }
}

- (void)handleEndSessionMessageWithEnvelope:(SSKProtoEnvelope *)envelope
                                dataMessage:(SSKProtoDataMessage *)dataMessage
                                transaction:(SDSAnyWriteTransaction *)transaction
{
    if (!envelope) {
        OWSFailDebug(@"Missing envelope.");
        return;
    }
    if (!dataMessage) {
        OWSFailDebug(@"Missing dataMessage.");
        return;
    }
    if (!transaction) {
        OWSFail(@"Missing transaction.");
        return;
    }

    TSContactThread *thread =
        [TSContactThread getOrCreateThreadWithContactId:envelope.source anyTransaction:transaction];

    // MJK TODO - safe to remove senderTimestamp
    [[[TSInfoMessage alloc] initWithTimestamp:[NSDate ows_millisecondTimeStamp]
                                     inThread:thread
                                  messageType:TSInfoMessageTypeSessionDidEnd] anyInsertWithTransaction:transaction];

    [self.sessionStore deleteAllSessionsForContact:envelope.source transaction:transaction];
}

- (void)handleExpirationTimerUpdateMessageWithEnvelope:(SSKProtoEnvelope *)envelope
                                           dataMessage:(SSKProtoDataMessage *)dataMessage
                                           transaction:(SDSAnyWriteTransaction *)transaction
{
    if (!envelope) {
        OWSFailDebug(@"Missing envelope.");
        return;
    }
    if (!dataMessage) {
        OWSFailDebug(@"Missing dataMessage.");
        return;
    }
    if (!transaction) {
        OWSFail(@"Missing transaction.");
        return;
    }

    TSThread *_Nullable thread = [self threadForEnvelope:envelope dataMessage:dataMessage transaction:transaction];
    if (!thread) {
        OWSFailDebug(@"ignoring expiring messages update for unknown group.");
        return;
    }

    OWSDisappearingMessagesConfiguration *disappearingMessagesConfiguration;
    if (dataMessage.hasExpireTimer && dataMessage.expireTimer > 0) {
        OWSLogInfo(
            @"Expiring messages duration turned to %u for thread %@", (unsigned int)dataMessage.expireTimer, thread);
        disappearingMessagesConfiguration =
            [[OWSDisappearingMessagesConfiguration alloc] initWithThreadId:thread.uniqueId
                                                                   enabled:YES
                                                           durationSeconds:dataMessage.expireTimer];
    } else {
        OWSLogInfo(@"Expiring messages have been turned off for thread %@", thread);
        disappearingMessagesConfiguration = [[OWSDisappearingMessagesConfiguration alloc]
            initWithThreadId:thread.uniqueId
                     enabled:NO
             durationSeconds:OWSDisappearingMessagesConfigurationDefaultExpirationDuration];
    }
    OWSAssertDebug(disappearingMessagesConfiguration);
    [disappearingMessagesConfiguration anyInsertWithTransaction:transaction];
    NSString *name = [self.contactsManager displayNameForPhoneIdentifier:envelope.source
                                                             transaction:transaction.transitional_yapWriteTransaction];

    // MJK TODO - safe to remove senderTimestamp
    OWSDisappearingConfigurationUpdateInfoMessage *message =
        [[OWSDisappearingConfigurationUpdateInfoMessage alloc] initWithTimestamp:[NSDate ows_millisecondTimeStamp]
                                                                          thread:thread
                                                                   configuration:disappearingMessagesConfiguration
                                                             createdByRemoteName:name
                                                          createdInExistingGroup:NO];
    [message anyInsertWithTransaction:transaction];
}

- (void)handleProfileKeyMessageWithEnvelope:(SSKProtoEnvelope *)envelope
                                dataMessage:(SSKProtoDataMessage *)dataMessage
{
    if (!envelope) {
        OWSFailDebug(@"Missing envelope.");
        return;
    }
    if (!dataMessage) {
        OWSFailDebug(@"Missing dataMessage.");
        return;
    }

    NSString *recipientId = envelope.source;
    if (!dataMessage.hasProfileKey) {
        OWSFailDebug(@"received profile key message without profile key from: %@", envelopeAddress(envelope));
        return;
    }
    NSData *profileKey = dataMessage.profileKey;
    if (profileKey.length != kAES256_KeyByteLength) {
        OWSFailDebug(@"received profile key of unexpected length: %lu, from: %@",
            (unsigned long)profileKey.length,
            envelopeAddress(envelope));
        return;
    }

    id<ProfileManagerProtocol> profileManager = SSKEnvironment.shared.profileManager;
    [profileManager setProfileKeyData:profileKey forRecipientId:recipientId];
}

- (void)handleReceivedTextMessageWithEnvelope:(SSKProtoEnvelope *)envelope
                                  dataMessage:(SSKProtoDataMessage *)dataMessage
                              wasReceivedByUD:(BOOL)wasReceivedByUD
                                  transaction:(SDSAnyWriteTransaction *)transaction
{
    if (!envelope) {
        OWSFailDebug(@"Missing envelope.");
        return;
    }
    if (!dataMessage) {
        OWSFailDebug(@"Missing dataMessage.");
        return;
    }
    if (!transaction) {
        OWSFail(@"Missing transaction.");
        return;
    }

    [self handleReceivedEnvelope:envelope
                 withDataMessage:dataMessage
                 wasReceivedByUD:wasReceivedByUD
                     transaction:transaction];
}

- (void)handleGroupInfoRequest:(SSKProtoEnvelope *)envelope
                   dataMessage:(SSKProtoDataMessage *)dataMessage
                   transaction:(SDSAnyWriteTransaction *)transaction
{
    if (!envelope) {
        OWSFailDebug(@"Missing envelope.");
        return;
    }
    if (!dataMessage) {
        OWSFailDebug(@"Missing dataMessage.");
        return;
    }
    if (!transaction) {
        OWSFail(@"Missing transaction.");
        return;
    }
    if (dataMessage.group.type != SSKProtoGroupContextTypeRequestInfo) {
        OWSFailDebug(@"Unexpected group message type.");
        return;
    }

    NSData *groupId = dataMessage.group ? dataMessage.group.id : nil;
    if (!groupId) {
        OWSFailDebug(@"Group info request is missing group id.");
        return;
    }

    OWSLogInfo(@"Received 'Request Group Info' message for group: %@ from: %@", groupId, envelope.source);

    TSGroupThread *_Nullable gThread =
        [TSGroupThread threadWithGroupId:dataMessage.group.id anyTransaction:transaction];
    if (!gThread) {
        OWSLogWarn(@"Unknown group: %@", groupId);
        return;
    }

    // Ensure sender is in the group.
    if (![gThread.groupModel.groupMemberIds containsObject:envelope.source]) {
        OWSLogWarn(@"Ignoring 'Request Group Info' message for non-member of group. %@ not in %@",
            envelope.source,
            gThread.groupModel.groupMemberIds);
        return;
    }

    // Ensure we are in the group.
    if (!gThread.isLocalUserInGroup) {
        OWSLogWarn(@"Ignoring 'Request Group Info' message for group we no longer belong to.");
        return;
    }

    NSString *updateGroupInfo =
        [gThread.groupModel getInfoStringAboutUpdateTo:gThread.groupModel contactsManager:self.contactsManager];

    uint32_t expiresInSeconds =
        [gThread disappearingMessagesDurationWithTransaction:transaction.transitional_yapWriteTransaction];
    TSOutgoingMessage *message = [TSOutgoingMessage outgoingMessageInThread:gThread
                                                           groupMetaMessage:TSGroupMetaMessageUpdate
                                                           expiresInSeconds:expiresInSeconds];

    [message updateWithCustomMessage:updateGroupInfo transaction:transaction.transitional_yapWriteTransaction];
    // Only send this group update to the requester.
    [message updateWithSendingToSingleGroupRecipient:envelope.source
                                         transaction:transaction.transitional_yapWriteTransaction];

    if (gThread.groupModel.groupImage) {
        NSData *_Nullable data = UIImagePNGRepresentation(gThread.groupModel.groupImage);
        OWSAssertDebug(data);
        if (data) {
            DataSource *_Nullable dataSource = [DataSourceValue dataSourceWithData:data fileExtension:@"png"];
            [self.messageSenderJobQueue addMediaMessage:message
                                             dataSource:dataSource
                                            contentType:OWSMimeTypeImagePng
                                         sourceFilename:nil
                                                caption:nil
                                         albumMessageId:nil
                                  isTemporaryAttachment:YES];
        }
    } else {
        [self.messageSenderJobQueue addMessage:message transaction:transaction];
    }
}

- (TSIncomingMessage *_Nullable)handleReceivedEnvelope:(SSKProtoEnvelope *)envelope
                                       withDataMessage:(SSKProtoDataMessage *)dataMessage
                                       wasReceivedByUD:(BOOL)wasReceivedByUD
                                           transaction:(SDSAnyWriteTransaction *)transaction
{
    if (!envelope) {
        OWSFailDebug(@"Missing envelope.");
        return nil;
    }
    if (!dataMessage) {
        OWSFailDebug(@"Missing dataMessage.");
        return nil;
    }
    if (!transaction) {
        OWSFail(@"Missing transaction.");
        return nil;
    }

    uint64_t timestamp = envelope.timestamp;
    NSString *body = dataMessage.body;
    NSData *groupId = dataMessage.group ? dataMessage.group.id : nil;
    OWSContact *_Nullable contact =
        [OWSContacts contactForDataMessage:dataMessage transaction:transaction.transitional_yapWriteTransaction];
    NSNumber *_Nullable serverTimestamp = (envelope.hasServerTimestamp ? @(envelope.serverTimestamp) : nil);

    if (dataMessage.group.type == SSKProtoGroupContextTypeRequestInfo) {
        [self handleGroupInfoRequest:envelope dataMessage:dataMessage transaction:transaction];
        return nil;
    }

    if (groupId.length > 0) {
        NSMutableSet *newMemberIds = [NSMutableSet setWithArray:dataMessage.group.members];
        for (NSString *recipientId in newMemberIds) {
            if (!recipientId.isValidE164) {
                OWSLogVerbose(
                    @"incoming group update has invalid group member: %@", [self descriptionForEnvelope:envelope]);
                OWSFailDebug(@"incoming group update has invalid group member");
                return nil;
            }
        }

        // Group messages create the group if it doesn't already exist.
        //
        // We distinguish between the old group state (if any) and the new group state.
        TSGroupThread *_Nullable oldGroupThread = [TSGroupThread threadWithGroupId:groupId anyTransaction:transaction];
        if (oldGroupThread) {
            // Don't trust other clients; ensure all known group members remain in the
            // group unless it is a "quit" message in which case we should only remove
            // the quiting member below.
            [newMemberIds addObjectsFromArray:oldGroupThread.groupModel.groupMemberIds];
        }

        if (dataMessage.hasRequiredProtocolVersion
            && dataMessage.requiredProtocolVersion > SSKProtos.currentProtocolVersion) {
            NSString *senderId = envelope.source;
            [self insertUnknownProtocolVersionErrorInThread:oldGroupThread
                                            protocolVersion:dataMessage.requiredProtocolVersion
                                                   senderId:senderId
                                                transaction:transaction.asAnyWrite];
            return nil;
        }

        switch (dataMessage.group.type) {
            case SSKProtoGroupContextTypeUpdate: {
                // Ensures that the thread exists but doesn't update it.
                TSGroupThread *newGroupThread =
                    [TSGroupThread getOrCreateThreadWithGroupId:groupId anyTransaction:transaction];

                TSGroupModel *newGroupModel = [[TSGroupModel alloc] initWithTitle:dataMessage.group.name
                                                                        memberIds:newMemberIds.allObjects
                                                                            image:oldGroupThread.groupModel.groupImage
                                                                          groupId:dataMessage.group.id];
                NSString *updateGroupInfo = [newGroupThread.groupModel getInfoStringAboutUpdateTo:newGroupModel
                                                                                  contactsManager:self.contactsManager];
                [newGroupThread anyUpdateWithTransaction:transaction
                                                   block:^(TSThread *thread) {
                                                       TSGroupThread *groupThread = (TSGroupThread *)thread;
                                                       groupThread.groupModel = newGroupModel;
                                                   }];

                if (transaction.transitional_yapWriteTransaction) {
                    [[OWSDisappearingMessagesJob sharedJob]
                        becomeConsistentWithDisappearingDuration:dataMessage.expireTimer
                                                          thread:newGroupThread
                                      createdByRemoteRecipientId:nil
                                          createdInExistingGroup:YES
                                                     transaction:transaction.transitional_yapWriteTransaction];
                }

                // MJK TODO - should be safe to remove senderTimestamp
                TSInfoMessage *infoMessage = [[TSInfoMessage alloc] initWithTimestamp:[NSDate ows_millisecondTimeStamp]
                                                                             inThread:newGroupThread
                                                                          messageType:TSInfoMessageTypeGroupUpdate
                                                                        customMessage:updateGroupInfo];
                [infoMessage anyInsertWithTransaction:transaction];

                return nil;
            }
            case SSKProtoGroupContextTypeQuit: {
                if (!oldGroupThread) {
                    OWSLogWarn(@"ignoring quit group message from unknown group.");
                    return nil;
                }
                [newMemberIds removeObject:envelope.source];
                [oldGroupThread anyUpdateWithTransaction:transaction
                                                   block:^(TSThread *thread) {
                                                       TSGroupThread *groupThread = (TSGroupThread *)thread;
                                                       groupThread.groupModel.groupMemberIds =
                                                           [newMemberIds.allObjects mutableCopy];
                                                   }];

                NSString *nameString =
                    [self.contactsManager displayNameForPhoneIdentifier:envelope.source
                                                            transaction:transaction.transitional_yapWriteTransaction];
                NSString *updateGroupInfo =
                    [NSString stringWithFormat:NSLocalizedString(@"GROUP_MEMBER_LEFT", @""), nameString];
                // MJK TODO - should be safe to remove senderTimestamp
                [[[TSInfoMessage alloc] initWithTimestamp:[NSDate ows_millisecondTimeStamp]
                                                 inThread:oldGroupThread
                                              messageType:TSInfoMessageTypeGroupUpdate
                                            customMessage:updateGroupInfo] anyInsertWithTransaction:transaction];
                return nil;
            }
            case SSKProtoGroupContextTypeDeliver: {
                if (!oldGroupThread) {
                    OWSFailDebug(@"ignoring deliver group message from unknown group.");
                    return nil;
                }

                [[OWSDisappearingMessagesJob sharedJob]
                    becomeConsistentWithDisappearingDuration:dataMessage.expireTimer
                                                      thread:oldGroupThread
                                  createdByRemoteRecipientId:envelope.source
                                      createdInExistingGroup:NO
                                                 transaction:transaction.transitional_yapWriteTransaction];

                TSQuotedMessage *_Nullable quotedMessage =
                    [TSQuotedMessage quotedMessageForDataMessage:dataMessage
                                                          thread:oldGroupThread
                                                     transaction:transaction.transitional_yapWriteTransaction];

                NSError *linkPreviewError;
                OWSLinkPreview *_Nullable linkPreview = [OWSLinkPreview
                    buildValidatedLinkPreviewWithDataMessage:dataMessage
                                                        body:body
                                                 transaction:transaction.transitional_yapWriteTransaction
                                                       error:&linkPreviewError];
                if (linkPreviewError && ![OWSLinkPreview isNoPreviewError:linkPreviewError]) {
                    OWSFailDebug(@"linkPreviewError: %@", linkPreviewError);
                }

                NSError *stickerError;
                MessageSticker *_Nullable messageSticker =
                    [MessageSticker buildValidatedMessageStickerWithDataMessage:dataMessage
                                                                    transaction:transaction
                                                                          error:&stickerError];
                if (stickerError && ![MessageSticker isNoStickerError:stickerError]) {
                    OWSFailDebug(@"stickerError: %@", stickerError);
                }

                NSError *ephemeralMessageError;
                EphemeralMessage *_Nullable ephemeralMessage =
                    [EphemeralMessage buildValidatedMessageEphemeralMessageWithDataMessage:dataMessage
                                                                               transaction:transaction
                                                                                     error:&ephemeralMessageError];
                if (ephemeralMessageError && ![EphemeralMessage isNoEphemeralMessageError:ephemeralMessageError]) {
                    OWSFailDebug(@"ephemeralMessageError: %@", ephemeralMessageError);
                }

                OWSLogDebug(@"incoming message from: %@ for group: %@ with timestamp: %lu",
                    envelopeAddress(envelope),
                    groupId,
                    (unsigned long)timestamp);

                // Legit usage of senderTimestamp when creating an incoming group message record
                TSIncomingMessage *incomingMessage =
                    [[TSIncomingMessage alloc] initIncomingMessageWithTimestamp:timestamp
                                                                       inThread:oldGroupThread
                                                                       authorId:envelope.source
                                                                 sourceDeviceId:envelope.sourceDevice
                                                                    messageBody:body
                                                                  attachmentIds:@[]
                                                               expiresInSeconds:dataMessage.expireTimer
                                                                  quotedMessage:quotedMessage
                                                                   contactShare:contact
                                                                    linkPreview:linkPreview
                                                                 messageSticker:messageSticker
                                                               ephemeralMessage:ephemeralMessage
                                                                serverTimestamp:serverTimestamp
                                                                wasReceivedByUD:wasReceivedByUD];

                NSArray<TSAttachmentPointer *> *attachmentPointers =
                    [TSAttachmentPointer attachmentPointersFromProtos:dataMessage.attachments
                                                         albumMessage:incomingMessage];
                for (TSAttachmentPointer *pointer in attachmentPointers) {
                    [pointer anyInsertWithTransaction:transaction];
                    [incomingMessage.attachmentIds addObject:pointer.uniqueId];
                }

                if (![OWSMessageManager messageHasRenderableContent:incomingMessage]) {
                    OWSLogWarn(@"ignoring empty incoming message from: %@ for group: %@ with timestamp: %lu",
                        envelopeAddress(envelope),
                        groupId,
                        (unsigned long)timestamp);
                    return nil;
                }

                [self finalizeIncomingMessage:incomingMessage
                                       thread:oldGroupThread
                                     envelope:envelope
                                  transaction:transaction];
                return incomingMessage;
            }
            default: {
                OWSLogWarn(@"Ignoring unknown group message type: %d", (int)dataMessage.group.type);
                return nil;
            }
        }
    } else {
        OWSLogDebug(
            @"incoming message from: %@ with timestamp: %lu", envelopeAddress(envelope), (unsigned long)timestamp);
        TSContactThread *thread =
<<<<<<< HEAD
            [TSContactThread getOrCreateThreadWithContactId:envelope.source anyTransaction:transaction];

        __block TSQuotedMessage *_Nullable quotedMessage;
        __block OWSLinkPreview *_Nullable linkPreview;
        if (transaction.transitional_yapWriteTransaction) {
            [[OWSDisappearingMessagesJob sharedJob]
                becomeConsistentWithDisappearingDuration:dataMessage.expireTimer
                                                  thread:thread
                              createdByRemoteRecipientId:envelope.source
                                  createdInExistingGroup:NO
                                             transaction:transaction.transitional_yapWriteTransaction];

            quotedMessage = [TSQuotedMessage quotedMessageForDataMessage:dataMessage
                                                                  thread:thread
                                                             transaction:transaction.transitional_yapWriteTransaction];

            NSError *linkPreviewError;
            linkPreview =
                [OWSLinkPreview buildValidatedLinkPreviewWithDataMessage:dataMessage
                                                                    body:body
                                                             transaction:transaction.transitional_yapWriteTransaction
                                                                   error:&linkPreviewError];
            if (linkPreviewError && ![OWSLinkPreview isNoPreviewError:linkPreviewError]) {
                OWSLogError(@"linkPreviewError: %@", linkPreviewError);
            }
        } else {
            OWSLogWarn(@"GRDB TODO: process non-basic messages.");
=======
            [TSContactThread getOrCreateThreadWithContactId:envelope.source transaction:transaction];

        if (dataMessage.hasRequiredProtocolVersion
            && dataMessage.requiredProtocolVersion > SSKProtos.currentProtocolVersion) {
            NSString *senderId = envelope.source;
            [self insertUnknownProtocolVersionErrorInThread:thread
                                            protocolVersion:dataMessage.requiredProtocolVersion
                                                   senderId:senderId
                                                transaction:transaction.asAnyWrite];
            return nil;
        }

        [[OWSDisappearingMessagesJob sharedJob] becomeConsistentWithDisappearingDuration:dataMessage.expireTimer
                                                                                  thread:thread
                                                              createdByRemoteRecipientId:envelope.source
                                                                  createdInExistingGroup:NO
                                                                             transaction:transaction];

        TSQuotedMessage *_Nullable quotedMessage = [TSQuotedMessage quotedMessageForDataMessage:dataMessage
                                                                                         thread:thread
                                                                                    transaction:transaction];

        NSError *linkPreviewError;
        OWSLinkPreview *_Nullable linkPreview =
            [OWSLinkPreview buildValidatedLinkPreviewWithDataMessage:dataMessage
                                                                body:body
                                                         transaction:transaction
                                                               error:&linkPreviewError];
        if (linkPreviewError && ![OWSLinkPreview isNoPreviewError:linkPreviewError]) {
            OWSLogError(@"linkPreviewError: %@", linkPreviewError);
>>>>>>> 5a09aa8f
        }

        NSError *stickerError;
        MessageSticker *_Nullable messageSticker =
            [MessageSticker buildValidatedMessageStickerWithDataMessage:dataMessage
                                                            transaction:transaction
                                                                  error:&stickerError];
        if (stickerError && ![MessageSticker isNoStickerError:stickerError]) {
            OWSFailDebug(@"stickerError: %@", stickerError);
        }

        NSError *ephemeralMessageError;
        EphemeralMessage *_Nullable ephemeralMessage =
            [EphemeralMessage buildValidatedMessageEphemeralMessageWithDataMessage:dataMessage
                                                                       transaction:transaction
                                                                             error:&ephemeralMessageError];
        if (ephemeralMessageError && ![EphemeralMessage isNoEphemeralMessageError:ephemeralMessageError]) {
            OWSFailDebug(@"ephemeralMessageError: %@", ephemeralMessageError);
        }

        // Legit usage of senderTimestamp when creating incoming message from received envelope
        TSIncomingMessage *incomingMessage =
            [[TSIncomingMessage alloc] initIncomingMessageWithTimestamp:timestamp
                                                               inThread:thread
                                                               authorId:[thread contactIdentifier]
                                                         sourceDeviceId:envelope.sourceDevice
                                                            messageBody:body
                                                          attachmentIds:@[]
                                                       expiresInSeconds:dataMessage.expireTimer
                                                          quotedMessage:quotedMessage
                                                           contactShare:contact
                                                            linkPreview:linkPreview
                                                         messageSticker:messageSticker
                                                       ephemeralMessage:ephemeralMessage
                                                        serverTimestamp:serverTimestamp
                                                        wasReceivedByUD:wasReceivedByUD];

        NSArray<TSAttachmentPointer *> *attachmentPointers =
            [TSAttachmentPointer attachmentPointersFromProtos:dataMessage.attachments albumMessage:incomingMessage];
        for (TSAttachmentPointer *pointer in attachmentPointers) {
            [pointer anyInsertWithTransaction:transaction];
            [incomingMessage.attachmentIds addObject:pointer.uniqueId];
        }

        if (![OWSMessageManager messageHasRenderableContent:incomingMessage]) {
            OWSLogWarn(@"ignoring empty incoming message from: %@ with timestamp: %lu",
                envelopeAddress(envelope),
                (unsigned long)timestamp);
            return nil;
        }

        [self finalizeIncomingMessage:incomingMessage
                               thread:thread
                             envelope:envelope
                          transaction:transaction];
        return incomingMessage;
    }
}

<<<<<<< HEAD
+ (BOOL)messageHasRenderableContent:(TSMessage *)message
{
    OWSAssertDebug(message);

    return (message.body.length > 0 || message.attachmentIds.count > 0 || message.contactShare != nil
        || message.ephemeralMessage != nil);
=======
- (void)insertUnknownProtocolVersionErrorInThread:(TSThread *)thread
                                  protocolVersion:(NSUInteger)protocolVersion
                                         senderId:(NSString *)senderId
                                      transaction:(SDSAnyWriteTransaction *)transaction
{
    OWSAssertDebug(thread);
    OWSAssertDebug(transaction);

    OWSFailDebug(@"Unknown protocol version: %lu", (unsigned long)protocolVersion);

    // We convert protocolVersion to a numeric value here.
    TSInteraction *message =
        [[OWSUnknownProtocolVersionMessage alloc] initWithTimestamp:[NSDate ows_millisecondTimeStamp]
                                                             thread:thread
                                                           senderId:senderId
                                                    protocolVersion:protocolVersion];
    [message anySaveWithTransaction:transaction];
>>>>>>> 5a09aa8f
}

- (void)finalizeIncomingMessage:(TSIncomingMessage *)incomingMessage
                         thread:(TSThread *)thread
                       envelope:(SSKProtoEnvelope *)envelope
                    transaction:(SDSAnyWriteTransaction *)transaction
{
    if (!envelope) {
        OWSFailDebug(@"Missing envelope.");
        return;
    }
    if (!thread) {
        OWSFailDebug(@"Missing thread.");
        return;
    }
    if (!incomingMessage) {
        OWSFailDebug(@"Missing incomingMessage.");
        return;
    }
    if (!transaction) {
        OWSFail(@"Missing transaction.");
        return;
    }

    [incomingMessage anyInsertWithTransaction:transaction];

    // Any messages sent from the current user - from this device or another - should be automatically marked as read.
    if ([envelope.source isEqualToString:self.tsAccountManager.localNumber]) {
        // Don't send a read receipt for messages sent by ourselves.
        [incomingMessage markAsReadAtTimestamp:envelope.timestamp
                               sendReadReceipt:NO
                                   transaction:transaction.transitional_yapWriteTransaction];
    }

    // Download the "non-message body" attachments.
    NSMutableArray<NSString *> *otherAttachmentIds = [incomingMessage.allAttachmentIds mutableCopy];
    if (incomingMessage.attachmentIds) {
        [otherAttachmentIds removeObjectsInArray:incomingMessage.attachmentIds];
    }
    for (NSString *attachmentId in otherAttachmentIds) {
        TSAttachment *_Nullable attachment = [TSAttachment anyFetchWithUniqueId:attachmentId transaction:transaction];
        if (![attachment isKindOfClass:[TSAttachmentPointer class]]) {
            OWSLogInfo(@"Skipping attachment stream.");
            continue;
        }
        TSAttachmentPointer *_Nullable attachmentPointer = (TSAttachmentPointer *)attachment;

        OWSLogDebug(@"Downloading attachment for message: %lu", (unsigned long)incomingMessage.timestamp);

        // Use a separate download for each attachment so that:
        //
        // * We update the message as each comes in.
        // * Failures don't interfere with successes.
        [self.attachmentDownloads downloadAttachmentPointer:attachmentPointer
            message:incomingMessage
            success:^(NSArray<TSAttachmentStream *> *attachmentStreams) {
                [self.databaseStorage writeWithBlock:^(SDSAnyWriteTransaction *transaction) {
                    TSAttachmentStream *_Nullable attachmentStream = attachmentStreams.firstObject;
                    OWSAssertDebug(attachmentStream);
                    if (attachmentStream && incomingMessage.quotedMessage.thumbnailAttachmentPointerId.length > 0 &&
                        [attachmentStream.uniqueId
                            isEqualToString:incomingMessage.quotedMessage.thumbnailAttachmentPointerId]) {
                        [incomingMessage
                            anyUpdateWithTransaction:transaction
                                               block:^(TSInteraction *interaction) {
                                                   TSMessage *message = (TSMessage *)interaction;
                                                   [message setQuotedMessageThumbnailAttachmentStream:attachmentStream];
                                               }];
                    } else {
                        // We touch the message to trigger redraw of any views displaying it,
                        // since the attachment might be a contact avatar, etc.
                        if (transaction.transitional_yapWriteTransaction) {
                            [incomingMessage touchWithTransaction:transaction.transitional_yapWriteTransaction];
                        } else {
                            OWSFailDebug(@"GRDB TODO");
                        }
                    }
                }];
            }
            failure:^(NSError *error) {
                OWSLogWarn(@"failed to download attachment for message: %lu with error: %@",
                    (unsigned long)incomingMessage.timestamp,
                    error);
            }];
    }

    if (transaction.transitional_yapWriteTransaction) {
        // In case we already have a read receipt for this new message (this happens sometimes).
        [OWSReadReceiptManager.sharedManager
            applyEarlyReadReceiptsForIncomingMessage:incomingMessage
                                         transaction:transaction.transitional_yapWriteTransaction];

        // Update thread preview in inbox
        [thread touchWithTransaction:transaction.transitional_yapWriteTransaction];
    } else {
        OWSLogWarn(@"GRDB TODO");
    }


    [SSKEnvironment.shared.notificationsManager notifyUserForIncomingMessage:incomingMessage
                                                                    inThread:thread
                                                                 transaction:transaction];

    if (incomingMessage.messageSticker != nil) {
        [StickerManager.shared setHasUsedStickersWithTransaction:transaction];
    }

    dispatch_async(dispatch_get_main_queue(), ^{
        [self.typingIndicators didReceiveIncomingMessageInThread:thread
                                                     recipientId:envelope.source
                                                        deviceId:envelope.sourceDevice];
    });
}

#pragma mark - helpers

- (BOOL)isDataMessageGroupAvatarUpdate:(SSKProtoDataMessage *)dataMessage
{
    if (!dataMessage) {
        OWSFailDebug(@"Missing dataMessage.");
        return NO;
    }

    return (dataMessage.group != nil && dataMessage.group.type == SSKProtoGroupContextTypeUpdate
        && dataMessage.group.avatar != nil);
}

/**
 * @returns
 *   Group or Contact thread for message, creating a new contact thread if necessary,
 *   but never creating a new group thread.
 */
- (nullable TSThread *)threadForEnvelope:(SSKProtoEnvelope *)envelope
                             dataMessage:(SSKProtoDataMessage *)dataMessage
                             transaction:(SDSAnyWriteTransaction *)transaction
{
    if (!envelope) {
        OWSFailDebug(@"Missing envelope.");
        return nil;
    }
    if (!dataMessage) {
        OWSFailDebug(@"Missing dataMessage.");
        return nil;
    }
    if (!transaction) {
        OWSFail(@"Missing transaction.");
        return nil;
    }

    if (dataMessage.group) {
        NSData *groupId = dataMessage.group.id;
        OWSAssertDebug(groupId.length > 0);
        TSGroupThread *_Nullable groupThread = [TSGroupThread threadWithGroupId:groupId anyTransaction:transaction];
        // This method should only be called from a code path that has already verified
        // that this is a "known" group.
        OWSAssertDebug(groupThread);
        return groupThread;
    } else {
        return [TSContactThread getOrCreateThreadWithContactId:envelope.source anyTransaction:transaction];
    }
}

#pragma mark -

- (void)checkForUnknownLinkedDevice:(SSKProtoEnvelope *)envelope transaction:(SDSAnyWriteTransaction *)transaction
{
    OWSAssertDebug(envelope);
    OWSAssertDebug(transaction);

    NSString *localNumber = self.tsAccountManager.localNumber;
    if (![localNumber isEqualToString:envelope.source]) {
        return;
    }

    // Consult the device list cache we use for message sending
    // whether or not we know about this linked device.
    SignalRecipient *_Nullable recipient =
        [SignalRecipient registeredRecipientForRecipientId:localNumber
                                           mustHaveDevices:NO
                                               transaction:transaction.transitional_yapWriteTransaction];
    if (!recipient) {
        OWSFailDebug(@"No local SignalRecipient.");
    } else {
        BOOL isRecipientDevice = [recipient.devices containsObject:@(envelope.sourceDevice)];
        if (!isRecipientDevice) {
            OWSLogInfo(@"Message received from unknown linked device; adding to local SignalRecipient: %lu.",
                       (unsigned long) envelope.sourceDevice);

            [recipient updateRegisteredRecipientWithDevicesToAdd:@[ @(envelope.sourceDevice) ]
                                                 devicesToRemove:nil
                                                     transaction:transaction.transitional_yapWriteTransaction];
        }
    }

    // Consult the device list cache we use for the "linked device" UI
    // whether or not we know about this linked device.
    NSMutableSet<NSNumber *> *deviceIdSet = [NSMutableSet new];
    for (OWSDevice *device in [OWSDevice currentDevicesWithTransaction:transaction.transitional_yapWriteTransaction]) {
        [deviceIdSet addObject:@(device.deviceId)];
    }
    BOOL isInDeviceList = [deviceIdSet containsObject:@(envelope.sourceDevice)];
    if (!isInDeviceList) {
        OWSLogInfo(@"Message received from unknown linked device; refreshing device list: %lu.",
                   (unsigned long) envelope.sourceDevice);

        [OWSDevicesService refreshDevices];
        dispatch_async(dispatch_get_main_queue(), ^{
            [self.profileManager fetchLocalUsersProfile];
        });
    }
}

@end

NS_ASSUME_NONNULL_END<|MERGE_RESOLUTION|>--- conflicted
+++ resolved
@@ -1243,7 +1243,7 @@
             [self insertUnknownProtocolVersionErrorInThread:oldGroupThread
                                             protocolVersion:dataMessage.requiredProtocolVersion
                                                    senderId:senderId
-                                                transaction:transaction.asAnyWrite];
+                                                transaction:transaction];
             return nil;
         }
 
@@ -1407,8 +1407,17 @@
         OWSLogDebug(
             @"incoming message from: %@ with timestamp: %lu", envelopeAddress(envelope), (unsigned long)timestamp);
         TSContactThread *thread =
-<<<<<<< HEAD
             [TSContactThread getOrCreateThreadWithContactId:envelope.source anyTransaction:transaction];
+        
+        if (dataMessage.hasRequiredProtocolVersion
+            && dataMessage.requiredProtocolVersion > SSKProtos.currentProtocolVersion) {
+            NSString *senderId = envelope.source;
+            [self insertUnknownProtocolVersionErrorInThread:thread
+                                            protocolVersion:dataMessage.requiredProtocolVersion
+                                                   senderId:senderId
+                                                transaction:transaction];
+            return nil;
+        }
 
         __block TSQuotedMessage *_Nullable quotedMessage;
         __block OWSLinkPreview *_Nullable linkPreview;
@@ -1435,38 +1444,6 @@
             }
         } else {
             OWSLogWarn(@"GRDB TODO: process non-basic messages.");
-=======
-            [TSContactThread getOrCreateThreadWithContactId:envelope.source transaction:transaction];
-
-        if (dataMessage.hasRequiredProtocolVersion
-            && dataMessage.requiredProtocolVersion > SSKProtos.currentProtocolVersion) {
-            NSString *senderId = envelope.source;
-            [self insertUnknownProtocolVersionErrorInThread:thread
-                                            protocolVersion:dataMessage.requiredProtocolVersion
-                                                   senderId:senderId
-                                                transaction:transaction.asAnyWrite];
-            return nil;
-        }
-
-        [[OWSDisappearingMessagesJob sharedJob] becomeConsistentWithDisappearingDuration:dataMessage.expireTimer
-                                                                                  thread:thread
-                                                              createdByRemoteRecipientId:envelope.source
-                                                                  createdInExistingGroup:NO
-                                                                             transaction:transaction];
-
-        TSQuotedMessage *_Nullable quotedMessage = [TSQuotedMessage quotedMessageForDataMessage:dataMessage
-                                                                                         thread:thread
-                                                                                    transaction:transaction];
-
-        NSError *linkPreviewError;
-        OWSLinkPreview *_Nullable linkPreview =
-            [OWSLinkPreview buildValidatedLinkPreviewWithDataMessage:dataMessage
-                                                                body:body
-                                                         transaction:transaction
-                                                               error:&linkPreviewError];
-        if (linkPreviewError && ![OWSLinkPreview isNoPreviewError:linkPreviewError]) {
-            OWSLogError(@"linkPreviewError: %@", linkPreviewError);
->>>>>>> 5a09aa8f
         }
 
         NSError *stickerError;
@@ -1526,14 +1503,14 @@
     }
 }
 
-<<<<<<< HEAD
 + (BOOL)messageHasRenderableContent:(TSMessage *)message
 {
     OWSAssertDebug(message);
 
     return (message.body.length > 0 || message.attachmentIds.count > 0 || message.contactShare != nil
         || message.ephemeralMessage != nil);
-=======
+}
+
 - (void)insertUnknownProtocolVersionErrorInThread:(TSThread *)thread
                                   protocolVersion:(NSUInteger)protocolVersion
                                          senderId:(NSString *)senderId
@@ -1550,8 +1527,7 @@
                                                              thread:thread
                                                            senderId:senderId
                                                     protocolVersion:protocolVersion];
-    [message anySaveWithTransaction:transaction];
->>>>>>> 5a09aa8f
+    [message anyInsertWithTransaction:transaction];
 }
 
 - (void)finalizeIncomingMessage:(TSIncomingMessage *)incomingMessage
