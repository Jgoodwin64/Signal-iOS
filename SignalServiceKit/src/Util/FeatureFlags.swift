--- conflicted
+++ resolved
@@ -69,14 +69,7 @@
     // This shouldn't be enabled in production until the receive side has been
     // in production for "long enough".
     @objc
-<<<<<<< HEAD
-    public static let sendPerMessageExpiration = build.includes(.qa)
-=======
-    public static let viewOnceSending = false
-
-    // This shouldn't be enabled _in production_ but it should be enabled in beta and developer builds.
-    private static let isBetaBuild = true
->>>>>>> 77207363
+    public static let viewOnceSending = build.includes(.qa)
 
     // Don't enable this flag in production.
     @objc
