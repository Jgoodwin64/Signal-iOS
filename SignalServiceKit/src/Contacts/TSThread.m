--- conflicted
+++ resolved
@@ -189,17 +189,13 @@
 {
     [super anyDidInsertWithTransaction:transaction];
 
-<<<<<<< HEAD
-    if (![SSKPreferences hasSavedThreadWithTransaction:transaction]) {
-=======
     BOOL isLocalThread = NO;
     if ([self isKindOfClass:[TSContactThread class]]) {
         TSContactThread *contactThread = (TSContactThread *)self;
         OWSAssertDebug(contactThread.contactAddress != nil);
         isLocalThread = contactThread.contactAddress.isLocalAddress;
     }
-    if (!isLocalThread) {
->>>>>>> b29a7f44
+    if (!isLocalThread && ![SSKPreferences hasSavedThreadWithTransaction:transaction]) {
         [SSKPreferences setHasSavedThread:YES transaction:transaction];
     }
 }
