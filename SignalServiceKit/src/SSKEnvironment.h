//
//  Copyright (c) 2019 Open Whisper Systems. All rights reserved.
//

#import "OWSSyncManagerProtocol.h"

NS_ASSUME_NONNULL_BEGIN

@class AccountServiceClient;
@class ContactsUpdater;
@class MessageSenderJobQueue;
@class OWS2FAManager;
@class OWSAttachmentDownloads;
@class OWSBatchMessageProcessor;
@class OWSBlockingManager;
@class OWSDisappearingMessagesJob;
@class OWSIdentityManager;
@class OWSLinkPreviewManager;
@class OWSMessageDecrypter;
@class OWSMessageManager;
@class OWSMessageReceiver;
@class OWSMessageSender;
@class OWSOutgoingReceiptManager;
@class OWSPrimaryStorage;
@class OWSReadReceiptManager;
@class SDSDatabaseStorage;
@class SSKMessageDecryptJobQueue;
@class SSKPreKeyStore;
@class SSKSessionStore;
@class SSKSignedPreKeyStore;
@class SignalServiceAddressCache;
@class StickerManager;
@class StorageCoordinator;
@class TSAccountManager;
@class TSNetworkManager;
@class TSSocketManager;
@class YapDatabaseConnection;

@protocol ContactsManagerProtocol;
@protocol NotificationsProtocol;
@protocol OWSCallMessageHandler;
@protocol ProfileManagerProtocol;
@protocol OWSUDManager;
@protocol SSKReachabilityManager;
@protocol OWSSyncManagerProtocol;
@protocol OWSTypingIndicators;
@protocol StorageServiceManagerProtocol;

@interface SSKEnvironment : NSObject

- (instancetype)initWithContactsManager:(id<ContactsManagerProtocol>)contactsManager
                     linkPreviewManager:(OWSLinkPreviewManager *)linkPreviewManager
                          messageSender:(OWSMessageSender *)messageSender
                  messageSenderJobQueue:(MessageSenderJobQueue *)messageSenderJobQueue
                         profileManager:(id<ProfileManagerProtocol>)profileManager
                         primaryStorage:(OWSPrimaryStorage *)primaryStorage
                        contactsUpdater:(ContactsUpdater *)contactsUpdater
                         networkManager:(TSNetworkManager *)networkManager
                         messageManager:(OWSMessageManager *)messageManager
                        blockingManager:(OWSBlockingManager *)blockingManager
                        identityManager:(OWSIdentityManager *)identityManager
                           sessionStore:(SSKSessionStore *)sessionStore
                      signedPreKeyStore:(SSKSignedPreKeyStore *)signedPreKeyStore
                            preKeyStore:(SSKPreKeyStore *)preKeyStore
                              udManager:(id<OWSUDManager>)udManager
                       messageDecrypter:(OWSMessageDecrypter *)messageDecrypter
                 messageDecryptJobQueue:(SSKMessageDecryptJobQueue *)messageDecryptJobQueue
                  batchMessageProcessor:(OWSBatchMessageProcessor *)batchMessageProcessor
                        messageReceiver:(OWSMessageReceiver *)messageReceiver
                          socketManager:(TSSocketManager *)socketManager
                       tsAccountManager:(TSAccountManager *)tsAccountManager
                          ows2FAManager:(OWS2FAManager *)ows2FAManager
                disappearingMessagesJob:(OWSDisappearingMessagesJob *)disappearingMessagesJob
                     readReceiptManager:(OWSReadReceiptManager *)readReceiptManager
                 outgoingReceiptManager:(OWSOutgoingReceiptManager *)outgoingReceiptManager
                    reachabilityManager:(id<SSKReachabilityManager>)reachabilityManager
                            syncManager:(id<OWSSyncManagerProtocol>)syncManager
                       typingIndicators:(id<OWSTypingIndicators>)typingIndicators
                    attachmentDownloads:(OWSAttachmentDownloads *)attachmentDownloads
                         stickerManager:(StickerManager *)stickerManager
                        databaseStorage:(SDSDatabaseStorage *)databaseStorage
              signalServiceAddressCache:(SignalServiceAddressCache *)signalServiceAddressCache
                   accountServiceClient:(AccountServiceClient *)accountServiceClient
<<<<<<< HEAD
                  storageServiceManager:(<StorageServiceManagerProtocol>)storageServiceManager
                     storageCoordinator:(StorageCoordinator *)storageCoordinator NS_DESIGNATED_INITIALIZER;
=======
                  storageServiceManager:(id<StorageServiceManagerProtocol>)storageServiceManager
    NS_DESIGNATED_INITIALIZER;
>>>>>>> cb7ab1f6

- (instancetype)init NS_UNAVAILABLE;

@property (nonatomic, readonly, class) SSKEnvironment *shared;

+ (void)setShared:(SSKEnvironment *)env;

#ifdef DEBUG
// Should only be called by tests.
+ (void)clearSharedForTests;
#endif

+ (BOOL)hasShared;

@property (nonatomic, readonly) id<ContactsManagerProtocol> contactsManager;
@property (nonatomic, readonly) OWSLinkPreviewManager *linkPreviewManager;
@property (nonatomic, readonly) OWSMessageSender *messageSender;
@property (nonatomic, readonly) MessageSenderJobQueue *messageSenderJobQueue;
@property (nonatomic, readonly) id<ProfileManagerProtocol> profileManager;
@property (nonatomic, readonly) ContactsUpdater *contactsUpdater;
@property (nonatomic, readonly) TSNetworkManager *networkManager;
@property (nonatomic, readonly) OWSMessageManager *messageManager;
@property (nonatomic, readonly) OWSBlockingManager *blockingManager;
@property (nonatomic, readonly) OWSIdentityManager *identityManager;
@property (nonatomic, readonly) SSKSessionStore *sessionStore;
@property (nonatomic, readonly) SSKSignedPreKeyStore *signedPreKeyStore;
@property (nonatomic, readonly) SSKPreKeyStore *preKeyStore;
@property (nonatomic, readonly) id<OWSUDManager> udManager;
@property (nonatomic, readonly) OWSMessageDecrypter *messageDecrypter;
@property (nonatomic, readonly) SSKMessageDecryptJobQueue *messageDecryptJobQueue;
@property (nonatomic, readonly) OWSBatchMessageProcessor *batchMessageProcessor;
@property (nonatomic, readonly) OWSMessageReceiver *messageReceiver;
@property (nonatomic, readonly) TSSocketManager *socketManager;
@property (nonatomic, readonly) TSAccountManager *tsAccountManager;
@property (nonatomic, readonly) OWS2FAManager *ows2FAManager;
@property (nonatomic, readonly) OWSDisappearingMessagesJob *disappearingMessagesJob;
@property (nonatomic, readonly) OWSReadReceiptManager *readReceiptManager;
@property (nonatomic, readonly) OWSOutgoingReceiptManager *outgoingReceiptManager;
@property (nonatomic, readonly) id<OWSSyncManagerProtocol> syncManager;
@property (nonatomic, readonly) id<SSKReachabilityManager> reachabilityManager;
@property (nonatomic, readonly) id<OWSTypingIndicators> typingIndicators;
@property (nonatomic, readonly) OWSAttachmentDownloads *attachmentDownloads;
@property (nonatomic, readonly) SignalServiceAddressCache *signalServiceAddressCache;
@property (nonatomic, readonly) AccountServiceClient *accountServiceClient;
@property (nonatomic, readonly) id<StorageServiceManagerProtocol> storageServiceManager;

@property (nonatomic, readonly) StickerManager *stickerManager;
@property (nonatomic, readonly) SDSDatabaseStorage *databaseStorage;
@property (nonatomic, readonly) StorageCoordinator *storageCoordinator;
// GRDB TODO: Make this nullable.
@property (nonatomic, readonly) OWSPrimaryStorage *primaryStorage;

// This property is configured after Environment is created.
@property (atomic, nullable) id<OWSCallMessageHandler> callMessageHandler;
// This property is configured after Environment is created.
@property (atomic) id<NotificationsProtocol> notificationsManager;

@property (atomic, readonly) YapDatabaseConnection *objectReadWriteConnection;
@property (atomic, readonly) YapDatabaseConnection *migrationDBConnection;
@property (atomic, readonly) YapDatabaseConnection *analyticsDBConnection;

- (BOOL)isComplete;

@end

NS_ASSUME_NONNULL_END<|MERGE_RESOLUTION|>--- conflicted
+++ resolved
@@ -81,13 +81,9 @@
                         databaseStorage:(SDSDatabaseStorage *)databaseStorage
               signalServiceAddressCache:(SignalServiceAddressCache *)signalServiceAddressCache
                    accountServiceClient:(AccountServiceClient *)accountServiceClient
-<<<<<<< HEAD
-                  storageServiceManager:(<StorageServiceManagerProtocol>)storageServiceManager
+                  storageServiceManager:(id<StorageServiceManagerProtocol>)storageServiceManager
                      storageCoordinator:(StorageCoordinator *)storageCoordinator NS_DESIGNATED_INITIALIZER;
-=======
-                  storageServiceManager:(id<StorageServiceManagerProtocol>)storageServiceManager
-    NS_DESIGNATED_INITIALIZER;
->>>>>>> cb7ab1f6
+
 
 - (instancetype)init NS_UNAVAILABLE;
 
