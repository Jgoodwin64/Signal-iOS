// !$*UTF8*$!
{
	archiveVersion = 1;
	classes = {
	};
	objectVersion = 46;
	objects = {

/* Begin PBXBuildFile section */
		2AE2882E4C2B96BFFF9EE27C /* Pods_SignalShareExtension.framework in Frameworks */ = {isa = PBXBuildFile; fileRef = 0F94C85CB0B235DA37F68ED0 /* Pods_SignalShareExtension.framework */; };
		3403B95D20EA9527001A1F44 /* OWSContactShareButtonsView.m in Sources */ = {isa = PBXBuildFile; fileRef = 3403B95B20EA9526001A1F44 /* OWSContactShareButtonsView.m */; };
		34074F61203D0CBE004596AE /* OWSSounds.m in Sources */ = {isa = PBXBuildFile; fileRef = 34074F5F203D0CBD004596AE /* OWSSounds.m */; };
		34074F62203D0CBE004596AE /* OWSSounds.h in Headers */ = {isa = PBXBuildFile; fileRef = 34074F60203D0CBE004596AE /* OWSSounds.h */; settings = {ATTRIBUTES = (Public, ); }; };
		34080E4022E9F50200B4D9DA /* YDBToGRDBMigration.swift in Sources */ = {isa = PBXBuildFile; fileRef = 34080E3F22E9F50200B4D9DA /* YDBToGRDBMigration.swift */; };
		34080EFE2225F96D0087E99F /* ImageEditorPaletteView.swift in Sources */ = {isa = PBXBuildFile; fileRef = 34080EFD2225F96D0087E99F /* ImageEditorPaletteView.swift */; };
		34080F02222853E30087E99F /* ImageEditorBrushViewController.swift in Sources */ = {isa = PBXBuildFile; fileRef = 34080F01222853E30087E99F /* ImageEditorBrushViewController.swift */; };
		34080F04222858DC0087E99F /* OWSViewController+ImageEditor.swift in Sources */ = {isa = PBXBuildFile; fileRef = 34080F03222858DC0087E99F /* OWSViewController+ImageEditor.swift */; };
		340872BF22393CFA00CB25B0 /* UIGestureRecognizer+OWS.swift in Sources */ = {isa = PBXBuildFile; fileRef = 340872BE22393CF900CB25B0 /* UIGestureRecognizer+OWS.swift */; };
		340872C122394CAA00CB25B0 /* ImageEditorTransform.swift in Sources */ = {isa = PBXBuildFile; fileRef = 340872C022394CAA00CB25B0 /* ImageEditorTransform.swift */; };
		340872C82239563500CB25B0 /* ApprovalRailCellView.swift in Sources */ = {isa = PBXBuildFile; fileRef = 340872C32239563500CB25B0 /* ApprovalRailCellView.swift */; };
		340872C92239563500CB25B0 /* AttachmentItemCollection.swift in Sources */ = {isa = PBXBuildFile; fileRef = 340872C42239563500CB25B0 /* AttachmentItemCollection.swift */; };
		340872CA2239563500CB25B0 /* AttachmentApprovalViewController.swift in Sources */ = {isa = PBXBuildFile; fileRef = 340872C52239563500CB25B0 /* AttachmentApprovalViewController.swift */; };
		340872CB2239563500CB25B0 /* AttachmentPrepViewController.swift in Sources */ = {isa = PBXBuildFile; fileRef = 340872C62239563500CB25B0 /* AttachmentPrepViewController.swift */; };
		340872CE2239596100CB25B0 /* AttachmentApprovalInputAccessoryView.swift in Sources */ = {isa = PBXBuildFile; fileRef = 340872CD2239596000CB25B0 /* AttachmentApprovalInputAccessoryView.swift */; };
		340872D02239787F00CB25B0 /* AttachmentTextToolbar.swift in Sources */ = {isa = PBXBuildFile; fileRef = 340872CF2239787F00CB25B0 /* AttachmentTextToolbar.swift */; };
		340872D622397E6800CB25B0 /* AttachmentCaptionToolbar.swift in Sources */ = {isa = PBXBuildFile; fileRef = 340872D522397E6800CB25B0 /* AttachmentCaptionToolbar.swift */; };
		340872D822397F4600CB25B0 /* AttachmentCaptionViewController.swift in Sources */ = {isa = PBXBuildFile; fileRef = 340872D722397F4500CB25B0 /* AttachmentCaptionViewController.swift */; };
		340872DA22397FEB00CB25B0 /* AttachmentTextView.swift in Sources */ = {isa = PBXBuildFile; fileRef = 340872D922397FEB00CB25B0 /* AttachmentTextView.swift */; };
		340B02BA1FA0D6C700F9CFEC /* ConversationViewItemTest.m in Sources */ = {isa = PBXBuildFile; fileRef = 340B02B91FA0D6C700F9CFEC /* ConversationViewItemTest.m */; };
		340CCB6A23032762005243B3 /* YDBLegacyMigration.m in Sources */ = {isa = PBXBuildFile; fileRef = 340CCB6823032762005243B3 /* YDBLegacyMigration.m */; };
		340CCB712305962B005243B3 /* YDBToGRDBMigrationKeyValueTest.swift in Sources */ = {isa = PBXBuildFile; fileRef = 340CCB6F2305962A005243B3 /* YDBToGRDBMigrationKeyValueTest.swift */; };
		340CCB722305962B005243B3 /* YDBToGRDBMigrationModelTest.swift in Sources */ = {isa = PBXBuildFile; fileRef = 340CCB702305962B005243B3 /* YDBToGRDBMigrationModelTest.swift */; };
		340FC8A9204DAC8D007AEB0F /* NotificationSettingsOptionsViewController.m in Sources */ = {isa = PBXBuildFile; fileRef = 340FC87B204DAC8C007AEB0F /* NotificationSettingsOptionsViewController.m */; };
		340FC8AA204DAC8D007AEB0F /* NotificationSettingsViewController.m in Sources */ = {isa = PBXBuildFile; fileRef = 340FC87C204DAC8C007AEB0F /* NotificationSettingsViewController.m */; };
		340FC8AB204DAC8D007AEB0F /* DomainFrontingCountryViewController.m in Sources */ = {isa = PBXBuildFile; fileRef = 340FC87D204DAC8C007AEB0F /* DomainFrontingCountryViewController.m */; };
		340FC8AC204DAC8D007AEB0F /* PrivacySettingsTableViewController.m in Sources */ = {isa = PBXBuildFile; fileRef = 340FC87E204DAC8C007AEB0F /* PrivacySettingsTableViewController.m */; };
		340FC8AD204DAC8D007AEB0F /* OWSLinkedDevicesTableViewController.m in Sources */ = {isa = PBXBuildFile; fileRef = 340FC882204DAC8C007AEB0F /* OWSLinkedDevicesTableViewController.m */; };
		340FC8AE204DAC8D007AEB0F /* OWSSoundSettingsViewController.m in Sources */ = {isa = PBXBuildFile; fileRef = 340FC883204DAC8C007AEB0F /* OWSSoundSettingsViewController.m */; };
		340FC8AF204DAC8D007AEB0F /* OWSLinkDeviceViewController.m in Sources */ = {isa = PBXBuildFile; fileRef = 340FC885204DAC8C007AEB0F /* OWSLinkDeviceViewController.m */; };
		340FC8B0204DAC8D007AEB0F /* AddToBlockListViewController.m in Sources */ = {isa = PBXBuildFile; fileRef = 340FC886204DAC8C007AEB0F /* AddToBlockListViewController.m */; };
		340FC8B1204DAC8D007AEB0F /* BlockListViewController.m in Sources */ = {isa = PBXBuildFile; fileRef = 340FC887204DAC8C007AEB0F /* BlockListViewController.m */; };
		340FC8B2204DAC8D007AEB0F /* AdvancedSettingsTableViewController.m in Sources */ = {isa = PBXBuildFile; fileRef = 340FC88C204DAC8C007AEB0F /* AdvancedSettingsTableViewController.m */; };
		340FC8B3204DAC8D007AEB0F /* AppSettingsViewController.m in Sources */ = {isa = PBXBuildFile; fileRef = 340FC88D204DAC8C007AEB0F /* AppSettingsViewController.m */; };
		340FC8B4204DAC8D007AEB0F /* OWSBackupSettingsViewController.m in Sources */ = {isa = PBXBuildFile; fileRef = 340FC88E204DAC8C007AEB0F /* OWSBackupSettingsViewController.m */; };
		340FC8B5204DAC8D007AEB0F /* AboutTableViewController.m in Sources */ = {isa = PBXBuildFile; fileRef = 340FC893204DAC8C007AEB0F /* AboutTableViewController.m */; };
		340FC8B6204DAC8D007AEB0F /* OWSQRCodeScanningViewController.m in Sources */ = {isa = PBXBuildFile; fileRef = 340FC896204DAC8C007AEB0F /* OWSQRCodeScanningViewController.m */; };
		340FC8B7204DAC8D007AEB0F /* OWSConversationSettingsViewController.m in Sources */ = {isa = PBXBuildFile; fileRef = 340FC89A204DAC8D007AEB0F /* OWSConversationSettingsViewController.m */; };
		340FC8B8204DAC8D007AEB0F /* AddToGroupViewController.m in Sources */ = {isa = PBXBuildFile; fileRef = 340FC89B204DAC8D007AEB0F /* AddToGroupViewController.m */; };
		340FC8B9204DAC8D007AEB0F /* UpdateGroupViewController.m in Sources */ = {isa = PBXBuildFile; fileRef = 340FC89C204DAC8D007AEB0F /* UpdateGroupViewController.m */; };
		340FC8BA204DAC8D007AEB0F /* FingerprintViewScanController.m in Sources */ = {isa = PBXBuildFile; fileRef = 340FC89F204DAC8D007AEB0F /* FingerprintViewScanController.m */; };
		340FC8BB204DAC8D007AEB0F /* OWSAddToContactViewController.m in Sources */ = {isa = PBXBuildFile; fileRef = 340FC8A1204DAC8D007AEB0F /* OWSAddToContactViewController.m */; };
		340FC8BC204DAC8D007AEB0F /* FingerprintViewController.m in Sources */ = {isa = PBXBuildFile; fileRef = 340FC8A2204DAC8D007AEB0F /* FingerprintViewController.m */; };
		340FC8BD204DAC8D007AEB0F /* ShowGroupMembersViewController.m in Sources */ = {isa = PBXBuildFile; fileRef = 340FC8A6204DAC8D007AEB0F /* ShowGroupMembersViewController.m */; };
		340FC8C5204DE223007AEB0F /* DebugUIBackup.m in Sources */ = {isa = PBXBuildFile; fileRef = 340FC8C4204DE223007AEB0F /* DebugUIBackup.m */; };
		34129B8621EF877A005457A8 /* LinkPreviewView.swift in Sources */ = {isa = PBXBuildFile; fileRef = 34129B8521EF8779005457A8 /* LinkPreviewView.swift */; };
		341341EF2187467A00192D59 /* ConversationViewModel.m in Sources */ = {isa = PBXBuildFile; fileRef = 341341EE2187467900192D59 /* ConversationViewModel.m */; };
		3416BCAA227763A500E761B4 /* OWSMessageView.m in Sources */ = {isa = PBXBuildFile; fileRef = 3416BCA8227763A500E761B4 /* OWSMessageView.m */; };
		3416BCAC227798D100E761B4 /* StickerPackViewController.swift in Sources */ = {isa = PBXBuildFile; fileRef = 3416BCAB227798D000E761B4 /* StickerPackViewController.swift */; };
		3416BCAE2277A24000E761B4 /* StickerPackDataSource.swift in Sources */ = {isa = PBXBuildFile; fileRef = 3416BCAD2277A24000E761B4 /* StickerPackDataSource.swift */; };
		341F2C0F1F2B8AE700D07D6B /* DebugUIMisc.m in Sources */ = {isa = PBXBuildFile; fileRef = 341F2C0E1F2B8AE700D07D6B /* DebugUIMisc.m */; };
		3421981C21061D2E00C57195 /* ByteParserTest.swift in Sources */ = {isa = PBXBuildFile; fileRef = 3421981B21061D2E00C57195 /* ByteParserTest.swift */; };
		34277A5E20751BDC006049F2 /* OWSQuotedMessageView.m in Sources */ = {isa = PBXBuildFile; fileRef = 34277A5C20751BDC006049F2 /* OWSQuotedMessageView.m */; };
		3427C64320F500E000EEC730 /* OWSMessageTimerView.m in Sources */ = {isa = PBXBuildFile; fileRef = 3427C64220F500DF00EEC730 /* OWSMessageTimerView.m */; };
		342950822124C9750000B063 /* OWSTextField.m in Sources */ = {isa = PBXBuildFile; fileRef = 3429507E2124C9740000B063 /* OWSTextField.m */; };
		342950832124C9750000B063 /* OWSTextView.m in Sources */ = {isa = PBXBuildFile; fileRef = 3429507F2124C9740000B063 /* OWSTextView.m */; };
		342950842124C9750000B063 /* OWSTextView.h in Headers */ = {isa = PBXBuildFile; fileRef = 342950802124C9740000B063 /* OWSTextView.h */; settings = {ATTRIBUTES = (Public, ); }; };
		342950852124C9750000B063 /* OWSTextField.h in Headers */ = {isa = PBXBuildFile; fileRef = 342950812124C9750000B063 /* OWSTextField.h */; settings = {ATTRIBUTES = (Public, ); }; };
		342950882124CB0A0000B063 /* OWSSearchBar.m in Sources */ = {isa = PBXBuildFile; fileRef = 342950862124CB0A0000B063 /* OWSSearchBar.m */; };
		342950892124CB0A0000B063 /* OWSSearchBar.h in Headers */ = {isa = PBXBuildFile; fileRef = 342950872124CB0A0000B063 /* OWSSearchBar.h */; settings = {ATTRIBUTES = (Public, ); }; };
		342BF24D227A03F8005CEAA9 /* StickerHorizontalListView.swift in Sources */ = {isa = PBXBuildFile; fileRef = 342BF24C227A03F7005CEAA9 /* StickerHorizontalListView.swift */; };
		3430FE181F7751D4000EC51B /* GiphyAPI.swift in Sources */ = {isa = PBXBuildFile; fileRef = 3430FE171F7751D4000EC51B /* GiphyAPI.swift */; };
		34330A5A1E7875FB00DF2FB9 /* fontawesome-webfont.ttf in Resources */ = {isa = PBXBuildFile; fileRef = 34330A591E7875FB00DF2FB9 /* fontawesome-webfont.ttf */; };
		34330A5C1E787A9800DF2FB9 /* dripicons-v2.ttf in Resources */ = {isa = PBXBuildFile; fileRef = 34330A5B1E787A9800DF2FB9 /* dripicons-v2.ttf */; };
		34330A5E1E787BD800DF2FB9 /* ElegantIcons.ttf in Resources */ = {isa = PBXBuildFile; fileRef = 34330A5D1E787BD800DF2FB9 /* ElegantIcons.ttf */; };
		34330AA31E79686200DF2FB9 /* OWSProgressView.m in Sources */ = {isa = PBXBuildFile; fileRef = 34330AA21E79686200DF2FB9 /* OWSProgressView.m */; };
		3434AE1C22AEDE7D002EE04E /* ViewOnceMessageViewController.swift in Sources */ = {isa = PBXBuildFile; fileRef = 3434AE1B22AEDE7D002EE04E /* ViewOnceMessageViewController.swift */; };
		3434AE1E22AEF5A4002EE04E /* CircularProgressView.swift in Sources */ = {isa = PBXBuildFile; fileRef = 3434AE1D22AEF5A4002EE04E /* CircularProgressView.swift */; };
		34386A51207D0C01009F5D9C /* HomeViewController.m in Sources */ = {isa = PBXBuildFile; fileRef = 34386A4D207D0C01009F5D9C /* HomeViewController.m */; };
		34386A52207D0C01009F5D9C /* HomeViewCell.m in Sources */ = {isa = PBXBuildFile; fileRef = 34386A50207D0C01009F5D9C /* HomeViewCell.m */; };
		34386A54207D271D009F5D9C /* NeverClearView.swift in Sources */ = {isa = PBXBuildFile; fileRef = 34386A53207D271C009F5D9C /* NeverClearView.swift */; };
		343A65951FC47D5E000477A1 /* DebugUISyncMessages.m in Sources */ = {isa = PBXBuildFile; fileRef = 343A65941FC47D5E000477A1 /* DebugUISyncMessages.m */; };
		343A65981FC4CFE7000477A1 /* ConversationScrollButton.m in Sources */ = {isa = PBXBuildFile; fileRef = 343A65961FC4CFE6000477A1 /* ConversationScrollButton.m */; };
		3441FD9F21A3604F00BB9542 /* BackupRestoreViewController.swift in Sources */ = {isa = PBXBuildFile; fileRef = 3441FD9E21A3604F00BB9542 /* BackupRestoreViewController.swift */; };
		34480B361FD0929200BC14EF /* ShareAppExtensionContext.m in Sources */ = {isa = PBXBuildFile; fileRef = 34480B351FD0929200BC14EF /* ShareAppExtensionContext.m */; };
		34480B551FD0A7A400BC14EF /* DebugLogger.h in Headers */ = {isa = PBXBuildFile; fileRef = 34480B4D1FD0A7A300BC14EF /* DebugLogger.h */; settings = {ATTRIBUTES = (Public, ); }; };
		34480B561FD0A7A400BC14EF /* DebugLogger.m in Sources */ = {isa = PBXBuildFile; fileRef = 34480B4E1FD0A7A300BC14EF /* DebugLogger.m */; };
		34480B571FD0A7A400BC14EF /* OWSScrubbingLogFormatter.h in Headers */ = {isa = PBXBuildFile; fileRef = 34480B4F1FD0A7A300BC14EF /* OWSScrubbingLogFormatter.h */; };
		34480B591FD0A7A400BC14EF /* OWSScrubbingLogFormatter.m in Sources */ = {isa = PBXBuildFile; fileRef = 34480B511FD0A7A400BC14EF /* OWSScrubbingLogFormatter.m */; };
		34480B5B1FD0A7E300BC14EF /* SignalMessaging-Prefix.pch in Headers */ = {isa = PBXBuildFile; fileRef = 34480B5A1FD0A7E300BC14EF /* SignalMessaging-Prefix.pch */; };
		34480B611FD0A98800BC14EF /* UIColor+OWS.h in Headers */ = {isa = PBXBuildFile; fileRef = 34480B5D1FD0A98800BC14EF /* UIColor+OWS.h */; settings = {ATTRIBUTES = (Public, ); }; };
		34480B621FD0A98800BC14EF /* UIColor+OWS.m in Sources */ = {isa = PBXBuildFile; fileRef = 34480B5E1FD0A98800BC14EF /* UIColor+OWS.m */; };
		34480B631FD0A98800BC14EF /* UIView+OWS.h in Headers */ = {isa = PBXBuildFile; fileRef = 34480B5F1FD0A98800BC14EF /* UIView+OWS.h */; settings = {ATTRIBUTES = (Public, ); }; };
		34480B641FD0A98800BC14EF /* UIView+OWS.m in Sources */ = {isa = PBXBuildFile; fileRef = 34480B601FD0A98800BC14EF /* UIView+OWS.m */; };
		34480B671FD0AA9400BC14EF /* UIFont+OWS.m in Sources */ = {isa = PBXBuildFile; fileRef = 34480B651FD0AA9400BC14EF /* UIFont+OWS.m */; };
		34480B681FD0AA9400BC14EF /* UIFont+OWS.h in Headers */ = {isa = PBXBuildFile; fileRef = 34480B661FD0AA9400BC14EF /* UIFont+OWS.h */; settings = {ATTRIBUTES = (Public, ); }; };
		3448E15C22133274004B052E /* OnboardingPermissionsViewController.swift in Sources */ = {isa = PBXBuildFile; fileRef = 3448E15B22133274004B052E /* OnboardingPermissionsViewController.swift */; };
		3448E15E221333F5004B052E /* OnboardingController.swift in Sources */ = {isa = PBXBuildFile; fileRef = 3448E15D221333F5004B052E /* OnboardingController.swift */; };
		3448E16022134C89004B052E /* OnboardingSplashViewController.swift in Sources */ = {isa = PBXBuildFile; fileRef = 3448E15F22134C88004B052E /* OnboardingSplashViewController.swift */; };
		3448E1622213585C004B052E /* OnboardingBaseViewController.swift in Sources */ = {isa = PBXBuildFile; fileRef = 3448E1612213585C004B052E /* OnboardingBaseViewController.swift */; };
		3448E16422135FFA004B052E /* OnboardingPhoneNumberViewController.swift in Sources */ = {isa = PBXBuildFile; fileRef = 3448E16322135FFA004B052E /* OnboardingPhoneNumberViewController.swift */; };
		3448E1662215B313004B052E /* OnboardingCaptchaViewController.swift in Sources */ = {isa = PBXBuildFile; fileRef = 3448E1652215B313004B052E /* OnboardingCaptchaViewController.swift */; };
		344DC9AF226E483D004E7322 /* ManageStickersViewController.swift in Sources */ = {isa = PBXBuildFile; fileRef = 344DC9AE226E483C004E7322 /* ManageStickersViewController.swift */; };
		344F248D2007CCD600CFB4F4 /* DisplayableText.swift in Sources */ = {isa = PBXBuildFile; fileRef = 344F248C2007CCD600CFB4F4 /* DisplayableText.swift */; };
		345BC30C2047030700257B7C /* OWS2FASettingsViewController.m in Sources */ = {isa = PBXBuildFile; fileRef = 345BC30B2047030600257B7C /* OWS2FASettingsViewController.m */; };
		3461284B1FD0B94000532771 /* SAELoadViewController.swift in Sources */ = {isa = PBXBuildFile; fileRef = 3461284A1FD0B93F00532771 /* SAELoadViewController.swift */; };
		346129391FD1B47300532771 /* OWSPreferences.h in Headers */ = {isa = PBXBuildFile; fileRef = 346129371FD1B47200532771 /* OWSPreferences.h */; settings = {ATTRIBUTES = (Public, ); }; };
		3461293A1FD1B47300532771 /* OWSPreferences.m in Sources */ = {isa = PBXBuildFile; fileRef = 346129381FD1B47200532771 /* OWSPreferences.m */; };
		3461295A1FD1D74C00532771 /* Environment.h in Headers */ = {isa = PBXBuildFile; fileRef = 346129401FD1D74B00532771 /* Environment.h */; settings = {ATTRIBUTES = (Public, ); }; };
		3461295B1FD1D74C00532771 /* Environment.m in Sources */ = {isa = PBXBuildFile; fileRef = 346129411FD1D74B00532771 /* Environment.m */; };
		346129951FD1E30000532771 /* OWSDatabaseMigration.h in Headers */ = {isa = PBXBuildFile; fileRef = 346129931FD1E30000532771 /* OWSDatabaseMigration.h */; settings = {ATTRIBUTES = (Public, ); }; };
		346129961FD1E30000532771 /* OWSDatabaseMigration.m in Sources */ = {isa = PBXBuildFile; fileRef = 346129941FD1E30000532771 /* OWSDatabaseMigration.m */; };
		346129991FD1E4DA00532771 /* SignalApp.m in Sources */ = {isa = PBXBuildFile; fileRef = 346129971FD1E4D900532771 /* SignalApp.m */; };
		346129A51FD1F09100532771 /* OWSContactsManager.h in Headers */ = {isa = PBXBuildFile; fileRef = 346129A21FD1F09100532771 /* OWSContactsManager.h */; settings = {ATTRIBUTES = (Public, ); }; };
		346129A61FD1F09100532771 /* OWSContactsManager.m in Sources */ = {isa = PBXBuildFile; fileRef = 346129A31FD1F09100532771 /* OWSContactsManager.m */; };
		346129A91FD1F0E000532771 /* OWSFormat.h in Headers */ = {isa = PBXBuildFile; fileRef = 346129A81FD1F0DF00532771 /* OWSFormat.h */; settings = {ATTRIBUTES = (Public, ); }; };
		346129AB1FD1F0EE00532771 /* OWSFormat.m in Sources */ = {isa = PBXBuildFile; fileRef = 346129AA1FD1F0EE00532771 /* OWSFormat.m */; };
		346129AD1FD1F34E00532771 /* ImageCache.swift in Sources */ = {isa = PBXBuildFile; fileRef = 346129AC1FD1F34E00532771 /* ImageCache.swift */; };
		346129AF1FD1F5D900532771 /* SystemContactsFetcher.swift in Sources */ = {isa = PBXBuildFile; fileRef = 346129AE1FD1F5D900532771 /* SystemContactsFetcher.swift */; };
		346129B41FD1F7E800532771 /* OWSProfileManager.h in Headers */ = {isa = PBXBuildFile; fileRef = 346129B11FD1F7E800532771 /* OWSProfileManager.h */; settings = {ATTRIBUTES = (Public, ); }; };
		346129B51FD1F7E800532771 /* OWSProfileManager.m in Sources */ = {isa = PBXBuildFile; fileRef = 346129B21FD1F7E800532771 /* OWSProfileManager.m */; };
		346129B61FD1F7E800532771 /* ProfileFetcherJob.swift in Sources */ = {isa = PBXBuildFile; fileRef = 346129B31FD1F7E800532771 /* ProfileFetcherJob.swift */; };
		346129D51FD20ADC00532771 /* UIViewController+OWS.m in Sources */ = {isa = PBXBuildFile; fileRef = 346129D31FD20ADB00532771 /* UIViewController+OWS.m */; };
		346129D61FD20ADC00532771 /* UIViewController+OWS.h in Headers */ = {isa = PBXBuildFile; fileRef = 346129D41FD20ADC00532771 /* UIViewController+OWS.h */; settings = {ATTRIBUTES = (Public, ); }; };
		346129E21FD5C0BE00532771 /* VersionMigrations.h in Headers */ = {isa = PBXBuildFile; fileRef = 346129E01FD5C0BE00532771 /* VersionMigrations.h */; settings = {ATTRIBUTES = (Public, ); }; };
		346129E31FD5C0BE00532771 /* VersionMigrations.m in Sources */ = {isa = PBXBuildFile; fileRef = 346129E11FD5C0BE00532771 /* VersionMigrations.m */; };
		346129E61FD5C0C600532771 /* OWSDatabaseMigrationRunner.m in Sources */ = {isa = PBXBuildFile; fileRef = 346129E41FD5C0C600532771 /* OWSDatabaseMigrationRunner.m */; };
		346129E71FD5C0C600532771 /* OWSDatabaseMigrationRunner.h in Headers */ = {isa = PBXBuildFile; fileRef = 346129E51FD5C0C600532771 /* OWSDatabaseMigrationRunner.h */; };
		346129F51FD5F31400532771 /* OWS102MoveLoggingPreferenceToUserDefaults.m in Sources */ = {isa = PBXBuildFile; fileRef = 346129E81FD5F31200532771 /* OWS102MoveLoggingPreferenceToUserDefaults.m */; };
		346129F61FD5F31400532771 /* OWS103EnableVideoCalling.h in Headers */ = {isa = PBXBuildFile; fileRef = 346129E91FD5F31300532771 /* OWS103EnableVideoCalling.h */; settings = {ATTRIBUTES = (Public, ); }; };
		346129F71FD5F31400532771 /* OWS105AttachmentFilePaths.m in Sources */ = {isa = PBXBuildFile; fileRef = 346129EA1FD5F31300532771 /* OWS105AttachmentFilePaths.m */; };
		346129F81FD5F31400532771 /* OWS100RemoveTSRecipientsMigration.m in Sources */ = {isa = PBXBuildFile; fileRef = 346129EB1FD5F31300532771 /* OWS100RemoveTSRecipientsMigration.m */; };
		346129F91FD5F31400532771 /* OWS104CreateRecipientIdentities.m in Sources */ = {isa = PBXBuildFile; fileRef = 346129EC1FD5F31300532771 /* OWS104CreateRecipientIdentities.m */; };
		346129FA1FD5F31400532771 /* OWS100RemoveTSRecipientsMigration.h in Headers */ = {isa = PBXBuildFile; fileRef = 346129ED1FD5F31300532771 /* OWS100RemoveTSRecipientsMigration.h */; settings = {ATTRIBUTES = (Public, ); }; };
		346129FB1FD5F31400532771 /* OWS101ExistingUsersBlockOnIdentityChange.m in Sources */ = {isa = PBXBuildFile; fileRef = 346129EE1FD5F31300532771 /* OWS101ExistingUsersBlockOnIdentityChange.m */; };
		346129FC1FD5F31400532771 /* OWS101ExistingUsersBlockOnIdentityChange.h in Headers */ = {isa = PBXBuildFile; fileRef = 346129EF1FD5F31400532771 /* OWS101ExistingUsersBlockOnIdentityChange.h */; settings = {ATTRIBUTES = (Public, ); }; };
		346129FD1FD5F31400532771 /* OWS102MoveLoggingPreferenceToUserDefaults.h in Headers */ = {isa = PBXBuildFile; fileRef = 346129F01FD5F31400532771 /* OWS102MoveLoggingPreferenceToUserDefaults.h */; settings = {ATTRIBUTES = (Public, ); }; };
		346129FE1FD5F31400532771 /* OWS106EnsureProfileComplete.swift in Sources */ = {isa = PBXBuildFile; fileRef = 346129F11FD5F31400532771 /* OWS106EnsureProfileComplete.swift */; };
		346129FF1FD5F31400532771 /* OWS103EnableVideoCalling.m in Sources */ = {isa = PBXBuildFile; fileRef = 346129F21FD5F31400532771 /* OWS103EnableVideoCalling.m */; };
		34612A001FD5F31400532771 /* OWS105AttachmentFilePaths.h in Headers */ = {isa = PBXBuildFile; fileRef = 346129F31FD5F31400532771 /* OWS105AttachmentFilePaths.h */; settings = {ATTRIBUTES = (Public, ); }; };
		34612A011FD5F31400532771 /* OWS104CreateRecipientIdentities.h in Headers */ = {isa = PBXBuildFile; fileRef = 346129F41FD5F31400532771 /* OWS104CreateRecipientIdentities.h */; settings = {ATTRIBUTES = (Public, ); }; };
		34612A061FD7238600532771 /* OWSSyncManager.h in Headers */ = {isa = PBXBuildFile; fileRef = 34612A041FD7238500532771 /* OWSSyncManager.h */; settings = {ATTRIBUTES = (Public, ); }; };
		34612A071FD7238600532771 /* OWSSyncManager.m in Sources */ = {isa = PBXBuildFile; fileRef = 34612A051FD7238500532771 /* OWSSyncManager.m */; };
		34641E182088D7E900E2EDE5 /* OWSScreenLock.swift in Sources */ = {isa = PBXBuildFile; fileRef = 34641E172088D7E900E2EDE5 /* OWSScreenLock.swift */; };
		34641E1F2088DA6D00E2EDE5 /* SAEScreenLockViewController.m in Sources */ = {isa = PBXBuildFile; fileRef = 34641E1E2088DA6D00E2EDE5 /* SAEScreenLockViewController.m */; };
		3464450D22B7F93600A957B1 /* OWSOrphanDataCleaner.m in Sources */ = {isa = PBXBuildFile; fileRef = 3464450B22B7F93600A957B1 /* OWSOrphanDataCleaner.m */; };
		3464450E22B7F93600A957B1 /* OWSOrphanDataCleaner.h in Headers */ = {isa = PBXBuildFile; fileRef = 3464450C22B7F93600A957B1 /* OWSOrphanDataCleaner.h */; settings = {ATTRIBUTES = (Public, ); }; };
		3464451122B7F97100A957B1 /* DateUtil.m in Sources */ = {isa = PBXBuildFile; fileRef = 3464450F22B7F97000A957B1 /* DateUtil.m */; };
		3464451222B7F97100A957B1 /* DateUtil.h in Headers */ = {isa = PBXBuildFile; fileRef = 3464451022B7F97100A957B1 /* DateUtil.h */; };
		3466087220E550F400AFFE73 /* ConversationStyle.swift in Sources */ = {isa = PBXBuildFile; fileRef = 3466087120E550F300AFFE73 /* ConversationStyle.swift */; };
		34661FB820C1C0D60056EDD6 /* message_sent.aiff in Resources */ = {isa = PBXBuildFile; fileRef = 34661FB720C1C0D60056EDD6 /* message_sent.aiff */; };
		346941A1215D2EE400B5BFAD /* Theme.h in Headers */ = {isa = PBXBuildFile; fileRef = 3469419D215D2EE400B5BFAD /* Theme.h */; settings = {ATTRIBUTES = (Public, ); }; };
		346941A2215D2EE400B5BFAD /* OWSConversationColor.m in Sources */ = {isa = PBXBuildFile; fileRef = 3469419E215D2EE400B5BFAD /* OWSConversationColor.m */; };
		346941A3215D2EE400B5BFAD /* Theme.m in Sources */ = {isa = PBXBuildFile; fileRef = 3469419F215D2EE400B5BFAD /* Theme.m */; };
		346941A4215D2EE400B5BFAD /* OWSConversationColor.h in Headers */ = {isa = PBXBuildFile; fileRef = 346941A0215D2EE400B5BFAD /* OWSConversationColor.h */; settings = {ATTRIBUTES = (Public, ); }; };
		346B66311F4E29B200E5122F /* CropScaleImageViewController.swift in Sources */ = {isa = PBXBuildFile; fileRef = 346B66301F4E29B200E5122F /* CropScaleImageViewController.swift */; };
		346E35BE224283B100E55D5F /* UIAlertController+OWS.swift in Sources */ = {isa = PBXBuildFile; fileRef = 346E35BD224283B000E55D5F /* UIAlertController+OWS.swift */; };
		346E9D5421B040B700562252 /* RegistrationController.swift in Sources */ = {isa = PBXBuildFile; fileRef = 346E9D5321B040B600562252 /* RegistrationController.swift */; };
		347137FC22A1BCE800F43A63 /* OWSMessageViewOnceView.m in Sources */ = {isa = PBXBuildFile; fileRef = 347137FB22A1BCE800F43A63 /* OWSMessageViewOnceView.m */; };
		347850311FD7494A007B8332 /* dripicons-v2.ttf in Resources */ = {isa = PBXBuildFile; fileRef = 34330A5B1E787A9800DF2FB9 /* dripicons-v2.ttf */; };
		347850321FD7494A007B8332 /* ElegantIcons.ttf in Resources */ = {isa = PBXBuildFile; fileRef = 34330A5D1E787BD800DF2FB9 /* ElegantIcons.ttf */; };
		347850331FD7494A007B8332 /* fontawesome-webfont.ttf in Resources */ = {isa = PBXBuildFile; fileRef = 34330A591E7875FB00DF2FB9 /* fontawesome-webfont.ttf */; };
		3478504C1FD7496D007B8332 /* Images.xcassets in Resources */ = {isa = PBXBuildFile; fileRef = B66DBF4919D5BBC8006EA940 /* Images.xcassets */; };
		347850551FD749C0007B8332 /* Localizable.strings in Resources */ = {isa = PBXBuildFile; fileRef = B6F509951AA53F760068F56A /* Localizable.strings */; };
		347850571FD86544007B8332 /* SAEFailedViewController.swift in Sources */ = {isa = PBXBuildFile; fileRef = 347850561FD86544007B8332 /* SAEFailedViewController.swift */; };
		347850691FD9B78A007B8332 /* AppSetup.m in Sources */ = {isa = PBXBuildFile; fileRef = 347850651FD9B789007B8332 /* AppSetup.m */; };
		3478506A1FD9B78A007B8332 /* AppSetup.h in Headers */ = {isa = PBXBuildFile; fileRef = 347850661FD9B789007B8332 /* AppSetup.h */; settings = {ATTRIBUTES = (Public, ); }; };
		3478506B1FD9B78A007B8332 /* NoopCallMessageHandler.swift in Sources */ = {isa = PBXBuildFile; fileRef = 347850671FD9B78A007B8332 /* NoopCallMessageHandler.swift */; };
		34843B2421432293004DED45 /* SignalBaseTest.m in Sources */ = {isa = PBXBuildFile; fileRef = 34843B2221432292004DED45 /* SignalBaseTest.m */; };
		34843B26214327C9004DED45 /* OWSOrphanDataCleanerTest.m in Sources */ = {isa = PBXBuildFile; fileRef = 34843B25214327C9004DED45 /* OWSOrphanDataCleanerTest.m */; };
		34843B2C214FE296004DED45 /* MockEnvironment.m in Sources */ = {isa = PBXBuildFile; fileRef = 34843B2A214FE295004DED45 /* MockEnvironment.m */; };
		348570A820F67575004FF32B /* OWSMessageHeaderView.m in Sources */ = {isa = PBXBuildFile; fileRef = 348570A620F67574004FF32B /* OWSMessageHeaderView.m */; };
		3488F9362191CC4000E524CC /* ConversationMediaView.swift in Sources */ = {isa = PBXBuildFile; fileRef = 3488F9352191CC4000E524CC /* ConversationMediaView.swift */; };
		348BB25D20A0C5530047AEC2 /* ContactShareViewHelper.swift in Sources */ = {isa = PBXBuildFile; fileRef = 348BB25C20A0C5530047AEC2 /* ContactShareViewHelper.swift */; };
		3491D9A121022DB7001EF5A1 /* RemoteAttestationSigningCertificateTest.m in Sources */ = {isa = PBXBuildFile; fileRef = 3491D9A021022DB7001EF5A1 /* RemoteAttestationSigningCertificateTest.m */; };
		3496744D2076768700080B5F /* OWSMessageBubbleView.m in Sources */ = {isa = PBXBuildFile; fileRef = 3496744C2076768700080B5F /* OWSMessageBubbleView.m */; };
		3496744F2076ACD000080B5F /* LongTextViewController.swift in Sources */ = {isa = PBXBuildFile; fileRef = 3496744E2076ACCE00080B5F /* LongTextViewController.swift */; };
		3496955C219B605E00DCFE74 /* ImagePickerController.swift in Sources */ = {isa = PBXBuildFile; fileRef = 34969559219B605E00DCFE74 /* ImagePickerController.swift */; };
		3496955D219B605E00DCFE74 /* PhotoCollectionPickerController.swift in Sources */ = {isa = PBXBuildFile; fileRef = 3496955A219B605E00DCFE74 /* PhotoCollectionPickerController.swift */; };
		3496955E219B605E00DCFE74 /* PhotoLibrary.swift in Sources */ = {isa = PBXBuildFile; fileRef = 3496955B219B605E00DCFE74 /* PhotoLibrary.swift */; };
		3496956021A2FC8100DCFE74 /* CloudKit.framework in Frameworks */ = {isa = PBXBuildFile; fileRef = 3496955F21A2FC8100DCFE74 /* CloudKit.framework */; };
		3496956E21A301A100DCFE74 /* OWSBackupExportJob.m in Sources */ = {isa = PBXBuildFile; fileRef = 3496956221A301A100DCFE74 /* OWSBackupExportJob.m */; };
		3496956F21A301A100DCFE74 /* OWSBackupLazyRestore.swift in Sources */ = {isa = PBXBuildFile; fileRef = 3496956321A301A100DCFE74 /* OWSBackupLazyRestore.swift */; };
		3496957021A301A100DCFE74 /* OWSBackupIO.m in Sources */ = {isa = PBXBuildFile; fileRef = 3496956521A301A100DCFE74 /* OWSBackupIO.m */; };
		3496957121A301A100DCFE74 /* OWSBackupImportJob.m in Sources */ = {isa = PBXBuildFile; fileRef = 3496956621A301A100DCFE74 /* OWSBackupImportJob.m */; };
		3496957221A301A100DCFE74 /* OWSBackup.m in Sources */ = {isa = PBXBuildFile; fileRef = 3496956921A301A100DCFE74 /* OWSBackup.m */; };
		3496957321A301A100DCFE74 /* OWSBackupJob.m in Sources */ = {isa = PBXBuildFile; fileRef = 3496956A21A301A100DCFE74 /* OWSBackupJob.m */; };
		3496957421A301A100DCFE74 /* OWSBackupAPI.swift in Sources */ = {isa = PBXBuildFile; fileRef = 3496956B21A301A100DCFE74 /* OWSBackupAPI.swift */; };
		3499998122EF1E2100654932 /* SearcherTest.swift in Sources */ = {isa = PBXBuildFile; fileRef = 3499997E22EF1E2100654932 /* SearcherTest.swift */; };
		3499998222EF1E2100654932 /* GRDBFullTextSearcherTest.swift in Sources */ = {isa = PBXBuildFile; fileRef = 3499997F22EF1E2100654932 /* GRDBFullTextSearcherTest.swift */; };
		3499998322EF1E2100654932 /* YDBFullTextSearcherTest.swift in Sources */ = {isa = PBXBuildFile; fileRef = 3499998022EF1E2100654932 /* YDBFullTextSearcherTest.swift */; };
		349EA07C2162AEA800F7B17F /* OWS111UDAttributesMigration.swift in Sources */ = {isa = PBXBuildFile; fileRef = 349EA07B2162AEA700F7B17F /* OWS111UDAttributesMigration.swift */; };
		349ED990221B0194008045B0 /* Onboarding2FAViewController.swift in Sources */ = {isa = PBXBuildFile; fileRef = 349ED98F221B0194008045B0 /* Onboarding2FAViewController.swift */; };
		349ED992221EE80D008045B0 /* AppPreferences.swift in Sources */ = {isa = PBXBuildFile; fileRef = 349ED991221EE80D008045B0 /* AppPreferences.swift */; };
		34A4C61E221613D00042EF2E /* OnboardingVerificationViewController.swift in Sources */ = {isa = PBXBuildFile; fileRef = 34A4C61D221613D00042EF2E /* OnboardingVerificationViewController.swift */; };
		34A6C28021E503E700B5B12E /* OWSImagePickerController.swift in Sources */ = {isa = PBXBuildFile; fileRef = 34A6C27F21E503E600B5B12E /* OWSImagePickerController.swift */; };
		34A8B3512190A40E00218A25 /* MediaAlbumCellView.swift in Sources */ = {isa = PBXBuildFile; fileRef = 34A8B3502190A40E00218A25 /* MediaAlbumCellView.swift */; };
		34ABB2C42090C59700C727A6 /* OWSResaveCollectionDBMigration.m in Sources */ = {isa = PBXBuildFile; fileRef = 34ABB2C22090C59600C727A6 /* OWSResaveCollectionDBMigration.m */; };
		34ABB2C52090C59700C727A6 /* OWSResaveCollectionDBMigration.h in Headers */ = {isa = PBXBuildFile; fileRef = 34ABB2C32090C59700C727A6 /* OWSResaveCollectionDBMigration.h */; settings = {ATTRIBUTES = (Public, ); }; };
		34ABC0E421DD20C500ED9469 /* ConversationMessageMapping.swift in Sources */ = {isa = PBXBuildFile; fileRef = 34ABC0E321DD20C500ED9469 /* ConversationMessageMapping.swift */; };
		34AC09DD211B39B100997B47 /* ViewControllerUtils.h in Headers */ = {isa = PBXBuildFile; fileRef = 34AC09BF211B39AE00997B47 /* ViewControllerUtils.h */; settings = {ATTRIBUTES = (Public, ); }; };
		34AC09DE211B39B100997B47 /* OWSNavigationController.h in Headers */ = {isa = PBXBuildFile; fileRef = 34AC09C0211B39AE00997B47 /* OWSNavigationController.h */; settings = {ATTRIBUTES = (Public, ); }; };
		34AC09DF211B39B100997B47 /* OWSNavigationController.m in Sources */ = {isa = PBXBuildFile; fileRef = 34AC09C1211B39AF00997B47 /* OWSNavigationController.m */; };
		34AC09E0211B39B100997B47 /* SelectRecipientViewController.h in Headers */ = {isa = PBXBuildFile; fileRef = 34AC09C2211B39AF00997B47 /* SelectRecipientViewController.h */; settings = {ATTRIBUTES = (Public, ); }; };
		34AC09E1211B39B100997B47 /* SelectThreadViewController.m in Sources */ = {isa = PBXBuildFile; fileRef = 34AC09C3211B39AF00997B47 /* SelectThreadViewController.m */; };
		34AC09E2211B39B100997B47 /* ReturnToCallViewController.swift in Sources */ = {isa = PBXBuildFile; fileRef = 34AC09C4211B39AF00997B47 /* ReturnToCallViewController.swift */; };
		34AC09E3211B39B100997B47 /* OWSViewController.m in Sources */ = {isa = PBXBuildFile; fileRef = 34AC09C5211B39AF00997B47 /* OWSViewController.m */; };
		34AC09E4211B39B100997B47 /* ScreenLockViewController.h in Headers */ = {isa = PBXBuildFile; fileRef = 34AC09C6211B39AF00997B47 /* ScreenLockViewController.h */; settings = {ATTRIBUTES = (Public, ); }; };
		34AC09E5211B39B100997B47 /* ScreenLockViewController.m in Sources */ = {isa = PBXBuildFile; fileRef = 34AC09C7211B39AF00997B47 /* ScreenLockViewController.m */; };
		34AC09E6211B39B100997B47 /* SelectRecipientViewController.m in Sources */ = {isa = PBXBuildFile; fileRef = 34AC09C8211B39AF00997B47 /* SelectRecipientViewController.m */; };
		34AC09E7211B39B100997B47 /* MessageApprovalViewController.swift in Sources */ = {isa = PBXBuildFile; fileRef = 34AC09C9211B39AF00997B47 /* MessageApprovalViewController.swift */; };
		34AC09E8211B39B100997B47 /* NewNonContactConversationViewController.h in Headers */ = {isa = PBXBuildFile; fileRef = 34AC09CA211B39AF00997B47 /* NewNonContactConversationViewController.h */; settings = {ATTRIBUTES = (Public, ); }; };
		34AC09E9211B39B100997B47 /* OWSTableViewController.m in Sources */ = {isa = PBXBuildFile; fileRef = 34AC09CB211B39AF00997B47 /* OWSTableViewController.m */; };
		34AC09EA211B39B100997B47 /* ModalActivityIndicatorViewController.swift in Sources */ = {isa = PBXBuildFile; fileRef = 34AC09CC211B39B000997B47 /* ModalActivityIndicatorViewController.swift */; };
		34AC09EB211B39B100997B47 /* ContactShareApprovalViewController.swift in Sources */ = {isa = PBXBuildFile; fileRef = 34AC09CD211B39B000997B47 /* ContactShareApprovalViewController.swift */; };
		34AC09EC211B39B100997B47 /* OWSTableViewController.h in Headers */ = {isa = PBXBuildFile; fileRef = 34AC09CE211B39B000997B47 /* OWSTableViewController.h */; settings = {ATTRIBUTES = (Public, ); }; };
		34AC09ED211B39B100997B47 /* ContactFieldView.swift in Sources */ = {isa = PBXBuildFile; fileRef = 34AC09CF211B39B000997B47 /* ContactFieldView.swift */; };
		34AC09EE211B39B100997B47 /* EditContactShareNameViewController.swift in Sources */ = {isa = PBXBuildFile; fileRef = 34AC09D0211B39B000997B47 /* EditContactShareNameViewController.swift */; };
		34AC09EF211B39B100997B47 /* ViewControllerUtils.m in Sources */ = {isa = PBXBuildFile; fileRef = 34AC09D1211B39B000997B47 /* ViewControllerUtils.m */; };
		34AC09F2211B39B100997B47 /* OWSViewController.h in Headers */ = {isa = PBXBuildFile; fileRef = 34AC09D4211B39B000997B47 /* OWSViewController.h */; settings = {ATTRIBUTES = (Public, ); }; };
		34AC09F3211B39B100997B47 /* NewNonContactConversationViewController.m in Sources */ = {isa = PBXBuildFile; fileRef = 34AC09D5211B39B100997B47 /* NewNonContactConversationViewController.m */; };
		34AC09F4211B39B100997B47 /* SelectThreadViewController.h in Headers */ = {isa = PBXBuildFile; fileRef = 34AC09D6211B39B100997B47 /* SelectThreadViewController.h */; settings = {ATTRIBUTES = (Public, ); }; };
		34AC09F5211B39B100997B47 /* SharingThreadPickerViewController.h in Headers */ = {isa = PBXBuildFile; fileRef = 34AC09D7211B39B100997B47 /* SharingThreadPickerViewController.h */; settings = {ATTRIBUTES = (Public, ); }; };
		34AC09F7211B39B100997B47 /* MediaMessageView.swift in Sources */ = {isa = PBXBuildFile; fileRef = 34AC09D9211B39B100997B47 /* MediaMessageView.swift */; };
		34AC09F8211B39B100997B47 /* CountryCodeViewController.m in Sources */ = {isa = PBXBuildFile; fileRef = 34AC09DA211B39B100997B47 /* CountryCodeViewController.m */; };
		34AC09F9211B39B100997B47 /* CountryCodeViewController.h in Headers */ = {isa = PBXBuildFile; fileRef = 34AC09DB211B39B100997B47 /* CountryCodeViewController.h */; settings = {ATTRIBUTES = (Public, ); }; };
		34AC09FA211B39B100997B47 /* SharingThreadPickerViewController.m in Sources */ = {isa = PBXBuildFile; fileRef = 34AC09DC211B39B100997B47 /* SharingThreadPickerViewController.m */; };
		34AC0A0E211B39EA00997B47 /* ContactsViewHelper.h in Headers */ = {isa = PBXBuildFile; fileRef = 34AC09FB211B39E700997B47 /* ContactsViewHelper.h */; settings = {ATTRIBUTES = (Public, ); }; };
		34AC0A0F211B39EA00997B47 /* ContactTableViewCell.h in Headers */ = {isa = PBXBuildFile; fileRef = 34AC09FC211B39E700997B47 /* ContactTableViewCell.h */; settings = {ATTRIBUTES = (Public, ); }; };
		34AC0A10211B39EA00997B47 /* TappableView.swift in Sources */ = {isa = PBXBuildFile; fileRef = 34AC09FD211B39E700997B47 /* TappableView.swift */; };
		34AC0A11211B39EA00997B47 /* OWSLayerView.swift in Sources */ = {isa = PBXBuildFile; fileRef = 34AC09FE211B39E700997B47 /* OWSLayerView.swift */; };
		34AC0A12211B39EA00997B47 /* ContactTableViewCell.m in Sources */ = {isa = PBXBuildFile; fileRef = 34AC09FF211B39E700997B47 /* ContactTableViewCell.m */; };
		34AC0A13211B39EA00997B47 /* DisappearingTimerConfigurationView.swift in Sources */ = {isa = PBXBuildFile; fileRef = 34AC0A00211B39E700997B47 /* DisappearingTimerConfigurationView.swift */; };
		34AC0A14211B39EA00997B47 /* ContactCellView.m in Sources */ = {isa = PBXBuildFile; fileRef = 34AC0A01211B39E700997B47 /* ContactCellView.m */; };
		34AC0A15211B39EA00997B47 /* ContactsViewHelper.m in Sources */ = {isa = PBXBuildFile; fileRef = 34AC0A02211B39E700997B47 /* ContactsViewHelper.m */; };
		34AC0A16211B39EA00997B47 /* OWSNavigationBar.swift in Sources */ = {isa = PBXBuildFile; fileRef = 34AC0A03211B39E800997B47 /* OWSNavigationBar.swift */; };
		34AC0A17211B39EA00997B47 /* VideoPlayerView.swift in Sources */ = {isa = PBXBuildFile; fileRef = 34AC0A04211B39E800997B47 /* VideoPlayerView.swift */; };
		34AC0A18211B39EA00997B47 /* TappableStackView.swift in Sources */ = {isa = PBXBuildFile; fileRef = 34AC0A05211B39E900997B47 /* TappableStackView.swift */; };
		34AC0A19211B39EA00997B47 /* OWSAlerts.swift in Sources */ = {isa = PBXBuildFile; fileRef = 34AC0A06211B39E900997B47 /* OWSAlerts.swift */; };
		34AC0A1A211B39EA00997B47 /* CommonStrings.swift in Sources */ = {isa = PBXBuildFile; fileRef = 34AC0A07211B39E900997B47 /* CommonStrings.swift */; };
		34AC0A1B211B39EA00997B47 /* GradientView.swift in Sources */ = {isa = PBXBuildFile; fileRef = 34AC0A08211B39E900997B47 /* GradientView.swift */; };
		34AC0A1C211B39EA00997B47 /* OWSFlatButton.swift in Sources */ = {isa = PBXBuildFile; fileRef = 34AC0A09211B39E900997B47 /* OWSFlatButton.swift */; };
		34AC0A1D211B39EA00997B47 /* ContactCellView.h in Headers */ = {isa = PBXBuildFile; fileRef = 34AC0A0A211B39EA00997B47 /* ContactCellView.h */; settings = {ATTRIBUTES = (Public, ); }; };
		34AC0A1E211B39EA00997B47 /* ThreadViewHelper.m in Sources */ = {isa = PBXBuildFile; fileRef = 34AC0A0B211B39EA00997B47 /* ThreadViewHelper.m */; };
		34AC0A1F211B39EA00997B47 /* AvatarImageView.swift in Sources */ = {isa = PBXBuildFile; fileRef = 34AC0A0C211B39EA00997B47 /* AvatarImageView.swift */; };
		34AC0A20211B39EA00997B47 /* ThreadViewHelper.h in Headers */ = {isa = PBXBuildFile; fileRef = 34AC0A0D211B39EA00997B47 /* ThreadViewHelper.h */; settings = {ATTRIBUTES = (Public, ); }; };
		34AC0A23211C829F00997B47 /* OWSLabel.m in Sources */ = {isa = PBXBuildFile; fileRef = 34AC0A21211C829E00997B47 /* OWSLabel.m */; };
		34B0796D1FCF46B100E248C2 /* MainAppContext.m in Sources */ = {isa = PBXBuildFile; fileRef = 34B0796B1FCF46B000E248C2 /* MainAppContext.m */; };
		34B3F8751E8DF1700035BE1A /* CallViewController.swift in Sources */ = {isa = PBXBuildFile; fileRef = 34B3F83B1E8DF1700035BE1A /* CallViewController.swift */; };
		34B3F8771E8DF1700035BE1A /* ContactsPicker.swift in Sources */ = {isa = PBXBuildFile; fileRef = 34B3F83E1E8DF1700035BE1A /* ContactsPicker.swift */; };
		34B3F87B1E8DF1700035BE1A /* ExperienceUpgradeViewController.swift in Sources */ = {isa = PBXBuildFile; fileRef = 34B3F8441E8DF1700035BE1A /* ExperienceUpgradeViewController.swift */; };
		34B3F8801E8DF1700035BE1A /* InviteFlow.swift in Sources */ = {isa = PBXBuildFile; fileRef = 34B3F84C1E8DF1700035BE1A /* InviteFlow.swift */; };
		34B3F8821E8DF1700035BE1A /* NewContactThreadViewController.m in Sources */ = {isa = PBXBuildFile; fileRef = 34B3F8501E8DF1700035BE1A /* NewContactThreadViewController.m */; };
		34B3F8851E8DF1700035BE1A /* NewGroupViewController.m in Sources */ = {isa = PBXBuildFile; fileRef = 34B3F8551E8DF1700035BE1A /* NewGroupViewController.m */; };
		34B3F8931E8DF1710035BE1A /* SignalsNavigationController.m in Sources */ = {isa = PBXBuildFile; fileRef = 34B3F86E1E8DF1700035BE1A /* SignalsNavigationController.m */; };
		34B6A903218B3F63007C4606 /* TypingIndicatorView.swift in Sources */ = {isa = PBXBuildFile; fileRef = 34B6A902218B3F62007C4606 /* TypingIndicatorView.swift */; };
		34B6A905218B4C91007C4606 /* TypingIndicatorInteraction.swift in Sources */ = {isa = PBXBuildFile; fileRef = 34B6A904218B4C90007C4606 /* TypingIndicatorInteraction.swift */; };
		34B6A907218B5241007C4606 /* TypingIndicatorCell.swift in Sources */ = {isa = PBXBuildFile; fileRef = 34B6A906218B5240007C4606 /* TypingIndicatorCell.swift */; };
		34B6A909218B8824007C4606 /* OWS112TypingIndicatorsMigration.swift in Sources */ = {isa = PBXBuildFile; fileRef = 34B6A908218B8824007C4606 /* OWS112TypingIndicatorsMigration.swift */; };
		34B6A90B218BA1D1007C4606 /* typing-animation.gif in Resources */ = {isa = PBXBuildFile; fileRef = 34B6A90A218BA1D0007C4606 /* typing-animation.gif */; };
		34B6D27420F664C900765BE2 /* OWSUnreadIndicator.h in Headers */ = {isa = PBXBuildFile; fileRef = 34B6D27220F664C800765BE2 /* OWSUnreadIndicator.h */; settings = {ATTRIBUTES = (Public, ); }; };
		34B6D27520F664C900765BE2 /* OWSUnreadIndicator.m in Sources */ = {isa = PBXBuildFile; fileRef = 34B6D27320F664C800765BE2 /* OWSUnreadIndicator.m */; };
		34BBC84B220B2CB200857249 /* ImageEditorTextViewController.swift in Sources */ = {isa = PBXBuildFile; fileRef = 34BBC84A220B2CB200857249 /* ImageEditorTextViewController.swift */; };
		34BBC84D220B2D0800857249 /* ImageEditorPinchGestureRecognizer.swift in Sources */ = {isa = PBXBuildFile; fileRef = 34BBC84C220B2D0800857249 /* ImageEditorPinchGestureRecognizer.swift */; };
		34BBC84F220B8A0100857249 /* ImageEditorCropViewController.swift in Sources */ = {isa = PBXBuildFile; fileRef = 34BBC84E220B8A0100857249 /* ImageEditorCropViewController.swift */; };
		34BBC851220B8EEF00857249 /* ImageEditorCanvasView.swift in Sources */ = {isa = PBXBuildFile; fileRef = 34BBC850220B8EEF00857249 /* ImageEditorCanvasView.swift */; };
		34BBC857220C7ADA00857249 /* ImageEditorItem.swift in Sources */ = {isa = PBXBuildFile; fileRef = 34BBC852220C7AD900857249 /* ImageEditorItem.swift */; };
		34BBC858220C7ADA00857249 /* ImageEditorContents.swift in Sources */ = {isa = PBXBuildFile; fileRef = 34BBC853220C7ADA00857249 /* ImageEditorContents.swift */; };
		34BBC859220C7ADA00857249 /* ImageEditorStrokeItem.swift in Sources */ = {isa = PBXBuildFile; fileRef = 34BBC854220C7ADA00857249 /* ImageEditorStrokeItem.swift */; };
		34BBC85A220C7ADA00857249 /* ImageEditorTextItem.swift in Sources */ = {isa = PBXBuildFile; fileRef = 34BBC855220C7ADA00857249 /* ImageEditorTextItem.swift */; };
		34BBC85B220C7ADA00857249 /* OrderedDictionary.swift in Sources */ = {isa = PBXBuildFile; fileRef = 34BBC856220C7ADA00857249 /* OrderedDictionary.swift */; };
		34BBC85D220D19D600857249 /* ImageEditorPanGestureRecognizer.swift in Sources */ = {isa = PBXBuildFile; fileRef = 34BBC85C220D19D600857249 /* ImageEditorPanGestureRecognizer.swift */; };
		34BBC861220E883300857249 /* ImageEditorModelTest.swift in Sources */ = {isa = PBXBuildFile; fileRef = 34BBC85F220E883200857249 /* ImageEditorModelTest.swift */; };
		34BBC862220E883300857249 /* ImageEditorTest.swift in Sources */ = {isa = PBXBuildFile; fileRef = 34BBC860220E883200857249 /* ImageEditorTest.swift */; };
		34BE2F5822A7371D002C94AC /* PdfViewController.swift in Sources */ = {isa = PBXBuildFile; fileRef = 34BE2F5722A7371D002C94AC /* PdfViewController.swift */; };
		34BECE2B1F74C12700D7438D /* DebugUIStress.m in Sources */ = {isa = PBXBuildFile; fileRef = 34BECE2A1F74C12700D7438D /* DebugUIStress.m */; };
		34BECE2E1F7ABCE000D7438D /* GifPickerViewController.swift in Sources */ = {isa = PBXBuildFile; fileRef = 34BECE2D1F7ABCE000D7438D /* GifPickerViewController.swift */; };
		34BECE301F7ABCF800D7438D /* GifPickerLayout.swift in Sources */ = {isa = PBXBuildFile; fileRef = 34BECE2F1F7ABCF800D7438D /* GifPickerLayout.swift */; };
		34BEDB0B21C2FA3D007B0EAE /* OWS114RemoveDynamicInteractions.swift in Sources */ = {isa = PBXBuildFile; fileRef = 34BEDB0A21C2FA3D007B0EAE /* OWS114RemoveDynamicInteractions.swift */; };
		34BEDB0E21C405B0007B0EAE /* ImageEditorModel.swift in Sources */ = {isa = PBXBuildFile; fileRef = 34BEDB0D21C405B0007B0EAE /* ImageEditorModel.swift */; };
		34BEDB1321C43F6A007B0EAE /* ImageEditorView.swift in Sources */ = {isa = PBXBuildFile; fileRef = 34BEDB1221C43F69007B0EAE /* ImageEditorView.swift */; };
		34BEDB1621C80BCA007B0EAE /* OWSAnyTouchGestureRecognizer.h in Headers */ = {isa = PBXBuildFile; fileRef = 34BEDB1421C80BC9007B0EAE /* OWSAnyTouchGestureRecognizer.h */; settings = {ATTRIBUTES = (Public, ); }; };
		34BEDB1721C80BCA007B0EAE /* OWSAnyTouchGestureRecognizer.m in Sources */ = {isa = PBXBuildFile; fileRef = 34BEDB1521C80BCA007B0EAE /* OWSAnyTouchGestureRecognizer.m */; };
		34C2EEAC2270A69400BCA1D0 /* CircleView.swift in Sources */ = {isa = PBXBuildFile; fileRef = 34C2EEAB2270A69400BCA1D0 /* CircleView.swift */; };
		34C2EEB02270B8E200BCA1D0 /* StickerKeyboard.swift in Sources */ = {isa = PBXBuildFile; fileRef = 34C2EEAF2270B8E100BCA1D0 /* StickerKeyboard.swift */; };
		34C2EEB22270CC8E00BCA1D0 /* StickerPackCollectionView.swift in Sources */ = {isa = PBXBuildFile; fileRef = 34C2EEB12270CC8D00BCA1D0 /* StickerPackCollectionView.swift */; };
		34C2EEB42270D1CE00BCA1D0 /* StickerView.swift in Sources */ = {isa = PBXBuildFile; fileRef = 34C2EEB32270D1CE00BCA1D0 /* StickerView.swift */; };
		34C2EEB62270FF7C00BCA1D0 /* LinearHorizontalLayout.swift in Sources */ = {isa = PBXBuildFile; fileRef = 34C2EEB52270FF7B00BCA1D0 /* LinearHorizontalLayout.swift */; };
		34C2EEB92272244600BCA1D0 /* OWSMessageStickerView.m in Sources */ = {isa = PBXBuildFile; fileRef = 34C2EEB72272244500BCA1D0 /* OWSMessageStickerView.m */; };
		34C3C78D20409F320000134C /* Opening.m4r in Resources */ = {isa = PBXBuildFile; fileRef = 34C3C78C20409F320000134C /* Opening.m4r */; };
		34C3C78F2040A4F70000134C /* sonarping.mp3 in Resources */ = {isa = PBXBuildFile; fileRef = 34C3C78E2040A4F70000134C /* sonarping.mp3 */; };
		34C3C7922040B0DD0000134C /* OWSAudioPlayer.h in Headers */ = {isa = PBXBuildFile; fileRef = 34C3C7902040B0DC0000134C /* OWSAudioPlayer.h */; settings = {ATTRIBUTES = (Public, ); }; };
		34C3C7932040B0DD0000134C /* OWSAudioPlayer.m in Sources */ = {isa = PBXBuildFile; fileRef = 34C3C7912040B0DC0000134C /* OWSAudioPlayer.m */; };
		34C4E2572118957600BEA353 /* OWSWebRTCDataProtos.pb.swift in Sources */ = {isa = PBXBuildFile; fileRef = 34C4E2552118957600BEA353 /* OWSWebRTCDataProtos.pb.swift */; };
		34C4E2582118957600BEA353 /* WebRTCProto.swift in Sources */ = {isa = PBXBuildFile; fileRef = 34C4E2562118957600BEA353 /* WebRTCProto.swift */; };
		34C6B0A91FA0E46F00D35993 /* test-gif.gif in Resources */ = {isa = PBXBuildFile; fileRef = 34C6B0A51FA0E46F00D35993 /* test-gif.gif */; };
		34C6B0AB1FA0E46F00D35993 /* test-mp3.mp3 in Resources */ = {isa = PBXBuildFile; fileRef = 34C6B0A71FA0E46F00D35993 /* test-mp3.mp3 */; };
		34C6B0AC1FA0E46F00D35993 /* test-mp4.mp4 in Resources */ = {isa = PBXBuildFile; fileRef = 34C6B0A81FA0E46F00D35993 /* test-mp4.mp4 */; };
		34C6B0AE1FA0E4AA00D35993 /* test-jpg.jpg in Resources */ = {isa = PBXBuildFile; fileRef = 34C6B0AD1FA0E4AA00D35993 /* test-jpg.jpg */; };
		34C758DA2289DDDD00802527 /* StickerSharingViewController.swift in Sources */ = {isa = PBXBuildFile; fileRef = 34C758D92289DDDC00802527 /* StickerSharingViewController.swift */; };
		34C758DD228DD81C00802527 /* StickerTooltip.swift in Sources */ = {isa = PBXBuildFile; fileRef = 34C758DC228DD81C00802527 /* StickerTooltip.swift */; };
		34CA631B2097806F00E526A0 /* OWSContactShareView.m in Sources */ = {isa = PBXBuildFile; fileRef = 34CA631A2097806E00E526A0 /* OWSContactShareView.m */; };
		34CE88E71F2FB9A10098030F /* ProfileViewController.m in Sources */ = {isa = PBXBuildFile; fileRef = 34CE88E61F2FB9A10098030F /* ProfileViewController.m */; };
		34CF0787203E6B78005C4D61 /* busy_tone_ansi.caf in Resources */ = {isa = PBXBuildFile; fileRef = 34CF0783203E6B77005C4D61 /* busy_tone_ansi.caf */; };
		34CF0788203E6B78005C4D61 /* ringback_tone_ansi.caf in Resources */ = {isa = PBXBuildFile; fileRef = 34CF0784203E6B77005C4D61 /* ringback_tone_ansi.caf */; };
		34CF078A203E6B78005C4D61 /* end_call_tone_cept.caf in Resources */ = {isa = PBXBuildFile; fileRef = 34CF0786203E6B78005C4D61 /* end_call_tone_cept.caf */; };
		34D1F0501F7D45A60066283D /* GifPickerCell.swift in Sources */ = {isa = PBXBuildFile; fileRef = 34D1F04F1F7D45A60066283D /* GifPickerCell.swift */; };
		34D1F0521F7E8EA30066283D /* GiphyDownloader.swift in Sources */ = {isa = PBXBuildFile; fileRef = 34D1F0511F7E8EA30066283D /* GiphyDownloader.swift */; };
		34D1F0831F8678AA0066283D /* ConversationInputTextView.m in Sources */ = {isa = PBXBuildFile; fileRef = 34D1F0681F8678AA0066283D /* ConversationInputTextView.m */; };
		34D1F0841F8678AA0066283D /* ConversationInputToolbar.m in Sources */ = {isa = PBXBuildFile; fileRef = 34D1F06A1F8678AA0066283D /* ConversationInputToolbar.m */; };
		34D1F0861F8678AA0066283D /* ConversationViewController.m in Sources */ = {isa = PBXBuildFile; fileRef = 34D1F06E1F8678AA0066283D /* ConversationViewController.m */; };
		34D1F0871F8678AA0066283D /* ConversationViewItem.m in Sources */ = {isa = PBXBuildFile; fileRef = 34D1F0701F8678AA0066283D /* ConversationViewItem.m */; };
		34D1F0881F8678AA0066283D /* ConversationViewLayout.m in Sources */ = {isa = PBXBuildFile; fileRef = 34D1F0721F8678AA0066283D /* ConversationViewLayout.m */; };
		34D1F0A91F867BFC0066283D /* ConversationViewCell.m in Sources */ = {isa = PBXBuildFile; fileRef = 34D1F0971F867BFC0066283D /* ConversationViewCell.m */; };
		34D1F0AE1F867BFC0066283D /* OWSMessageCell.m in Sources */ = {isa = PBXBuildFile; fileRef = 34D1F0A21F867BFC0066283D /* OWSMessageCell.m */; };
		34D1F0B01F867BFC0066283D /* OWSSystemMessageCell.m in Sources */ = {isa = PBXBuildFile; fileRef = 34D1F0A61F867BFC0066283D /* OWSSystemMessageCell.m */; };
		34D1F0B41F86D31D0066283D /* ConversationCollectionView.m in Sources */ = {isa = PBXBuildFile; fileRef = 34D1F0B31F86D31D0066283D /* ConversationCollectionView.m */; };
		34D1F0B71F87F8850066283D /* OWSGenericAttachmentView.m in Sources */ = {isa = PBXBuildFile; fileRef = 34D1F0B61F87F8850066283D /* OWSGenericAttachmentView.m */; };
		34D1F0BA1F8800D90066283D /* OWSAudioMessageView.m in Sources */ = {isa = PBXBuildFile; fileRef = 34D1F0B91F8800D90066283D /* OWSAudioMessageView.m */; };
		34D1F0BD1F8D108C0066283D /* AttachmentUploadView.m in Sources */ = {isa = PBXBuildFile; fileRef = 34D1F0BC1F8D108C0066283D /* AttachmentUploadView.m */; };
		34D1F0C01F8EC1760066283D /* MessageRecipientStatusUtils.swift in Sources */ = {isa = PBXBuildFile; fileRef = 34D1F0BF1F8EC1760066283D /* MessageRecipientStatusUtils.swift */; };
		34D2CCDA2062E7D000CB1A14 /* OWSScreenLockUI.m in Sources */ = {isa = PBXBuildFile; fileRef = 34D2CCD92062E7D000CB1A14 /* OWSScreenLockUI.m */; };
		34D2CCDF206939B400CB1A14 /* DebugUIMessagesAction.m in Sources */ = {isa = PBXBuildFile; fileRef = 34D2CCDB206939B100CB1A14 /* DebugUIMessagesAction.m */; };
		34D2CCE0206939B400CB1A14 /* DebugUIMessagesAssetLoader.m in Sources */ = {isa = PBXBuildFile; fileRef = 34D2CCDC206939B200CB1A14 /* DebugUIMessagesAssetLoader.m */; };
		34D5872F208E2C4200D2255A /* OWS109OutgoingMessageState.m in Sources */ = {isa = PBXBuildFile; fileRef = 34D5872D208E2C4100D2255A /* OWS109OutgoingMessageState.m */; };
		34D58730208E2C4200D2255A /* OWS109OutgoingMessageState.h in Headers */ = {isa = PBXBuildFile; fileRef = 34D5872E208E2C4100D2255A /* OWS109OutgoingMessageState.h */; settings = {ATTRIBUTES = (Public, ); }; };
		34D5CCA91EAE3D30005515DB /* AvatarViewHelper.m in Sources */ = {isa = PBXBuildFile; fileRef = 34D5CCA81EAE3D30005515DB /* AvatarViewHelper.m */; };
		34D8C0271ED3673300188D7C /* DebugUIMessages.m in Sources */ = {isa = PBXBuildFile; fileRef = 34D8C0241ED3673300188D7C /* DebugUIMessages.m */; };
		34D8C0281ED3673300188D7C /* DebugUITableViewController.m in Sources */ = {isa = PBXBuildFile; fileRef = 34D8C0261ED3673300188D7C /* DebugUITableViewController.m */; };
		34D8C02B1ED3685800188D7C /* DebugUIContacts.m in Sources */ = {isa = PBXBuildFile; fileRef = 34D8C02A1ED3685800188D7C /* DebugUIContacts.m */; };
		34D920E720E179C200D51158 /* OWSMessageFooterView.m in Sources */ = {isa = PBXBuildFile; fileRef = 34D920E620E179C200D51158 /* OWSMessageFooterView.m */; };
		34D99C931F2937CC00D284D6 /* OWSAnalytics.swift in Sources */ = {isa = PBXBuildFile; fileRef = 34D99C911F2937CC00D284D6 /* OWSAnalytics.swift */; };
		34D99CE4217509C2000AFB39 /* AppEnvironment.swift in Sources */ = {isa = PBXBuildFile; fileRef = 34D99CE3217509C1000AFB39 /* AppEnvironment.swift */; };
		34DB0BED2011548B007B313F /* OWSDatabaseConverterTest.m in Sources */ = {isa = PBXBuildFile; fileRef = 34DB0BEC2011548B007B313F /* OWSDatabaseConverterTest.m */; };
		34DBF003206BD5A500025978 /* OWSMessageTextView.m in Sources */ = {isa = PBXBuildFile; fileRef = 34DBEFFF206BD5A400025978 /* OWSMessageTextView.m */; };
		34DBF004206BD5A500025978 /* OWSBubbleView.m in Sources */ = {isa = PBXBuildFile; fileRef = 34DBF001206BD5A500025978 /* OWSBubbleView.m */; };
		34DBF007206C3CB200025978 /* OWSBubbleShapeView.m in Sources */ = {isa = PBXBuildFile; fileRef = 34DBF006206C3CB200025978 /* OWSBubbleShapeView.m */; };
		34DC9BD921543E0C00FDDCEC /* DebugContactsUtils.m in Sources */ = {isa = PBXBuildFile; fileRef = 34DC9BD721543E0A00FDDCEC /* DebugContactsUtils.m */; };
		34E3EF0D1EFC235B007F6822 /* DebugUIDiskUsage.m in Sources */ = {isa = PBXBuildFile; fileRef = 34E3EF0C1EFC235B007F6822 /* DebugUIDiskUsage.m */; };
		34E3EF101EFC2684007F6822 /* DebugUIPage.m in Sources */ = {isa = PBXBuildFile; fileRef = 34E3EF0F1EFC2684007F6822 /* DebugUIPage.m */; };
		34E5DC8220D8050D00C08145 /* RegistrationUtils.m in Sources */ = {isa = PBXBuildFile; fileRef = 34E5DC8120D8050D00C08145 /* RegistrationUtils.m */; };
		34E88D262098C5AE00A608F4 /* ContactViewController.swift in Sources */ = {isa = PBXBuildFile; fileRef = 34E88D252098C5AE00A608F4 /* ContactViewController.swift */; };
		34E8A8D12085238A00B272B1 /* ProtoParsingTest.m in Sources */ = {isa = PBXBuildFile; fileRef = 34E8A8D02085238900B272B1 /* ProtoParsingTest.m */; };
		34EA69402194933900702471 /* MediaDownloadView.swift in Sources */ = {isa = PBXBuildFile; fileRef = 34EA693F2194933900702471 /* MediaDownloadView.swift */; };
		34EA69422194DE8000702471 /* MediaUploadView.swift in Sources */ = {isa = PBXBuildFile; fileRef = 34EA69412194DE7F00702471 /* MediaUploadView.swift */; };
		34F308A21ECB469700BB7697 /* OWSBezierPathView.m in Sources */ = {isa = PBXBuildFile; fileRef = 34F308A11ECB469700BB7697 /* OWSBezierPathView.m */; };
		34FDB29221FF986600A01202 /* UIView+OWS.swift in Sources */ = {isa = PBXBuildFile; fileRef = 34FDB29121FF986600A01202 /* UIView+OWS.swift */; };
		4503F1BE20470A5B00CEE724 /* classic-quiet.aifc in Resources */ = {isa = PBXBuildFile; fileRef = 4503F1BB20470A5B00CEE724 /* classic-quiet.aifc */; };
		4503F1BF20470A5B00CEE724 /* classic.aifc in Resources */ = {isa = PBXBuildFile; fileRef = 4503F1BC20470A5B00CEE724 /* classic.aifc */; };
		4503F1C3204711D300CEE724 /* OWS107LegacySounds.m in Sources */ = {isa = PBXBuildFile; fileRef = 4503F1C1204711D200CEE724 /* OWS107LegacySounds.m */; };
		4503F1C4204711D300CEE724 /* OWS107LegacySounds.h in Headers */ = {isa = PBXBuildFile; fileRef = 4503F1C2204711D200CEE724 /* OWS107LegacySounds.h */; settings = {ATTRIBUTES = (Public, ); }; };
		450998651FD8A34D00D89EB3 /* DeviceSleepManager.swift in Sources */ = {isa = PBXBuildFile; fileRef = 348F2EAD1F0D21BC00D4ECE0 /* DeviceSleepManager.swift */; };
		450998681FD8C0FF00D89EB3 /* AttachmentSharing.m in Sources */ = {isa = PBXBuildFile; fileRef = 34B3F83A1E8DF1700035BE1A /* AttachmentSharing.m */; };
		450998691FD8C10200D89EB3 /* AttachmentSharing.h in Headers */ = {isa = PBXBuildFile; fileRef = 34B3F8391E8DF1700035BE1A /* AttachmentSharing.h */; settings = {ATTRIBUTES = (Public, ); }; };
		4509E79A1DD653700025A59F /* WebRTC.framework in Frameworks */ = {isa = PBXBuildFile; fileRef = 4509E7991DD653700025A59F /* WebRTC.framework */; };
		450C800F20AD1AB900F3A091 /* OWSWindowManager.m in Sources */ = {isa = PBXBuildFile; fileRef = 34641E1020878FAF00E2EDE5 /* OWSWindowManager.m */; };
		450C801020AD1AE400F3A091 /* OWSWindowManager.h in Headers */ = {isa = PBXBuildFile; fileRef = 34641E1120878FB000E2EDE5 /* OWSWindowManager.h */; settings = {ATTRIBUTES = (Public, ); }; };
		450C801220AD1D5B00F3A091 /* UIDevice+featureSupport.swift in Sources */ = {isa = PBXBuildFile; fileRef = 45BB93371E688E14001E3939 /* UIDevice+featureSupport.swift */; };
		450D19131F85236600970622 /* RemoteVideoView.m in Sources */ = {isa = PBXBuildFile; fileRef = 450D19121F85236600970622 /* RemoteVideoView.m */; };
		450DF2051E0D74AC003D14BE /* Platform.swift in Sources */ = {isa = PBXBuildFile; fileRef = 450DF2041E0D74AC003D14BE /* Platform.swift */; };
		450DF2091E0DD2C6003D14BE /* UserNotificationsAdaptee.swift in Sources */ = {isa = PBXBuildFile; fileRef = 450DF2081E0DD2C6003D14BE /* UserNotificationsAdaptee.swift */; };
		451166C01FD86B98000739BA /* AccountManager.swift in Sources */ = {isa = PBXBuildFile; fileRef = 451166BF1FD86B98000739BA /* AccountManager.swift */; };
		4517642B1DE939FD00EDB8B9 /* ContactCell.swift in Sources */ = {isa = PBXBuildFile; fileRef = 451764291DE939FD00EDB8B9 /* ContactCell.swift */; };
		45194F8F1FD71FF500333B2C /* ThreadUtil.m in Sources */ = {isa = PBXBuildFile; fileRef = 346129BE1FD2068600532771 /* ThreadUtil.m */; };
		45194F901FD7200000333B2C /* ThreadUtil.h in Headers */ = {isa = PBXBuildFile; fileRef = 346129BD1FD2068600532771 /* ThreadUtil.h */; settings = {ATTRIBUTES = (Public, ); }; };
		451A13B11E13DED2000A50FD /* AppNotifications.swift in Sources */ = {isa = PBXBuildFile; fileRef = 451A13B01E13DED2000A50FD /* AppNotifications.swift */; };
		451F8A341FD710C3005CB9DA /* FullTextSearcher.swift in Sources */ = {isa = PBXBuildFile; fileRef = 451777C71FD61554001225FF /* FullTextSearcher.swift */; };
		451F8A351FD710DE005CB9DA /* Searcher.swift in Sources */ = {isa = PBXBuildFile; fileRef = 45360B8C1F9521F800FA666C /* Searcher.swift */; };
		451F8A3B1FD71297005CB9DA /* UIUtil.m in Sources */ = {isa = PBXBuildFile; fileRef = B97940261832BD2400BD66CB /* UIUtil.m */; };
		451F8A3C1FD71392005CB9DA /* UIUtil.h in Headers */ = {isa = PBXBuildFile; fileRef = B97940251832BD2400BD66CB /* UIUtil.h */; settings = {ATTRIBUTES = (Public, ); }; };
		451F8A441FD7156B005CB9DA /* BlockListUIUtils.m in Sources */ = {isa = PBXBuildFile; fileRef = 343D3D9A1E9283F100165CA4 /* BlockListUIUtils.m */; };
		451F8A451FD71570005CB9DA /* BlockListUIUtils.h in Headers */ = {isa = PBXBuildFile; fileRef = 343D3D991E9283F100165CA4 /* BlockListUIUtils.h */; settings = {ATTRIBUTES = (Public, ); }; };
		451F8A461FD715BA005CB9DA /* OWSGroupAvatarBuilder.m in Sources */ = {isa = PBXBuildFile; fileRef = 45666EC81D994C0D008FE134 /* OWSGroupAvatarBuilder.m */; };
		451F8A471FD715BA005CB9DA /* OWSAvatarBuilder.m in Sources */ = {isa = PBXBuildFile; fileRef = 45666EC51D99483D008FE134 /* OWSAvatarBuilder.m */; };
		451F8A481FD715BA005CB9DA /* OWSContactAvatarBuilder.m in Sources */ = {isa = PBXBuildFile; fileRef = 45855F361D9498A40084F340 /* OWSContactAvatarBuilder.m */; };
		451F8A491FD715CF005CB9DA /* OWSAvatarBuilder.h in Headers */ = {isa = PBXBuildFile; fileRef = 45666EC41D99483D008FE134 /* OWSAvatarBuilder.h */; settings = {ATTRIBUTES = (Public, ); }; };
		451F8A4A1FD715D9005CB9DA /* OWSContactAvatarBuilder.h in Headers */ = {isa = PBXBuildFile; fileRef = 45855F351D9498A40084F340 /* OWSContactAvatarBuilder.h */; settings = {ATTRIBUTES = (Public, ); }; };
		451F8A4B1FD715E1005CB9DA /* OWSGroupAvatarBuilder.h in Headers */ = {isa = PBXBuildFile; fileRef = 45666EC71D994C0D008FE134 /* OWSGroupAvatarBuilder.h */; settings = {ATTRIBUTES = (Public, ); }; };
		452037D11EE84975004E4CDF /* DebugUISessionState.m in Sources */ = {isa = PBXBuildFile; fileRef = 452037D01EE84975004E4CDF /* DebugUISessionState.m */; };
		4520D8D51D417D8E00123472 /* Photos.framework in Frameworks */ = {isa = PBXBuildFile; fileRef = 4520D8D41D417D8E00123472 /* Photos.framework */; };
		4521C3C01F59F3BA00B4C582 /* TextFieldHelper.swift in Sources */ = {isa = PBXBuildFile; fileRef = 4521C3BF1F59F3BA00B4C582 /* TextFieldHelper.swift */; };
		452B999020A34B6B006F2F9E /* AddContactShareToExistingContactViewController.swift in Sources */ = {isa = PBXBuildFile; fileRef = 452B998F20A34B6B006F2F9E /* AddContactShareToExistingContactViewController.swift */; };
		452C468F1E427E200087B011 /* OutboundCallInitiator.swift in Sources */ = {isa = PBXBuildFile; fileRef = 452C468E1E427E200087B011 /* OutboundCallInitiator.swift */; };
		452D1AF12081059C00A67F7F /* StringAdditionsTest.swift in Sources */ = {isa = PBXBuildFile; fileRef = 452D1AF02081059C00A67F7F /* StringAdditionsTest.swift */; };
		452EC6DF205E9E30000E787C /* MediaGalleryViewController.swift in Sources */ = {isa = PBXBuildFile; fileRef = 452EC6DE205E9E30000E787C /* MediaGalleryViewController.swift */; };
		452ECA4D1E087E7200E2F016 /* MessageFetcherJob.swift in Sources */ = {isa = PBXBuildFile; fileRef = 452ECA4C1E087E7200E2F016 /* MessageFetcherJob.swift */; };
		4535186B1FC635DD00210559 /* ShareViewController.swift in Sources */ = {isa = PBXBuildFile; fileRef = 4535186A1FC635DD00210559 /* ShareViewController.swift */; };
		4535186E1FC635DD00210559 /* MainInterface.storyboard in Resources */ = {isa = PBXBuildFile; fileRef = 4535186C1FC635DD00210559 /* MainInterface.storyboard */; };
		453518721FC635DD00210559 /* SignalShareExtension.appex in Embed App Extensions */ = {isa = PBXBuildFile; fileRef = 453518681FC635DD00210559 /* SignalShareExtension.appex */; settings = {ATTRIBUTES = (RemoveHeadersOnCopy, ); }; };
		453518961FC63DBF00210559 /* SignalMessaging.h in Headers */ = {isa = PBXBuildFile; fileRef = 453518941FC63DBF00210559 /* SignalMessaging.h */; settings = {ATTRIBUTES = (Public, ); }; };
		453518991FC63DBF00210559 /* SignalMessaging.framework in Frameworks */ = {isa = PBXBuildFile; fileRef = 453518921FC63DBF00210559 /* SignalMessaging.framework */; };
		4535189A1FC63DBF00210559 /* SignalMessaging.framework in Embed Frameworks */ = {isa = PBXBuildFile; fileRef = 453518921FC63DBF00210559 /* SignalMessaging.framework */; settings = {ATTRIBUTES = (CodeSignOnCopy, RemoveHeadersOnCopy, ); }; };
		453518A21FC63E2900210559 /* SignalMessaging.framework in Frameworks */ = {isa = PBXBuildFile; fileRef = 453518921FC63DBF00210559 /* SignalMessaging.framework */; };
		45360B911F952AA900FA666C /* MarqueeLabel.swift in Sources */ = {isa = PBXBuildFile; fileRef = 45E5A6981F61E6DD001E4A8A /* MarqueeLabel.swift */; };
		4539B5861F79348F007141FF /* PushRegistrationManager.swift in Sources */ = {isa = PBXBuildFile; fileRef = 4539B5851F79348F007141FF /* PushRegistrationManager.swift */; };
		4541B71D209D3B7A0008608F /* ContactShareViewModel.swift in Sources */ = {isa = PBXBuildFile; fileRef = 4541B71A209D2DAE0008608F /* ContactShareViewModel.swift */; };
		4542DF54208D40AC007B4E76 /* LoadingViewController.swift in Sources */ = {isa = PBXBuildFile; fileRef = 4542DF53208D40AC007B4E76 /* LoadingViewController.swift */; };
		454A84042059C787008B8C75 /* MediaTileViewController.swift in Sources */ = {isa = PBXBuildFile; fileRef = 454A84032059C787008B8C75 /* MediaTileViewController.swift */; };
		454A965A1FD6017E008D2A0E /* SignalAttachment.swift in Sources */ = {isa = PBXBuildFile; fileRef = 34D913491F62D4A500722898 /* SignalAttachment.swift */; };
		454EBAB41F2BE14C00ACE0BB /* OWSAnalytics.swift in Sources */ = {isa = PBXBuildFile; fileRef = 34D99C911F2937CC00D284D6 /* OWSAnalytics.swift */; };
		4551DB5A205C562300C8AE75 /* Collection+OWS.swift in Sources */ = {isa = PBXBuildFile; fileRef = 4551DB59205C562300C8AE75 /* Collection+OWS.swift */; };
		4556FA681F54AA9500AF40DD /* DebugUIProfile.swift in Sources */ = {isa = PBXBuildFile; fileRef = 4556FA671F54AA9500AF40DD /* DebugUIProfile.swift */; };
		455A16DD1F1FEA0000F86704 /* Metal.framework in Frameworks */ = {isa = PBXBuildFile; fileRef = 455A16DB1F1FEA0000F86704 /* Metal.framework */; settings = {ATTRIBUTES = (Weak, ); }; };
		455A16DE1F1FEA0000F86704 /* MetalKit.framework in Frameworks */ = {isa = PBXBuildFile; fileRef = 455A16DC1F1FEA0000F86704 /* MetalKit.framework */; settings = {ATTRIBUTES = (Weak, ); }; };
		455AC69E1F4F8B0300134004 /* ImageCacheTest.swift in Sources */ = {isa = PBXBuildFile; fileRef = 455AC69D1F4F8B0300134004 /* ImageCacheTest.swift */; };
		45638BDC1F3DD0D400128435 /* DebugUICalling.swift in Sources */ = {isa = PBXBuildFile; fileRef = 45638BDB1F3DD0D400128435 /* DebugUICalling.swift */; };
		45666F581D9B2880008FE134 /* OWSScrubbingLogFormatterTest.m in Sources */ = {isa = PBXBuildFile; fileRef = 45666F571D9B2880008FE134 /* OWSScrubbingLogFormatterTest.m */; };
		456F6E2F1E261D1000FD2210 /* PeerConnectionClientTest.swift in Sources */ = {isa = PBXBuildFile; fileRef = 456F6E2E1E261D1000FD2210 /* PeerConnectionClientTest.swift */; };
		4574A5D61DD6704700C6B692 /* CallService.swift in Sources */ = {isa = PBXBuildFile; fileRef = 4574A5D51DD6704700C6B692 /* CallService.swift */; };
		4579431E1E7C8CE9008ED0C0 /* Pastelog.m in Sources */ = {isa = PBXBuildFile; fileRef = 4579431D1E7C8CE9008ED0C0 /* Pastelog.m */; };
		45794E861E00620000066731 /* CallUIAdapter.swift in Sources */ = {isa = PBXBuildFile; fileRef = 45794E851E00620000066731 /* CallUIAdapter.swift */; };
		457C87B82032645C008D52D6 /* DebugUINotifications.swift in Sources */ = {isa = PBXBuildFile; fileRef = 457C87B72032645C008D52D6 /* DebugUINotifications.swift */; };
		457F671B20746193000EABCD /* QuotedReplyPreview.swift in Sources */ = {isa = PBXBuildFile; fileRef = 457F671A20746193000EABCD /* QuotedReplyPreview.swift */; };
		45847E871E4283C30080EAB3 /* Intents.framework in Frameworks */ = {isa = PBXBuildFile; fileRef = 45847E861E4283C30080EAB3 /* Intents.framework */; settings = {ATTRIBUTES = (Weak, ); }; };
		4585C4681ED8F8D200896AEA /* SafetyNumberConfirmationAlert.swift in Sources */ = {isa = PBXBuildFile; fileRef = 4585C4671ED8F8D200896AEA /* SafetyNumberConfirmationAlert.swift */; };
		458967111DC117CC00E9DD21 /* AccountManagerTest.swift in Sources */ = {isa = PBXBuildFile; fileRef = 458967101DC117CC00E9DD21 /* AccountManagerTest.swift */; };
		458DE9D61DEE3FD00071BB03 /* PeerConnectionClient.swift in Sources */ = {isa = PBXBuildFile; fileRef = 458DE9D51DEE3FD00071BB03 /* PeerConnectionClient.swift */; };
		458E38371D668EBF0094BD24 /* OWSDeviceProvisioningURLParser.m in Sources */ = {isa = PBXBuildFile; fileRef = 458E38361D668EBF0094BD24 /* OWSDeviceProvisioningURLParser.m */; };
		458E383A1D6699FA0094BD24 /* OWSDeviceProvisioningURLParserTest.m in Sources */ = {isa = PBXBuildFile; fileRef = 458E38391D6699FA0094BD24 /* OWSDeviceProvisioningURLParserTest.m */; };
		459311FC1D75C948008DD4F0 /* OWSDeviceTableViewCell.m in Sources */ = {isa = PBXBuildFile; fileRef = 459311FB1D75C948008DD4F0 /* OWSDeviceTableViewCell.m */; };
		4598198E204E2F28009414F2 /* OWS108CallLoggingPreference.h in Headers */ = {isa = PBXBuildFile; fileRef = 4598198C204E2F28009414F2 /* OWS108CallLoggingPreference.h */; settings = {ATTRIBUTES = (Public, ); }; };
		4598198F204E2F28009414F2 /* OWS108CallLoggingPreference.m in Sources */ = {isa = PBXBuildFile; fileRef = 4598198D204E2F28009414F2 /* OWS108CallLoggingPreference.m */; };
		459B775C207BA46C0071D0AB /* OWSQuotedReplyModel.m in Sources */ = {isa = PBXBuildFile; fileRef = 459B775A207BA3A80071D0AB /* OWSQuotedReplyModel.m */; };
		459B775D207BA4810071D0AB /* OWSQuotedReplyModel.h in Headers */ = {isa = PBXBuildFile; fileRef = 459B7759207BA3A80071D0AB /* OWSQuotedReplyModel.h */; settings = {ATTRIBUTES = (Public, ); }; };
		45A2F005204473A3002E978A /* NewMessage.aifc in Resources */ = {isa = PBXBuildFile; fileRef = 45A2F004204473A3002E978A /* NewMessage.aifc */; };
		45A663C51F92EC760027B59E /* GroupTableViewCell.swift in Sources */ = {isa = PBXBuildFile; fileRef = 45A663C41F92EC760027B59E /* GroupTableViewCell.swift */; };
		45A6DAD61EBBF85500893231 /* ReminderView.swift in Sources */ = {isa = PBXBuildFile; fileRef = 45A6DAD51EBBF85500893231 /* ReminderView.swift */; };
		45AE48511E0732D6004D96C2 /* TurnServerInfo.swift in Sources */ = {isa = PBXBuildFile; fileRef = 45AE48501E0732D6004D96C2 /* TurnServerInfo.swift */; };
		45B27B862037FFB400A539DF /* DebugUIFileBrowser.swift in Sources */ = {isa = PBXBuildFile; fileRef = 45B27B852037FFB400A539DF /* DebugUIFileBrowser.swift */; };
		45B74A742044AAB600CD42F8 /* aurora-quiet.aifc in Resources */ = {isa = PBXBuildFile; fileRef = 45B74A5B2044AAB300CD42F8 /* aurora-quiet.aifc */; };
		45B74A752044AAB600CD42F8 /* synth-quiet.aifc in Resources */ = {isa = PBXBuildFile; fileRef = 45B74A5C2044AAB300CD42F8 /* synth-quiet.aifc */; };
		45B74A762044AAB600CD42F8 /* keys-quiet.aifc in Resources */ = {isa = PBXBuildFile; fileRef = 45B74A5D2044AAB400CD42F8 /* keys-quiet.aifc */; };
		45B74A772044AAB600CD42F8 /* hello.aifc in Resources */ = {isa = PBXBuildFile; fileRef = 45B74A5E2044AAB400CD42F8 /* hello.aifc */; };
		45B74A782044AAB600CD42F8 /* bamboo-quiet.aifc in Resources */ = {isa = PBXBuildFile; fileRef = 45B74A5F2044AAB400CD42F8 /* bamboo-quiet.aifc */; };
		45B74A792044AAB600CD42F8 /* input.aifc in Resources */ = {isa = PBXBuildFile; fileRef = 45B74A602044AAB400CD42F8 /* input.aifc */; };
		45B74A7A2044AAB600CD42F8 /* keys.aifc in Resources */ = {isa = PBXBuildFile; fileRef = 45B74A612044AAB400CD42F8 /* keys.aifc */; };
		45B74A7B2044AAB600CD42F8 /* chord.aifc in Resources */ = {isa = PBXBuildFile; fileRef = 45B74A622044AAB400CD42F8 /* chord.aifc */; };
		45B74A7C2044AAB600CD42F8 /* hello-quiet.aifc in Resources */ = {isa = PBXBuildFile; fileRef = 45B74A632044AAB400CD42F8 /* hello-quiet.aifc */; };
		45B74A7D2044AAB600CD42F8 /* popcorn-quiet.aifc in Resources */ = {isa = PBXBuildFile; fileRef = 45B74A642044AAB400CD42F8 /* popcorn-quiet.aifc */; };
		45B74A7E2044AAB600CD42F8 /* complete.aifc in Resources */ = {isa = PBXBuildFile; fileRef = 45B74A652044AAB400CD42F8 /* complete.aifc */; };
		45B74A7F2044AAB600CD42F8 /* note-quiet.aifc in Resources */ = {isa = PBXBuildFile; fileRef = 45B74A662044AAB400CD42F8 /* note-quiet.aifc */; };
		45B74A802044AAB600CD42F8 /* pulse-quiet.aifc in Resources */ = {isa = PBXBuildFile; fileRef = 45B74A672044AAB500CD42F8 /* pulse-quiet.aifc */; };
		45B74A812044AAB600CD42F8 /* chord-quiet.aifc in Resources */ = {isa = PBXBuildFile; fileRef = 45B74A682044AAB500CD42F8 /* chord-quiet.aifc */; };
		45B74A822044AAB600CD42F8 /* pulse.aifc in Resources */ = {isa = PBXBuildFile; fileRef = 45B74A692044AAB500CD42F8 /* pulse.aifc */; };
		45B74A832044AAB600CD42F8 /* circles.aifc in Resources */ = {isa = PBXBuildFile; fileRef = 45B74A6A2044AAB500CD42F8 /* circles.aifc */; };
		45B74A842044AAB600CD42F8 /* popcorn.aifc in Resources */ = {isa = PBXBuildFile; fileRef = 45B74A6B2044AAB500CD42F8 /* popcorn.aifc */; };
		45B74A852044AAB600CD42F8 /* bamboo.aifc in Resources */ = {isa = PBXBuildFile; fileRef = 45B74A6C2044AAB500CD42F8 /* bamboo.aifc */; };
		45B74A862044AAB600CD42F8 /* note.aifc in Resources */ = {isa = PBXBuildFile; fileRef = 45B74A6D2044AAB500CD42F8 /* note.aifc */; };
		45B74A872044AAB600CD42F8 /* complete-quiet.aifc in Resources */ = {isa = PBXBuildFile; fileRef = 45B74A6E2044AAB500CD42F8 /* complete-quiet.aifc */; };
		45B74A882044AAB600CD42F8 /* aurora.aifc in Resources */ = {isa = PBXBuildFile; fileRef = 45B74A6F2044AAB500CD42F8 /* aurora.aifc */; };
		45B74A892044AAB600CD42F8 /* circles-quiet.aifc in Resources */ = {isa = PBXBuildFile; fileRef = 45B74A702044AAB500CD42F8 /* circles-quiet.aifc */; };
		45B74A8B2044AAB600CD42F8 /* synth.aifc in Resources */ = {isa = PBXBuildFile; fileRef = 45B74A722044AAB600CD42F8 /* synth.aifc */; };
		45B74A8C2044AAB600CD42F8 /* input-quiet.aifc in Resources */ = {isa = PBXBuildFile; fileRef = 45B74A732044AAB600CD42F8 /* input-quiet.aifc */; };
		45BC829D1FD9C4B400011CF3 /* ShareViewDelegate.swift in Sources */ = {isa = PBXBuildFile; fileRef = 45BC829C1FD9C4B400011CF3 /* ShareViewDelegate.swift */; };
		45BD60821DE9547E00A8F436 /* Contacts.framework in Frameworks */ = {isa = PBXBuildFile; fileRef = 45BD60811DE9547E00A8F436 /* Contacts.framework */; settings = {ATTRIBUTES = (Weak, ); }; };
		45C0DC1B1E68FE9000E04C47 /* UIApplication+OWS.swift in Sources */ = {isa = PBXBuildFile; fileRef = 45C0DC1A1E68FE9000E04C47 /* UIApplication+OWS.swift */; };
		45C0DC1E1E69011F00E04C47 /* UIStoryboard+OWS.swift in Sources */ = {isa = PBXBuildFile; fileRef = 45C0DC1D1E69011F00E04C47 /* UIStoryboard+OWS.swift */; };
		45C9DEB81DF4E35A0065CA84 /* WebRTCCallMessageHandler.swift in Sources */ = {isa = PBXBuildFile; fileRef = 45C9DEB71DF4E35A0065CA84 /* WebRTCCallMessageHandler.swift */; };
		45CB2FA81CB7146C00E1B343 /* Launch Screen.storyboard in Resources */ = {isa = PBXBuildFile; fileRef = 45CB2FA71CB7146C00E1B343 /* Launch Screen.storyboard */; };
		45CD81EF1DC030E7004C9430 /* SyncPushTokensJob.swift in Sources */ = {isa = PBXBuildFile; fileRef = 45CD81EE1DC030E7004C9430 /* SyncPushTokensJob.swift */; };
		45D231771DC7E8F10034FA89 /* SessionResetJob.swift in Sources */ = {isa = PBXBuildFile; fileRef = 45D231761DC7E8F10034FA89 /* SessionResetJob.swift */; };
		45D2AC02204885170033C692 /* OWS2FAReminderViewController.swift in Sources */ = {isa = PBXBuildFile; fileRef = 45D2AC01204885170033C692 /* OWS2FAReminderViewController.swift */; };
		45D308AD2049A439000189E4 /* PinEntryView.m in Sources */ = {isa = PBXBuildFile; fileRef = 45D308AC2049A439000189E4 /* PinEntryView.m */; };
		45DDA6242090CEB500DE97F8 /* ConversationHeaderView.swift in Sources */ = {isa = PBXBuildFile; fileRef = 45DDA6232090CEB500DE97F8 /* ConversationHeaderView.swift */; };
		45DF5DF21DDB843F00C936C7 /* CompareSafetyNumbersActivity.swift in Sources */ = {isa = PBXBuildFile; fileRef = 45DF5DF11DDB843F00C936C7 /* CompareSafetyNumbersActivity.swift */; };
		45E5A6991F61E6DE001E4A8A /* MarqueeLabel.swift in Sources */ = {isa = PBXBuildFile; fileRef = 45E5A6981F61E6DD001E4A8A /* MarqueeLabel.swift */; };
		45E7A6A81E71CA7E00D44FB5 /* DisplayableTextFilterTest.swift in Sources */ = {isa = PBXBuildFile; fileRef = 45E7A6A61E71CA7E00D44FB5 /* DisplayableTextFilterTest.swift */; };
		45F170BB1E2FC5D3003FC1F2 /* CallAudioService.swift in Sources */ = {isa = PBXBuildFile; fileRef = 45F170BA1E2FC5D3003FC1F2 /* CallAudioService.swift */; };
		45F32C222057297A00A300D5 /* MediaDetailViewController.m in Sources */ = {isa = PBXBuildFile; fileRef = 45B9EE9B200E91FB005D2F2D /* MediaDetailViewController.m */; };
		45F32C232057297A00A300D5 /* MediaPageViewController.swift in Sources */ = {isa = PBXBuildFile; fileRef = 45F32C1D205718B000A300D5 /* MediaPageViewController.swift */; };
		45F32C242057297A00A300D5 /* MessageDetailViewController.swift in Sources */ = {isa = PBXBuildFile; fileRef = 34CA1C261F7156F300E51C51 /* MessageDetailViewController.swift */; };
		45F59A082028E4FB00E8D2B0 /* OWSAudioSession.swift in Sources */ = {isa = PBXBuildFile; fileRef = 45F170AB1E2F0351003FC1F2 /* OWSAudioSession.swift */; };
		45F59A0A2029140500E8D2B0 /* OWSVideoPlayer.swift in Sources */ = {isa = PBXBuildFile; fileRef = 45F59A092029140500E8D2B0 /* OWSVideoPlayer.swift */; };
		45F659731E1BD99C00444429 /* CallKitCallUIAdaptee.swift in Sources */ = {isa = PBXBuildFile; fileRef = 45F659721E1BD99C00444429 /* CallKitCallUIAdaptee.swift */; };
		45F659821E1BE77000444429 /* NonCallKitCallUIAdaptee.swift in Sources */ = {isa = PBXBuildFile; fileRef = 45F659811E1BE77000444429 /* NonCallKitCallUIAdaptee.swift */; };
		45FBC5C81DF8575700E9B410 /* CallKitCallManager.swift in Sources */ = {isa = PBXBuildFile; fileRef = 45FBC59A1DF8575700E9B410 /* CallKitCallManager.swift */; };
		45FBC5D11DF8592E00E9B410 /* SignalCall.swift in Sources */ = {isa = PBXBuildFile; fileRef = 45FBC5D01DF8592E00E9B410 /* SignalCall.swift */; };
		4AC4EA13C8A444455DAB351F /* Pods_SignalMessaging.framework in Frameworks */ = {isa = PBXBuildFile; fileRef = 264242150E87D10A357DB07B /* Pods_SignalMessaging.framework */; };
		4C04392A220A9EC800BAEA63 /* VoiceNoteLock.swift in Sources */ = {isa = PBXBuildFile; fileRef = 4C043929220A9EC800BAEA63 /* VoiceNoteLock.swift */; };
		4C04F58421C860C50090D0BB /* MantlePerfTest.swift in Sources */ = {isa = PBXBuildFile; fileRef = 4C04F58321C860C50090D0BB /* MantlePerfTest.swift */; };
		4C090A1B210FD9C7001FD7F9 /* HapticFeedback.swift in Sources */ = {isa = PBXBuildFile; fileRef = 4C090A1A210FD9C7001FD7F9 /* HapticFeedback.swift */; };
		4C0C36F8226647FE0083F19A /* ThreadMapping.swift in Sources */ = {isa = PBXBuildFile; fileRef = 4C0C36F7226647FE0083F19A /* ThreadMapping.swift */; };
		4C11AA5020FD59C700351FBD /* MessageStatusView.swift in Sources */ = {isa = PBXBuildFile; fileRef = 4C11AA4F20FD59C700351FBD /* MessageStatusView.swift */; };
		4C13C9F620E57BA30089A98B /* ColorPickerViewController.swift in Sources */ = {isa = PBXBuildFile; fileRef = 4C13C9F520E57BA30089A98B /* ColorPickerViewController.swift */; };
		4C1885D2218F8E1C00B67051 /* PhotoGridViewCell.swift in Sources */ = {isa = PBXBuildFile; fileRef = 4C1885D1218F8E1C00B67051 /* PhotoGridViewCell.swift */; };
		4C19A0FC227B356F007A0C7F /* DebugUIMessages+OWS.swift in Sources */ = {isa = PBXBuildFile; fileRef = 4C19A0FB227B356F007A0C7F /* DebugUIMessages+OWS.swift */; };
		4C20B2B720CA0034001BAC90 /* ThreadViewModel.swift in Sources */ = {isa = PBXBuildFile; fileRef = 4542DF51208B82E9007B4E76 /* ThreadViewModel.swift */; };
		4C20B2B920CA10DE001BAC90 /* ConversationSearchViewController.swift in Sources */ = {isa = PBXBuildFile; fileRef = 4C20B2B820CA10DE001BAC90 /* ConversationSearchViewController.swift */; };
		4C21D5D6223A9DC500EF8A77 /* UIAlerts+iOS9.m in Sources */ = {isa = PBXBuildFile; fileRef = 4C21D5D5223A9DC500EF8A77 /* UIAlerts+iOS9.m */; };
		4C21D5D8223AC60F00EF8A77 /* PhotoCapture.swift in Sources */ = {isa = PBXBuildFile; fileRef = 4C21D5D7223AC60F00EF8A77 /* PhotoCapture.swift */; };
		4C23A5F2215C4ADE00534937 /* SheetViewController.swift in Sources */ = {isa = PBXBuildFile; fileRef = 4C23A5F1215C4ADE00534937 /* SheetViewController.swift */; };
		4C2F454F214C00E1004871FF /* AvatarTableViewCell.swift in Sources */ = {isa = PBXBuildFile; fileRef = 4C2F454E214C00E1004871FF /* AvatarTableViewCell.swift */; };
		4C38E500230374D700E464B9 /* UIViewController+Permissions.h in Headers */ = {isa = PBXBuildFile; fileRef = 4C38E4FE230374D700E464B9 /* UIViewController+Permissions.h */; settings = {ATTRIBUTES = (Public, ); }; };
		4C38E501230374D700E464B9 /* UIViewController+Permissions.m in Sources */ = {isa = PBXBuildFile; fileRef = 4C38E4FF230374D700E464B9 /* UIViewController+Permissions.m */; };
		4C3A556F228C7937000E4935 /* PrivateMethodsForMigration.h in Headers */ = {isa = PBXBuildFile; fileRef = 4C3A556E228C7937000E4935 /* PrivateMethodsForMigration.h */; settings = {ATTRIBUTES = (Public, ); }; };
		4C3E245C21F29FCE000AE092 /* Toast.swift in Sources */ = {isa = PBXBuildFile; fileRef = 4CA5F792211E1F06008C2708 /* Toast.swift */; };
		4C3E245D21F2B395000AE092 /* DirectionalPanGestureRecognizer.swift in Sources */ = {isa = PBXBuildFile; fileRef = 4523149F1F7E9E18003A428C /* DirectionalPanGestureRecognizer.swift */; };
		4C3EF7FD2107DDEE0007EBF7 /* ParamParserTest.swift in Sources */ = {isa = PBXBuildFile; fileRef = 4C3EF7FC2107DDEE0007EBF7 /* ParamParserTest.swift */; };
		4C3EF802210918740007EBF7 /* SSKProtoEnvelopeTest.swift in Sources */ = {isa = PBXBuildFile; fileRef = 4C3EF801210918740007EBF7 /* SSKProtoEnvelopeTest.swift */; };
		4C46361122EB98EC00185951 /* CameraFirstNavigationController.swift in Sources */ = {isa = PBXBuildFile; fileRef = 4C46361022EB98EC00185951 /* CameraFirstNavigationController.swift */; };
		4C46361322EE680700185951 /* ConversationPicker.swift in Sources */ = {isa = PBXBuildFile; fileRef = 4C46361222EE680700185951 /* ConversationPicker.swift */; };
		4C4AE6A1224AF35700D4AF6F /* SendMediaNavigationController.swift in Sources */ = {isa = PBXBuildFile; fileRef = 4C4AE69F224AF21900D4AF6F /* SendMediaNavigationController.swift */; };
		4C4AEC4520EC343B0020E72B /* DismissableTextField.swift in Sources */ = {isa = PBXBuildFile; fileRef = 4C4AEC4420EC343B0020E72B /* DismissableTextField.swift */; };
		4C4BC6C32102D697004040C9 /* ContactDiscoveryOperationTest.swift in Sources */ = {isa = PBXBuildFile; fileRef = 4C4BC6C22102D697004040C9 /* ContactDiscoveryOperationTest.swift */; };
		4C4F5EBC22711EEB00F3DD01 /* SendMediaBottomButton.swift in Sources */ = {isa = PBXBuildFile; fileRef = 4C4F5EBB22711EEB00F3DD01 /* SendMediaBottomButton.swift */; };
		4C5250D221E7BD7D00CE3D95 /* PhoneNumberValidator.swift in Sources */ = {isa = PBXBuildFile; fileRef = 4C5250D121E7BD7D00CE3D95 /* PhoneNumberValidator.swift */; };
		4C5250D421E7C51900CE3D95 /* PhoneNumberValidatorTest.swift in Sources */ = {isa = PBXBuildFile; fileRef = 4C5250D321E7C51900CE3D95 /* PhoneNumberValidatorTest.swift */; };
		4C586926224FAB83003FD070 /* AVAudioSession+OWS.m in Sources */ = {isa = PBXBuildFile; fileRef = 4C586925224FAB83003FD070 /* AVAudioSession+OWS.m */; };
		4C618199219DF03A009BD6B5 /* OWSButton.swift in Sources */ = {isa = PBXBuildFile; fileRef = 4C618198219DF03A009BD6B5 /* OWSButton.swift */; };
		4C61819F219E1796009BD6B5 /* typing-animation-dark.gif in Resources */ = {isa = PBXBuildFile; fileRef = 4C61819E219E1795009BD6B5 /* typing-animation-dark.gif */; };
		4C63550022F15A1E00A8ECE6 /* ConversationItem.swift in Sources */ = {isa = PBXBuildFile; fileRef = 4C6354FF22F15A1E00A8ECE6 /* ConversationItem.swift */; };
		4C63550222F15A6700A8ECE6 /* DarkThemeHeaderView.swift in Sources */ = {isa = PBXBuildFile; fileRef = 4C63550122F15A6700A8ECE6 /* DarkThemeHeaderView.swift */; };
		4C63CC00210A620B003AE45C /* SignalTSan.supp in Resources */ = {isa = PBXBuildFile; fileRef = 4C63CBFF210A620B003AE45C /* SignalTSan.supp */; };
		4C6E446922AEDDEE007982E6 /* NewAccountDiscovery.swift in Sources */ = {isa = PBXBuildFile; fileRef = 4C6E446822AEDDEE007982E6 /* NewAccountDiscovery.swift */; };
		4C6F527C20FFE8400097DEEE /* SignalUBSan.supp in Resources */ = {isa = PBXBuildFile; fileRef = 4C6F527B20FFE8400097DEEE /* SignalUBSan.supp */; };
		4C7537892193779700DF5E37 /* OWS113MultiAttachmentMediaMessages.swift in Sources */ = {isa = PBXBuildFile; fileRef = 4C7537882193779700DF5E37 /* OWS113MultiAttachmentMediaMessages.swift */; };
		4C858A52212DC5E1001B45D3 /* UIImage+OWS.swift in Sources */ = {isa = PBXBuildFile; fileRef = 4C858A51212DC5E1001B45D3 /* UIImage+OWS.swift */; };
		4C8A6DFC22E5499300469AE7 /* MediaZoomAnimationController.swift in Sources */ = {isa = PBXBuildFile; fileRef = 4C8A6DFB22E5499300469AE7 /* MediaZoomAnimationController.swift */; };
		4C8A6DFE22E54AFA00469AE7 /* MediaInteractiveDismiss.swift in Sources */ = {isa = PBXBuildFile; fileRef = 4C8A6DFD22E54AFA00469AE7 /* MediaInteractiveDismiss.swift */; };
		4C948FF72146EB4800349F0D /* BlockListCache.swift in Sources */ = {isa = PBXBuildFile; fileRef = 4C948FF62146EB4800349F0D /* BlockListCache.swift */; };
<<<<<<< HEAD
		4C9B4F23225025F100DD5B9A /* OWS115GRDBMigration.swift in Sources */ = {isa = PBXBuildFile; fileRef = 4C9B4F22225025F100DD5B9A /* OWS115GRDBMigration.swift */; };
		4C9C50FE22F36FA50054A33F /* OutboundMessage+OWS.swift in Sources */ = {isa = PBXBuildFile; fileRef = 4C9C50FD22F36FA40054A33F /* OutboundMessage+OWS.swift */; };
		4C9C510022F495F60054A33F /* BroadcastMediaMessageJob.swift in Sources */ = {isa = PBXBuildFile; fileRef = 4C9C50FF22F495F60054A33F /* BroadcastMediaMessageJob.swift */; };
=======
		4C9B4F23225025F100DD5B9A /* OWS1XXGRDBMigration.swift in Sources */ = {isa = PBXBuildFile; fileRef = 4C9B4F22225025F100DD5B9A /* OWS1XXGRDBMigration.swift */; };
>>>>>>> 6173a7a3
		4C9CA25D217E676900607C63 /* ZXingObjC.framework in Frameworks */ = {isa = PBXBuildFile; fileRef = 4C9CA25C217E676900607C63 /* ZXingObjC.framework */; };
		4CA46F4C219CCC630038ABDE /* CaptionView.swift in Sources */ = {isa = PBXBuildFile; fileRef = 4CA46F4B219CCC630038ABDE /* CaptionView.swift */; };
		4CA46F4D219CFDAA0038ABDE /* GalleryRailView.swift in Sources */ = {isa = PBXBuildFile; fileRef = 4CA46F49219C78050038ABDE /* GalleryRailView.swift */; };
		4CA485BB2232339F004B9E7D /* PhotoCaptureViewController.swift in Sources */ = {isa = PBXBuildFile; fileRef = 4CA485BA2232339F004B9E7D /* PhotoCaptureViewController.swift */; };
		4CB5F26720F6E1E2004D1B42 /* MenuActionsViewController.swift in Sources */ = {isa = PBXBuildFile; fileRef = 4CFF4C0920F55BBA005DA313 /* MenuActionsViewController.swift */; };
		4CB5F26920F7D060004D1B42 /* MessageActions.swift in Sources */ = {isa = PBXBuildFile; fileRef = 4CB5F26820F7D060004D1B42 /* MessageActions.swift */; };
		4CB93DC22180FF07004B9764 /* ProximityMonitoringManager.swift in Sources */ = {isa = PBXBuildFile; fileRef = 4CB93DC12180FF07004B9764 /* ProximityMonitoringManager.swift */; };
		4CBBCA6321714B4500EEB37D /* OWS110SortIdMigration.swift in Sources */ = {isa = PBXBuildFile; fileRef = 4CBBCA6221714B4500EEB37D /* OWS110SortIdMigration.swift */; };
		4CBF6F7B230B03C000549FFC /* OWS115CleanupProfileAvatars.swift in Sources */ = {isa = PBXBuildFile; fileRef = 4CBF6F7A230B03C000549FFC /* OWS115CleanupProfileAvatars.swift */; };
		4CC0B59C20EC5F2E00CF6EE0 /* ConversationConfigurationSyncOperation.swift in Sources */ = {isa = PBXBuildFile; fileRef = 4CC0B59B20EC5F2E00CF6EE0 /* ConversationConfigurationSyncOperation.swift */; };
		4CC1ECF9211A47CE00CC13BE /* StoreKit.framework in Frameworks */ = {isa = PBXBuildFile; fileRef = 4CC1ECF8211A47CD00CC13BE /* StoreKit.framework */; settings = {ATTRIBUTES = (Weak, ); }; };
		4CC1ECFB211A553000CC13BE /* AppUpdateNag.swift in Sources */ = {isa = PBXBuildFile; fileRef = 4CC1ECFA211A553000CC13BE /* AppUpdateNag.swift */; };
		4CC613362227A00400E21A3A /* ConversationSearch.swift in Sources */ = {isa = PBXBuildFile; fileRef = 4CC613352227A00400E21A3A /* ConversationSearch.swift */; };
		4CD675BE22E7BE35008010D2 /* MediaDismissAnimationController.swift in Sources */ = {isa = PBXBuildFile; fileRef = 4CD675BD22E7BE35008010D2 /* MediaDismissAnimationController.swift */; };
		4CD675C522E7CF22008010D2 /* ConversationViewController+OWS.swift in Sources */ = {isa = PBXBuildFile; fileRef = 4CD675C422E7CF22008010D2 /* ConversationViewController+OWS.swift */; };
		4CD675C722E7D393008010D2 /* MediaPresentationContext.swift in Sources */ = {isa = PBXBuildFile; fileRef = 4CD675C622E7D393008010D2 /* MediaPresentationContext.swift */; };
		4CFD151D22415AA400F2450F /* CallVideoHintView.swift in Sources */ = {isa = PBXBuildFile; fileRef = 4CFD151C22415AA400F2450F /* CallVideoHintView.swift */; };
		4CFE6B6C21F92BA700006701 /* LegacyNotificationsAdaptee.swift in Sources */ = {isa = PBXBuildFile; fileRef = 4CFE6B6B21F92BA700006701 /* LegacyNotificationsAdaptee.swift */; };
		70377AAB1918450100CAF501 /* MobileCoreServices.framework in Frameworks */ = {isa = PBXBuildFile; fileRef = 70377AAA1918450100CAF501 /* MobileCoreServices.framework */; };
		768A1A2B17FC9CD300E00ED8 /* libz.dylib in Frameworks */ = {isa = PBXBuildFile; fileRef = 768A1A2A17FC9CD300E00ED8 /* libz.dylib */; };
		76C87F19181EFCE600C4ACAB /* MediaPlayer.framework in Frameworks */ = {isa = PBXBuildFile; fileRef = 76C87F18181EFCE600C4ACAB /* MediaPlayer.framework */; };
		76EB054018170B33006006FC /* AppDelegate.m in Sources */ = {isa = PBXBuildFile; fileRef = 76EB03C318170B33006006FC /* AppDelegate.m */; };
		8809CE8122F534B200D38867 /* CustomKeyboard.swift in Sources */ = {isa = PBXBuildFile; fileRef = 8809CE8022F534B200D38867 /* CustomKeyboard.swift */; };
		8809CE8722F8FE6D00D38867 /* AttachmentKeyboard.swift in Sources */ = {isa = PBXBuildFile; fileRef = 8809CE8622F8FE6D00D38867 /* AttachmentKeyboard.swift */; };
		8809CE8A22F93C2200D38867 /* RecentPhotoCollectionView.swift in Sources */ = {isa = PBXBuildFile; fileRef = 8809CE8922F93C2200D38867 /* RecentPhotoCollectionView.swift */; };
		8810223722DF9C2300A7C44F /* OnboardingAccountLockedViewController.swift in Sources */ = {isa = PBXBuildFile; fileRef = 8810223622DF9C2300A7C44F /* OnboardingAccountLockedViewController.swift */; };
		8811CF842295D8DA00FF6549 /* VolumeButtons.swift in Sources */ = {isa = PBXBuildFile; fileRef = 8811CF832295D8DA00FF6549 /* VolumeButtons.swift */; };
		881677C522DD2B21007BAF49 /* OWSPinReminderViewController.swift in Sources */ = {isa = PBXBuildFile; fileRef = 881677C422DD2B21007BAF49 /* OWSPinReminderViewController.swift */; };
		881D85B822D92C2B00E118DF /* OWSPinSetupViewController.swift in Sources */ = {isa = PBXBuildFile; fileRef = 881D85B722D92C2B00E118DF /* OWSPinSetupViewController.swift */; };
		8821334E2304E72700353626 /* NonContactTableViewCell.swift in Sources */ = {isa = PBXBuildFile; fileRef = 8821334D2304E72700353626 /* NonContactTableViewCell.swift */; };
		88905E9E229CCA96004E4234 /* ExpirationNagView.swift in Sources */ = {isa = PBXBuildFile; fileRef = 88905E9D229CCA96004E4234 /* ExpirationNagView.swift */; };
		88A9729222FA5D4B004B4FBF /* AttachmentFormatPickerView.swift in Sources */ = {isa = PBXBuildFile; fileRef = 88A9729122FA5D4B004B4FBF /* AttachmentFormatPickerView.swift */; };
		88A9729422FB4D02004B4FBF /* LocationPicker.swift in Sources */ = {isa = PBXBuildFile; fileRef = 88A9729322FB4D02004B4FBF /* LocationPicker.swift */; };
		88D1D40222EBB5A100F472C5 /* MessageRequestView.swift in Sources */ = {isa = PBXBuildFile; fileRef = 88D1D40122EBB5A100F472C5 /* MessageRequestView.swift */; };
		88D1D40422EF8A9700F472C5 /* ThreadDetailsInteraction.swift in Sources */ = {isa = PBXBuildFile; fileRef = 88D1D40322EF8A9700F472C5 /* ThreadDetailsInteraction.swift */; };
		88D1D40622EF8F1100F472C5 /* ThreadDetailsCell.swift in Sources */ = {isa = PBXBuildFile; fileRef = 88D1D40522EF8F1100F472C5 /* ThreadDetailsCell.swift */; };
		88E34F2722F269E900966CC2 /* StorageServiceManager.swift in Sources */ = {isa = PBXBuildFile; fileRef = 88E34F2622F269E900966CC2 /* StorageServiceManager.swift */; };
		88E34F2922F26CC100966CC2 /* StorageServiceProto+Sync.swift in Sources */ = {isa = PBXBuildFile; fileRef = 88E34F2822F26CC100966CC2 /* StorageServiceProto+Sync.swift */; };
		88F7EE93230253C5003ADF7D /* UsernameViewController.swift in Sources */ = {isa = PBXBuildFile; fileRef = 88F7EE92230253C5003ADF7D /* UsernameViewController.swift */; };
		954AEE6A1DF33E01002E5410 /* ContactsPickerTest.swift in Sources */ = {isa = PBXBuildFile; fileRef = 954AEE681DF33D32002E5410 /* ContactsPickerTest.swift */; };
		A10FDF79184FB4BB007FF963 /* MediaPlayer.framework in Frameworks */ = {isa = PBXBuildFile; fileRef = 76C87F18181EFCE600C4ACAB /* MediaPlayer.framework */; };
		A11CD70D17FA230600A2D1B1 /* QuartzCore.framework in Frameworks */ = {isa = PBXBuildFile; fileRef = A11CD70C17FA230600A2D1B1 /* QuartzCore.framework */; };
		A123C14916F902EE000AE905 /* Security.framework in Frameworks */ = {isa = PBXBuildFile; fileRef = A163E8AA16F3F6A90094D68B /* Security.framework */; };
		A163E8AB16F3F6AA0094D68B /* Security.framework in Frameworks */ = {isa = PBXBuildFile; fileRef = A163E8AA16F3F6A90094D68B /* Security.framework */; };
		A194D3B917A08CD1004BD3A9 /* AddressBook.framework in Frameworks */ = {isa = PBXBuildFile; fileRef = A1C32D4D17A0652C000A904E /* AddressBook.framework */; };
		A194D3BA17A08CD5004BD3A9 /* AddressBookUI.framework in Frameworks */ = {isa = PBXBuildFile; fileRef = A1C32D4F17A06537000A904E /* AddressBookUI.framework */; };
		A1A018521805C5E800A052A6 /* QuartzCore.framework in Frameworks */ = {isa = PBXBuildFile; fileRef = A11CD70C17FA230600A2D1B1 /* QuartzCore.framework */; };
		A1A018531805C60D00A052A6 /* CoreGraphics.framework in Frameworks */ = {isa = PBXBuildFile; fileRef = D221A091169C9E5E00537ABF /* CoreGraphics.framework */; };
		A1C32D5017A06538000A904E /* AddressBookUI.framework in Frameworks */ = {isa = PBXBuildFile; fileRef = A1C32D4F17A06537000A904E /* AddressBookUI.framework */; };
		A1C32D5117A06544000A904E /* AddressBook.framework in Frameworks */ = {isa = PBXBuildFile; fileRef = A1C32D4D17A0652C000A904E /* AddressBook.framework */; };
		A5509ECA1A69AB8B00ABA4BC /* Main.storyboard in Resources */ = {isa = PBXBuildFile; fileRef = A5509EC91A69AB8B00ABA4BC /* Main.storyboard */; };
		AD83FF3F1A73426500B5C81A /* audio_pause_button_blue.png in Resources */ = {isa = PBXBuildFile; fileRef = AD83FF381A73426500B5C81A /* audio_pause_button_blue.png */; };
		AD83FF401A73426500B5C81A /* audio_pause_button_blue@2x.png in Resources */ = {isa = PBXBuildFile; fileRef = AD83FF391A73426500B5C81A /* audio_pause_button_blue@2x.png */; };
		AD83FF411A73426500B5C81A /* audio_play_button_blue@2x.png in Resources */ = {isa = PBXBuildFile; fileRef = AD83FF3A1A73426500B5C81A /* audio_play_button_blue@2x.png */; };
		AD83FF421A73426500B5C81A /* audio_play_button.png in Resources */ = {isa = PBXBuildFile; fileRef = AD83FF3B1A73426500B5C81A /* audio_play_button.png */; };
		AD83FF431A73426500B5C81A /* audio_play_button@2x.png in Resources */ = {isa = PBXBuildFile; fileRef = AD83FF3C1A73426500B5C81A /* audio_play_button@2x.png */; };
		AD83FF441A73426500B5C81A /* audio_pause_button.png in Resources */ = {isa = PBXBuildFile; fileRef = AD83FF3D1A73426500B5C81A /* audio_pause_button.png */; };
		AD83FF451A73426500B5C81A /* audio_pause_button@2x.png in Resources */ = {isa = PBXBuildFile; fileRef = AD83FF3E1A73426500B5C81A /* audio_pause_button@2x.png */; };
		AD83FF471A73428300B5C81A /* audio_play_button_blue.png in Resources */ = {isa = PBXBuildFile; fileRef = AD83FF461A73428300B5C81A /* audio_play_button_blue.png */; };
		B10C9B5F1A7049EC00ECA2BF /* pause_icon.png in Resources */ = {isa = PBXBuildFile; fileRef = B10C9B5B1A7049EC00ECA2BF /* pause_icon.png */; };
		B10C9B601A7049EC00ECA2BF /* pause_icon@2x.png in Resources */ = {isa = PBXBuildFile; fileRef = B10C9B5C1A7049EC00ECA2BF /* pause_icon@2x.png */; };
		B10C9B611A7049EC00ECA2BF /* play_icon.png in Resources */ = {isa = PBXBuildFile; fileRef = B10C9B5D1A7049EC00ECA2BF /* play_icon.png */; };
		B10C9B621A7049EC00ECA2BF /* play_icon@2x.png in Resources */ = {isa = PBXBuildFile; fileRef = B10C9B5E1A7049EC00ECA2BF /* play_icon@2x.png */; };
		B60EDE041A05A01700D73516 /* AudioToolbox.framework in Frameworks */ = {isa = PBXBuildFile; fileRef = B60EDE031A05A01700D73516 /* AudioToolbox.framework */; };
		B633C5861A1D190B0059AC12 /* call@2x.png in Resources */ = {isa = PBXBuildFile; fileRef = B633C5041A1D190B0059AC12 /* call@2x.png */; };
		B633C58D1A1D190B0059AC12 /* contact_default_feed.png in Resources */ = {isa = PBXBuildFile; fileRef = B633C50B1A1D190B0059AC12 /* contact_default_feed.png */; };
		B633C59D1A1D190B0059AC12 /* endcall@2x.png in Resources */ = {isa = PBXBuildFile; fileRef = B633C51B1A1D190B0059AC12 /* endcall@2x.png */; };
		B633C5C31A1D190B0059AC12 /* mute_off@2x.png in Resources */ = {isa = PBXBuildFile; fileRef = B633C5411A1D190B0059AC12 /* mute_off@2x.png */; };
		B633C5C41A1D190B0059AC12 /* mute_on@2x.png in Resources */ = {isa = PBXBuildFile; fileRef = B633C5421A1D190B0059AC12 /* mute_on@2x.png */; };
		B633C5CE1A1D190B0059AC12 /* quit@2x.png in Resources */ = {isa = PBXBuildFile; fileRef = B633C54C1A1D190B0059AC12 /* quit@2x.png */; };
		B633C5D21A1D190B0059AC12 /* savephoto@2x.png in Resources */ = {isa = PBXBuildFile; fileRef = B633C5501A1D190B0059AC12 /* savephoto@2x.png */; };
		B660F6D41C29868000687D6E /* whisperFake.cer in Resources */ = {isa = PBXBuildFile; fileRef = B660F69F1C29868000687D6E /* whisperFake.cer */; };
		B660F6DB1C29868000687D6E /* FunctionalUtilTest.m in Sources */ = {isa = PBXBuildFile; fileRef = B660F6AD1C29868000687D6E /* FunctionalUtilTest.m */; };
		B660F6E01C29868000687D6E /* UtilTest.m in Sources */ = {isa = PBXBuildFile; fileRef = B660F6B41C29868000687D6E /* UtilTest.m */; };
		B66DBF4A19D5BBC8006EA940 /* Images.xcassets in Resources */ = {isa = PBXBuildFile; fileRef = B66DBF4919D5BBC8006EA940 /* Images.xcassets */; };
		B67EBF5D19194AC60084CCFD /* Settings.bundle in Resources */ = {isa = PBXBuildFile; fileRef = B67EBF5C19194AC60084CCFD /* Settings.bundle */; };
		B69CD25119773E79005CE69A /* XCTest.framework in Frameworks */ = {isa = PBXBuildFile; fileRef = B69CD25019773E79005CE69A /* XCTest.framework */; };
		B6B226971BE4B7D200860F4D /* ContactsUI.framework in Frameworks */ = {isa = PBXBuildFile; fileRef = B6B226961BE4B7D200860F4D /* ContactsUI.framework */; settings = {ATTRIBUTES = (Weak, ); }; };
		B6F509971AA53F760068F56A /* Localizable.strings in Resources */ = {isa = PBXBuildFile; fileRef = B6F509951AA53F760068F56A /* Localizable.strings */; };
		B6FE7EB71ADD62FA00A6D22F /* PushKit.framework in Frameworks */ = {isa = PBXBuildFile; fileRef = B6FE7EB61ADD62FA00A6D22F /* PushKit.framework */; };
		B9EB5ABD1884C002007CBB57 /* MessageUI.framework in Frameworks */ = {isa = PBXBuildFile; fileRef = B9EB5ABC1884C002007CBB57 /* MessageUI.framework */; };
		BFF3FB9730634F37D25903F4 /* Pods_Signal.framework in Frameworks */ = {isa = PBXBuildFile; fileRef = D17BB5C25D615AB49813100C /* Pods_Signal.framework */; };
		CC875800737563D6891B741D /* Pods_SignalTests.framework in Frameworks */ = {isa = PBXBuildFile; fileRef = 748A5CAEDD7C919FC64C6807 /* Pods_SignalTests.framework */; };
		D202868116DBE0E7009068E9 /* CFNetwork.framework in Frameworks */ = {isa = PBXBuildFile; fileRef = D2AEACDB16C426DA00C364C0 /* CFNetwork.framework */; };
		D202868216DBE0F4009068E9 /* SystemConfiguration.framework in Frameworks */ = {isa = PBXBuildFile; fileRef = D2179CFD16BB0B480006F3AB /* SystemConfiguration.framework */; };
		D202868316DBE0FC009068E9 /* CoreTelephony.framework in Frameworks */ = {isa = PBXBuildFile; fileRef = D2179CFB16BB0B3A0006F3AB /* CoreTelephony.framework */; };
		D202868416DBE108009068E9 /* AVFoundation.framework in Frameworks */ = {isa = PBXBuildFile; fileRef = A1FDCBEE16DAA6C300868894 /* AVFoundation.framework */; };
		D2179CFC16BB0B3A0006F3AB /* CoreTelephony.framework in Frameworks */ = {isa = PBXBuildFile; fileRef = D2179CFB16BB0B3A0006F3AB /* CoreTelephony.framework */; };
		D2179CFE16BB0B480006F3AB /* SystemConfiguration.framework in Frameworks */ = {isa = PBXBuildFile; fileRef = D2179CFD16BB0B480006F3AB /* SystemConfiguration.framework */; };
		D221A08E169C9E5E00537ABF /* UIKit.framework in Frameworks */ = {isa = PBXBuildFile; fileRef = D221A08D169C9E5E00537ABF /* UIKit.framework */; };
		D221A090169C9E5E00537ABF /* Foundation.framework in Frameworks */ = {isa = PBXBuildFile; fileRef = D221A08F169C9E5E00537ABF /* Foundation.framework */; };
		D221A09A169C9E5E00537ABF /* main.m in Sources */ = {isa = PBXBuildFile; fileRef = D221A099169C9E5E00537ABF /* main.m */; };
		D221A0AD169C9E5F00537ABF /* UIKit.framework in Frameworks */ = {isa = PBXBuildFile; fileRef = D221A08D169C9E5E00537ABF /* UIKit.framework */; };
		D221A0AE169C9E5F00537ABF /* Foundation.framework in Frameworks */ = {isa = PBXBuildFile; fileRef = D221A08F169C9E5E00537ABF /* Foundation.framework */; };
		D221A0E8169DFFC500537ABF /* AVFoundation.framework in Frameworks */ = {isa = PBXBuildFile; fileRef = D221A0E7169DFFC500537ABF /* AVFoundation.framework */; };
		D24B5BD5169F568C00681372 /* AudioToolbox.framework in Frameworks */ = {isa = PBXBuildFile; fileRef = D24B5BD4169F568C00681372 /* AudioToolbox.framework */; };
		D2AEACDC16C426DA00C364C0 /* CFNetwork.framework in Frameworks */ = {isa = PBXBuildFile; fileRef = D2AEACDB16C426DA00C364C0 /* CFNetwork.framework */; };
		E1368CBE18A1C36B00109378 /* MessageUI.framework in Frameworks */ = {isa = PBXBuildFile; fileRef = B9EB5ABC1884C002007CBB57 /* MessageUI.framework */; };
		FC3BD9881A30A790005B96BB /* Social.framework in Frameworks */ = {isa = PBXBuildFile; fileRef = FC3BD9871A30A790005B96BB /* Social.framework */; };
		FC5CDF391A3393DD00B47253 /* error_white@2x.png in Resources */ = {isa = PBXBuildFile; fileRef = FC5CDF371A3393DD00B47253 /* error_white@2x.png */; };
		FC5CDF3A1A3393DD00B47253 /* warning_white@2x.png in Resources */ = {isa = PBXBuildFile; fileRef = FC5CDF381A3393DD00B47253 /* warning_white@2x.png */; };
		FC9120411A39EFB70074545C /* qr@2x.png in Resources */ = {isa = PBXBuildFile; fileRef = FC91203F1A39EFB70074545C /* qr@2x.png */; };
		FCB11D8C1A129A76002F93FB /* CoreMedia.framework in Frameworks */ = {isa = PBXBuildFile; fileRef = FCB11D8B1A129A76002F93FB /* CoreMedia.framework */; };
/* End PBXBuildFile section */

/* Begin PBXContainerItemProxy section */
		34480B391FD0950000BC14EF /* PBXContainerItemProxy */ = {
			isa = PBXContainerItemProxy;
			containerPortal = D221A080169C9E5E00537ABF /* Project object */;
			proxyType = 1;
			remoteGlobalIDString = 453518911FC63DBF00210559;
			remoteInfo = SignalMessaging;
		};
		3478506D1FD9CFF4007B8332 /* PBXContainerItemProxy */ = {
			isa = PBXContainerItemProxy;
			containerPortal = D221A080169C9E5E00537ABF /* Project object */;
			proxyType = 1;
			remoteGlobalIDString = 453518911FC63DBF00210559;
			remoteInfo = SignalMessaging;
		};
		453518701FC635DD00210559 /* PBXContainerItemProxy */ = {
			isa = PBXContainerItemProxy;
			containerPortal = D221A080169C9E5E00537ABF /* Project object */;
			proxyType = 1;
			remoteGlobalIDString = 453518671FC635DD00210559;
			remoteInfo = SignalShareExtension;
		};
		453518971FC63DBF00210559 /* PBXContainerItemProxy */ = {
			isa = PBXContainerItemProxy;
			containerPortal = D221A080169C9E5E00537ABF /* Project object */;
			proxyType = 1;
			remoteGlobalIDString = 453518911FC63DBF00210559;
			remoteInfo = SignalMessaging;
		};
		B6AFCEBA19A93DA60098CFCB /* PBXContainerItemProxy */ = {
			isa = PBXContainerItemProxy;
			containerPortal = D221A080169C9E5E00537ABF /* Project object */;
			proxyType = 1;
			remoteGlobalIDString = D221A088169C9E5E00537ABF;
			remoteInfo = Signal;
		};
/* End PBXContainerItemProxy section */

/* Begin PBXCopyFilesBuildPhase section */
		453518771FC635DD00210559 /* Embed App Extensions */ = {
			isa = PBXCopyFilesBuildPhase;
			buildActionMask = 2147483647;
			dstPath = "";
			dstSubfolderSpec = 13;
			files = (
				453518721FC635DD00210559 /* SignalShareExtension.appex in Embed App Extensions */,
			);
			name = "Embed App Extensions";
			runOnlyForDeploymentPostprocessing = 0;
		};
		4535189F1FC63DBF00210559 /* Embed Frameworks */ = {
			isa = PBXCopyFilesBuildPhase;
			buildActionMask = 2147483647;
			dstPath = "";
			dstSubfolderSpec = 10;
			files = (
				4535189A1FC63DBF00210559 /* SignalMessaging.framework in Embed Frameworks */,
			);
			name = "Embed Frameworks";
			runOnlyForDeploymentPostprocessing = 0;
		};
/* End PBXCopyFilesBuildPhase section */

/* Begin PBXFileReference section */
		0F94C85CB0B235DA37F68ED0 /* Pods_SignalShareExtension.framework */ = {isa = PBXFileReference; explicitFileType = wrapper.framework; includeInIndex = 0; path = Pods_SignalShareExtension.framework; sourceTree = BUILT_PRODUCTS_DIR; };
		1C93CF3971B64E8B6C1F9AC1 /* Pods-SignalShareExtension.test.xcconfig */ = {isa = PBXFileReference; includeInIndex = 1; lastKnownFileType = text.xcconfig; name = "Pods-SignalShareExtension.test.xcconfig"; path = "Pods/Target Support Files/Pods-SignalShareExtension/Pods-SignalShareExtension.test.xcconfig"; sourceTree = "<group>"; };
		1CE3CD5C23334683BDD3D78C /* Pods-Signal.test.xcconfig */ = {isa = PBXFileReference; includeInIndex = 1; lastKnownFileType = text.xcconfig; name = "Pods-Signal.test.xcconfig"; path = "Pods/Target Support Files/Pods-Signal/Pods-Signal.test.xcconfig"; sourceTree = "<group>"; };
		264242150E87D10A357DB07B /* Pods_SignalMessaging.framework */ = {isa = PBXFileReference; explicitFileType = wrapper.framework; includeInIndex = 0; path = Pods_SignalMessaging.framework; sourceTree = BUILT_PRODUCTS_DIR; };
		3403B95B20EA9526001A1F44 /* OWSContactShareButtonsView.m */ = {isa = PBXFileReference; fileEncoding = 4; lastKnownFileType = sourcecode.c.objc; path = OWSContactShareButtonsView.m; sourceTree = "<group>"; };
		3403B95C20EA9527001A1F44 /* OWSContactShareButtonsView.h */ = {isa = PBXFileReference; fileEncoding = 4; lastKnownFileType = sourcecode.c.h; path = OWSContactShareButtonsView.h; sourceTree = "<group>"; };
		34074F5F203D0CBD004596AE /* OWSSounds.m */ = {isa = PBXFileReference; fileEncoding = 4; lastKnownFileType = sourcecode.c.objc; path = OWSSounds.m; sourceTree = "<group>"; };
		34074F60203D0CBE004596AE /* OWSSounds.h */ = {isa = PBXFileReference; fileEncoding = 4; lastKnownFileType = sourcecode.c.h; path = OWSSounds.h; sourceTree = "<group>"; };
		34080E3F22E9F50200B4D9DA /* YDBToGRDBMigration.swift */ = {isa = PBXFileReference; fileEncoding = 4; lastKnownFileType = sourcecode.swift; path = YDBToGRDBMigration.swift; sourceTree = "<group>"; };
		34080EFD2225F96D0087E99F /* ImageEditorPaletteView.swift */ = {isa = PBXFileReference; fileEncoding = 4; lastKnownFileType = sourcecode.swift; path = ImageEditorPaletteView.swift; sourceTree = "<group>"; };
		34080F01222853E30087E99F /* ImageEditorBrushViewController.swift */ = {isa = PBXFileReference; fileEncoding = 4; lastKnownFileType = sourcecode.swift; path = ImageEditorBrushViewController.swift; sourceTree = "<group>"; };
		34080F03222858DC0087E99F /* OWSViewController+ImageEditor.swift */ = {isa = PBXFileReference; fileEncoding = 4; lastKnownFileType = sourcecode.swift; path = "OWSViewController+ImageEditor.swift"; sourceTree = "<group>"; };
		340872BE22393CF900CB25B0 /* UIGestureRecognizer+OWS.swift */ = {isa = PBXFileReference; fileEncoding = 4; lastKnownFileType = sourcecode.swift; path = "UIGestureRecognizer+OWS.swift"; sourceTree = "<group>"; };
		340872C022394CAA00CB25B0 /* ImageEditorTransform.swift */ = {isa = PBXFileReference; fileEncoding = 4; lastKnownFileType = sourcecode.swift; path = ImageEditorTransform.swift; sourceTree = "<group>"; };
		340872C32239563500CB25B0 /* ApprovalRailCellView.swift */ = {isa = PBXFileReference; fileEncoding = 4; lastKnownFileType = sourcecode.swift; path = ApprovalRailCellView.swift; sourceTree = "<group>"; };
		340872C42239563500CB25B0 /* AttachmentItemCollection.swift */ = {isa = PBXFileReference; fileEncoding = 4; lastKnownFileType = sourcecode.swift; path = AttachmentItemCollection.swift; sourceTree = "<group>"; };
		340872C52239563500CB25B0 /* AttachmentApprovalViewController.swift */ = {isa = PBXFileReference; fileEncoding = 4; lastKnownFileType = sourcecode.swift; path = AttachmentApprovalViewController.swift; sourceTree = "<group>"; };
		340872C62239563500CB25B0 /* AttachmentPrepViewController.swift */ = {isa = PBXFileReference; fileEncoding = 4; lastKnownFileType = sourcecode.swift; path = AttachmentPrepViewController.swift; sourceTree = "<group>"; };
		340872CD2239596000CB25B0 /* AttachmentApprovalInputAccessoryView.swift */ = {isa = PBXFileReference; fileEncoding = 4; lastKnownFileType = sourcecode.swift; path = AttachmentApprovalInputAccessoryView.swift; sourceTree = "<group>"; };
		340872CF2239787F00CB25B0 /* AttachmentTextToolbar.swift */ = {isa = PBXFileReference; fileEncoding = 4; lastKnownFileType = sourcecode.swift; path = AttachmentTextToolbar.swift; sourceTree = "<group>"; };
		340872D522397E6800CB25B0 /* AttachmentCaptionToolbar.swift */ = {isa = PBXFileReference; fileEncoding = 4; lastKnownFileType = sourcecode.swift; path = AttachmentCaptionToolbar.swift; sourceTree = "<group>"; };
		340872D722397F4500CB25B0 /* AttachmentCaptionViewController.swift */ = {isa = PBXFileReference; fileEncoding = 4; lastKnownFileType = sourcecode.swift; path = AttachmentCaptionViewController.swift; sourceTree = "<group>"; };
		340872D922397FEB00CB25B0 /* AttachmentTextView.swift */ = {isa = PBXFileReference; fileEncoding = 4; lastKnownFileType = sourcecode.swift; path = AttachmentTextView.swift; sourceTree = "<group>"; };
		340B02B61F9FD31800F9CFEC /* he */ = {isa = PBXFileReference; lastKnownFileType = text.plist.strings; name = he; path = translations/he.lproj/Localizable.strings; sourceTree = "<group>"; };
		340B02B91FA0D6C700F9CFEC /* ConversationViewItemTest.m */ = {isa = PBXFileReference; fileEncoding = 4; lastKnownFileType = sourcecode.c.objc; path = ConversationViewItemTest.m; sourceTree = "<group>"; };
		340CCB6823032762005243B3 /* YDBLegacyMigration.m */ = {isa = PBXFileReference; fileEncoding = 4; lastKnownFileType = sourcecode.c.objc; path = YDBLegacyMigration.m; sourceTree = "<group>"; };
		340CCB6923032762005243B3 /* YDBLegacyMigration.h */ = {isa = PBXFileReference; fileEncoding = 4; lastKnownFileType = sourcecode.c.h; path = YDBLegacyMigration.h; sourceTree = "<group>"; };
		340CCB6F2305962A005243B3 /* YDBToGRDBMigrationKeyValueTest.swift */ = {isa = PBXFileReference; fileEncoding = 4; lastKnownFileType = sourcecode.swift; path = YDBToGRDBMigrationKeyValueTest.swift; sourceTree = "<group>"; };
		340CCB702305962B005243B3 /* YDBToGRDBMigrationModelTest.swift */ = {isa = PBXFileReference; fileEncoding = 4; lastKnownFileType = sourcecode.swift; path = YDBToGRDBMigrationModelTest.swift; sourceTree = "<group>"; };
		340FC87B204DAC8C007AEB0F /* NotificationSettingsOptionsViewController.m */ = {isa = PBXFileReference; fileEncoding = 4; lastKnownFileType = sourcecode.c.objc; path = NotificationSettingsOptionsViewController.m; sourceTree = "<group>"; };
		340FC87C204DAC8C007AEB0F /* NotificationSettingsViewController.m */ = {isa = PBXFileReference; fileEncoding = 4; lastKnownFileType = sourcecode.c.objc; path = NotificationSettingsViewController.m; sourceTree = "<group>"; };
		340FC87D204DAC8C007AEB0F /* DomainFrontingCountryViewController.m */ = {isa = PBXFileReference; fileEncoding = 4; lastKnownFileType = sourcecode.c.objc; path = DomainFrontingCountryViewController.m; sourceTree = "<group>"; };
		340FC87E204DAC8C007AEB0F /* PrivacySettingsTableViewController.m */ = {isa = PBXFileReference; fileEncoding = 4; lastKnownFileType = sourcecode.c.objc; path = PrivacySettingsTableViewController.m; sourceTree = "<group>"; };
		340FC87F204DAC8C007AEB0F /* OWSBackupSettingsViewController.h */ = {isa = PBXFileReference; fileEncoding = 4; lastKnownFileType = sourcecode.c.h; path = OWSBackupSettingsViewController.h; sourceTree = "<group>"; };
		340FC880204DAC8C007AEB0F /* AppSettingsViewController.h */ = {isa = PBXFileReference; fileEncoding = 4; lastKnownFileType = sourcecode.c.h; path = AppSettingsViewController.h; sourceTree = "<group>"; };
		340FC881204DAC8C007AEB0F /* AdvancedSettingsTableViewController.h */ = {isa = PBXFileReference; fileEncoding = 4; lastKnownFileType = sourcecode.c.h; path = AdvancedSettingsTableViewController.h; sourceTree = "<group>"; };
		340FC882204DAC8C007AEB0F /* OWSLinkedDevicesTableViewController.m */ = {isa = PBXFileReference; fileEncoding = 4; lastKnownFileType = sourcecode.c.objc; path = OWSLinkedDevicesTableViewController.m; sourceTree = "<group>"; };
		340FC883204DAC8C007AEB0F /* OWSSoundSettingsViewController.m */ = {isa = PBXFileReference; fileEncoding = 4; lastKnownFileType = sourcecode.c.objc; path = OWSSoundSettingsViewController.m; sourceTree = "<group>"; };
		340FC884204DAC8C007AEB0F /* AboutTableViewController.h */ = {isa = PBXFileReference; fileEncoding = 4; lastKnownFileType = sourcecode.c.h; path = AboutTableViewController.h; sourceTree = "<group>"; };
		340FC885204DAC8C007AEB0F /* OWSLinkDeviceViewController.m */ = {isa = PBXFileReference; fileEncoding = 4; lastKnownFileType = sourcecode.c.objc; path = OWSLinkDeviceViewController.m; sourceTree = "<group>"; };
		340FC886204DAC8C007AEB0F /* AddToBlockListViewController.m */ = {isa = PBXFileReference; fileEncoding = 4; lastKnownFileType = sourcecode.c.objc; path = AddToBlockListViewController.m; sourceTree = "<group>"; };
		340FC887204DAC8C007AEB0F /* BlockListViewController.m */ = {isa = PBXFileReference; fileEncoding = 4; lastKnownFileType = sourcecode.c.objc; path = BlockListViewController.m; sourceTree = "<group>"; };
		340FC888204DAC8C007AEB0F /* OWSQRCodeScanningViewController.h */ = {isa = PBXFileReference; fileEncoding = 4; lastKnownFileType = sourcecode.c.h; path = OWSQRCodeScanningViewController.h; sourceTree = "<group>"; };
		340FC889204DAC8C007AEB0F /* DomainFrontingCountryViewController.h */ = {isa = PBXFileReference; fileEncoding = 4; lastKnownFileType = sourcecode.c.h; path = DomainFrontingCountryViewController.h; sourceTree = "<group>"; };
		340FC88A204DAC8C007AEB0F /* NotificationSettingsViewController.h */ = {isa = PBXFileReference; fileEncoding = 4; lastKnownFileType = sourcecode.c.h; path = NotificationSettingsViewController.h; sourceTree = "<group>"; };
		340FC88B204DAC8C007AEB0F /* NotificationSettingsOptionsViewController.h */ = {isa = PBXFileReference; fileEncoding = 4; lastKnownFileType = sourcecode.c.h; path = NotificationSettingsOptionsViewController.h; sourceTree = "<group>"; };
		340FC88C204DAC8C007AEB0F /* AdvancedSettingsTableViewController.m */ = {isa = PBXFileReference; fileEncoding = 4; lastKnownFileType = sourcecode.c.objc; path = AdvancedSettingsTableViewController.m; sourceTree = "<group>"; };
		340FC88D204DAC8C007AEB0F /* AppSettingsViewController.m */ = {isa = PBXFileReference; fileEncoding = 4; lastKnownFileType = sourcecode.c.objc; path = AppSettingsViewController.m; sourceTree = "<group>"; };
		340FC88E204DAC8C007AEB0F /* OWSBackupSettingsViewController.m */ = {isa = PBXFileReference; fileEncoding = 4; lastKnownFileType = sourcecode.c.objc; path = OWSBackupSettingsViewController.m; sourceTree = "<group>"; };
		340FC88F204DAC8C007AEB0F /* PrivacySettingsTableViewController.h */ = {isa = PBXFileReference; fileEncoding = 4; lastKnownFileType = sourcecode.c.h; path = PrivacySettingsTableViewController.h; sourceTree = "<group>"; };
		340FC890204DAC8C007AEB0F /* BlockListViewController.h */ = {isa = PBXFileReference; fileEncoding = 4; lastKnownFileType = sourcecode.c.h; path = BlockListViewController.h; sourceTree = "<group>"; };
		340FC891204DAC8C007AEB0F /* OWSLinkDeviceViewController.h */ = {isa = PBXFileReference; fileEncoding = 4; lastKnownFileType = sourcecode.c.h; path = OWSLinkDeviceViewController.h; sourceTree = "<group>"; };
		340FC892204DAC8C007AEB0F /* AddToBlockListViewController.h */ = {isa = PBXFileReference; fileEncoding = 4; lastKnownFileType = sourcecode.c.h; path = AddToBlockListViewController.h; sourceTree = "<group>"; };
		340FC893204DAC8C007AEB0F /* AboutTableViewController.m */ = {isa = PBXFileReference; fileEncoding = 4; lastKnownFileType = sourcecode.c.objc; path = AboutTableViewController.m; sourceTree = "<group>"; };
		340FC894204DAC8C007AEB0F /* OWSSoundSettingsViewController.h */ = {isa = PBXFileReference; fileEncoding = 4; lastKnownFileType = sourcecode.c.h; path = OWSSoundSettingsViewController.h; sourceTree = "<group>"; };
		340FC895204DAC8C007AEB0F /* OWSLinkedDevicesTableViewController.h */ = {isa = PBXFileReference; fileEncoding = 4; lastKnownFileType = sourcecode.c.h; path = OWSLinkedDevicesTableViewController.h; sourceTree = "<group>"; };
		340FC896204DAC8C007AEB0F /* OWSQRCodeScanningViewController.m */ = {isa = PBXFileReference; fileEncoding = 4; lastKnownFileType = sourcecode.c.objc; path = OWSQRCodeScanningViewController.m; sourceTree = "<group>"; };
		340FC898204DAC8D007AEB0F /* OWSAddToContactViewController.h */ = {isa = PBXFileReference; fileEncoding = 4; lastKnownFileType = sourcecode.c.h; path = OWSAddToContactViewController.h; sourceTree = "<group>"; };
		340FC899204DAC8D007AEB0F /* OWSConversationSettingsViewDelegate.h */ = {isa = PBXFileReference; fileEncoding = 4; lastKnownFileType = sourcecode.c.h; path = OWSConversationSettingsViewDelegate.h; sourceTree = "<group>"; };
		340FC89A204DAC8D007AEB0F /* OWSConversationSettingsViewController.m */ = {isa = PBXFileReference; fileEncoding = 4; lastKnownFileType = sourcecode.c.objc; path = OWSConversationSettingsViewController.m; sourceTree = "<group>"; };
		340FC89B204DAC8D007AEB0F /* AddToGroupViewController.m */ = {isa = PBXFileReference; fileEncoding = 4; lastKnownFileType = sourcecode.c.objc; path = AddToGroupViewController.m; sourceTree = "<group>"; };
		340FC89C204DAC8D007AEB0F /* UpdateGroupViewController.m */ = {isa = PBXFileReference; fileEncoding = 4; lastKnownFileType = sourcecode.c.objc; path = UpdateGroupViewController.m; sourceTree = "<group>"; };
		340FC89D204DAC8D007AEB0F /* FingerprintViewController.h */ = {isa = PBXFileReference; fileEncoding = 4; lastKnownFileType = sourcecode.c.h; path = FingerprintViewController.h; sourceTree = "<group>"; };
		340FC89E204DAC8D007AEB0F /* ShowGroupMembersViewController.h */ = {isa = PBXFileReference; fileEncoding = 4; lastKnownFileType = sourcecode.c.h; path = ShowGroupMembersViewController.h; sourceTree = "<group>"; };
		340FC89F204DAC8D007AEB0F /* FingerprintViewScanController.m */ = {isa = PBXFileReference; fileEncoding = 4; lastKnownFileType = sourcecode.c.objc; path = FingerprintViewScanController.m; sourceTree = "<group>"; };
		340FC8A0204DAC8D007AEB0F /* OWSConversationSettingsViewController.h */ = {isa = PBXFileReference; fileEncoding = 4; lastKnownFileType = sourcecode.c.h; path = OWSConversationSettingsViewController.h; sourceTree = "<group>"; };
		340FC8A1204DAC8D007AEB0F /* OWSAddToContactViewController.m */ = {isa = PBXFileReference; fileEncoding = 4; lastKnownFileType = sourcecode.c.objc; path = OWSAddToContactViewController.m; sourceTree = "<group>"; };
		340FC8A2204DAC8D007AEB0F /* FingerprintViewController.m */ = {isa = PBXFileReference; fileEncoding = 4; lastKnownFileType = sourcecode.c.objc; path = FingerprintViewController.m; sourceTree = "<group>"; };
		340FC8A3204DAC8D007AEB0F /* UpdateGroupViewController.h */ = {isa = PBXFileReference; fileEncoding = 4; lastKnownFileType = sourcecode.c.h; path = UpdateGroupViewController.h; sourceTree = "<group>"; };
		340FC8A4204DAC8D007AEB0F /* AddToGroupViewController.h */ = {isa = PBXFileReference; fileEncoding = 4; lastKnownFileType = sourcecode.c.h; path = AddToGroupViewController.h; sourceTree = "<group>"; };
		340FC8A5204DAC8D007AEB0F /* FingerprintViewScanController.h */ = {isa = PBXFileReference; fileEncoding = 4; lastKnownFileType = sourcecode.c.h; path = FingerprintViewScanController.h; sourceTree = "<group>"; };
		340FC8A6204DAC8D007AEB0F /* ShowGroupMembersViewController.m */ = {isa = PBXFileReference; fileEncoding = 4; lastKnownFileType = sourcecode.c.objc; path = ShowGroupMembersViewController.m; sourceTree = "<group>"; };
		340FC8C3204DE223007AEB0F /* DebugUIBackup.h */ = {isa = PBXFileReference; fileEncoding = 4; lastKnownFileType = sourcecode.c.h; path = DebugUIBackup.h; sourceTree = "<group>"; };
		340FC8C4204DE223007AEB0F /* DebugUIBackup.m */ = {isa = PBXFileReference; fileEncoding = 4; lastKnownFileType = sourcecode.c.objc; path = DebugUIBackup.m; sourceTree = "<group>"; };
		34129B8521EF8779005457A8 /* LinkPreviewView.swift */ = {isa = PBXFileReference; fileEncoding = 4; lastKnownFileType = sourcecode.swift; path = LinkPreviewView.swift; sourceTree = "<group>"; };
		341341ED2187467900192D59 /* ConversationViewModel.h */ = {isa = PBXFileReference; fileEncoding = 4; lastKnownFileType = sourcecode.c.h; path = ConversationViewModel.h; sourceTree = "<group>"; };
		341341EE2187467900192D59 /* ConversationViewModel.m */ = {isa = PBXFileReference; fileEncoding = 4; lastKnownFileType = sourcecode.c.objc; path = ConversationViewModel.m; sourceTree = "<group>"; };
		341458471FBE11C4005ABCF9 /* fa */ = {isa = PBXFileReference; lastKnownFileType = text.plist.strings; name = fa; path = translations/fa.lproj/Localizable.strings; sourceTree = "<group>"; };
		3416BCA8227763A500E761B4 /* OWSMessageView.m */ = {isa = PBXFileReference; fileEncoding = 4; lastKnownFileType = sourcecode.c.objc; path = OWSMessageView.m; sourceTree = "<group>"; };
		3416BCA9227763A500E761B4 /* OWSMessageView.h */ = {isa = PBXFileReference; fileEncoding = 4; lastKnownFileType = sourcecode.c.h; path = OWSMessageView.h; sourceTree = "<group>"; };
		3416BCAB227798D000E761B4 /* StickerPackViewController.swift */ = {isa = PBXFileReference; fileEncoding = 4; lastKnownFileType = sourcecode.swift; path = StickerPackViewController.swift; sourceTree = "<group>"; };
		3416BCAD2277A24000E761B4 /* StickerPackDataSource.swift */ = {isa = PBXFileReference; fileEncoding = 4; lastKnownFileType = sourcecode.swift; path = StickerPackDataSource.swift; sourceTree = "<group>"; };
		341F2C0D1F2B8AE700D07D6B /* DebugUIMisc.h */ = {isa = PBXFileReference; fileEncoding = 4; lastKnownFileType = sourcecode.c.h; path = DebugUIMisc.h; sourceTree = "<group>"; };
		341F2C0E1F2B8AE700D07D6B /* DebugUIMisc.m */ = {isa = PBXFileReference; fileEncoding = 4; lastKnownFileType = sourcecode.c.objc; path = DebugUIMisc.m; sourceTree = "<group>"; };
		3421981B21061D2E00C57195 /* ByteParserTest.swift */ = {isa = PBXFileReference; fileEncoding = 4; lastKnownFileType = sourcecode.swift; path = ByteParserTest.swift; sourceTree = "<group>"; };
		34277A5C20751BDC006049F2 /* OWSQuotedMessageView.m */ = {isa = PBXFileReference; fileEncoding = 4; lastKnownFileType = sourcecode.c.objc; path = OWSQuotedMessageView.m; sourceTree = "<group>"; };
		34277A5D20751BDC006049F2 /* OWSQuotedMessageView.h */ = {isa = PBXFileReference; fileEncoding = 4; lastKnownFileType = sourcecode.c.h; path = OWSQuotedMessageView.h; sourceTree = "<group>"; };
		3427C64120F500DE00EEC730 /* OWSMessageTimerView.h */ = {isa = PBXFileReference; fileEncoding = 4; lastKnownFileType = sourcecode.c.h; path = OWSMessageTimerView.h; sourceTree = "<group>"; };
		3427C64220F500DF00EEC730 /* OWSMessageTimerView.m */ = {isa = PBXFileReference; fileEncoding = 4; lastKnownFileType = sourcecode.c.objc; path = OWSMessageTimerView.m; sourceTree = "<group>"; };
		3429507E2124C9740000B063 /* OWSTextField.m */ = {isa = PBXFileReference; fileEncoding = 4; lastKnownFileType = sourcecode.c.objc; path = OWSTextField.m; sourceTree = "<group>"; };
		3429507F2124C9740000B063 /* OWSTextView.m */ = {isa = PBXFileReference; fileEncoding = 4; lastKnownFileType = sourcecode.c.objc; path = OWSTextView.m; sourceTree = "<group>"; };
		342950802124C9740000B063 /* OWSTextView.h */ = {isa = PBXFileReference; fileEncoding = 4; lastKnownFileType = sourcecode.c.h; path = OWSTextView.h; sourceTree = "<group>"; };
		342950812124C9750000B063 /* OWSTextField.h */ = {isa = PBXFileReference; fileEncoding = 4; lastKnownFileType = sourcecode.c.h; path = OWSTextField.h; sourceTree = "<group>"; };
		342950862124CB0A0000B063 /* OWSSearchBar.m */ = {isa = PBXFileReference; fileEncoding = 4; lastKnownFileType = sourcecode.c.objc; path = OWSSearchBar.m; sourceTree = "<group>"; };
		342950872124CB0A0000B063 /* OWSSearchBar.h */ = {isa = PBXFileReference; fileEncoding = 4; lastKnownFileType = sourcecode.c.h; path = OWSSearchBar.h; sourceTree = "<group>"; };
		342BF24C227A03F7005CEAA9 /* StickerHorizontalListView.swift */ = {isa = PBXFileReference; fileEncoding = 4; lastKnownFileType = sourcecode.swift; path = StickerHorizontalListView.swift; sourceTree = "<group>"; };
		3430FE171F7751D4000EC51B /* GiphyAPI.swift */ = {isa = PBXFileReference; fileEncoding = 4; lastKnownFileType = sourcecode.swift; path = GiphyAPI.swift; sourceTree = "<group>"; };
		34330A591E7875FB00DF2FB9 /* fontawesome-webfont.ttf */ = {isa = PBXFileReference; lastKnownFileType = file; path = "fontawesome-webfont.ttf"; sourceTree = "<group>"; };
		34330A5B1E787A9800DF2FB9 /* dripicons-v2.ttf */ = {isa = PBXFileReference; lastKnownFileType = file; path = "dripicons-v2.ttf"; sourceTree = "<group>"; };
		34330A5D1E787BD800DF2FB9 /* ElegantIcons.ttf */ = {isa = PBXFileReference; lastKnownFileType = file; path = ElegantIcons.ttf; sourceTree = "<group>"; };
		34330AA11E79686200DF2FB9 /* OWSProgressView.h */ = {isa = PBXFileReference; fileEncoding = 4; lastKnownFileType = sourcecode.c.h; path = OWSProgressView.h; sourceTree = "<group>"; };
		34330AA21E79686200DF2FB9 /* OWSProgressView.m */ = {isa = PBXFileReference; fileEncoding = 4; lastKnownFileType = sourcecode.c.objc; path = OWSProgressView.m; sourceTree = "<group>"; };
		3434AE1B22AEDE7D002EE04E /* ViewOnceMessageViewController.swift */ = {isa = PBXFileReference; fileEncoding = 4; lastKnownFileType = sourcecode.swift; path = ViewOnceMessageViewController.swift; sourceTree = "<group>"; };
		3434AE1D22AEF5A4002EE04E /* CircularProgressView.swift */ = {isa = PBXFileReference; fileEncoding = 4; lastKnownFileType = sourcecode.swift; path = CircularProgressView.swift; sourceTree = "<group>"; };
		34386A4D207D0C01009F5D9C /* HomeViewController.m */ = {isa = PBXFileReference; fileEncoding = 4; lastKnownFileType = sourcecode.c.objc; path = HomeViewController.m; sourceTree = "<group>"; };
		34386A4E207D0C01009F5D9C /* HomeViewCell.h */ = {isa = PBXFileReference; fileEncoding = 4; lastKnownFileType = sourcecode.c.h; path = HomeViewCell.h; sourceTree = "<group>"; };
		34386A4F207D0C01009F5D9C /* HomeViewController.h */ = {isa = PBXFileReference; fileEncoding = 4; lastKnownFileType = sourcecode.c.h; path = HomeViewController.h; sourceTree = "<group>"; };
		34386A50207D0C01009F5D9C /* HomeViewCell.m */ = {isa = PBXFileReference; fileEncoding = 4; lastKnownFileType = sourcecode.c.objc; path = HomeViewCell.m; sourceTree = "<group>"; };
		34386A53207D271C009F5D9C /* NeverClearView.swift */ = {isa = PBXFileReference; fileEncoding = 4; lastKnownFileType = sourcecode.swift; path = NeverClearView.swift; sourceTree = "<group>"; };
		343A65931FC47D5D000477A1 /* DebugUISyncMessages.h */ = {isa = PBXFileReference; fileEncoding = 4; lastKnownFileType = sourcecode.c.h; path = DebugUISyncMessages.h; sourceTree = "<group>"; };
		343A65941FC47D5E000477A1 /* DebugUISyncMessages.m */ = {isa = PBXFileReference; fileEncoding = 4; lastKnownFileType = sourcecode.c.objc; path = DebugUISyncMessages.m; sourceTree = "<group>"; };
		343A65961FC4CFE6000477A1 /* ConversationScrollButton.m */ = {isa = PBXFileReference; fileEncoding = 4; lastKnownFileType = sourcecode.c.objc; path = ConversationScrollButton.m; sourceTree = "<group>"; };
		343A65971FC4CFE7000477A1 /* ConversationScrollButton.h */ = {isa = PBXFileReference; fileEncoding = 4; lastKnownFileType = sourcecode.c.h; path = ConversationScrollButton.h; sourceTree = "<group>"; };
		343D3D991E9283F100165CA4 /* BlockListUIUtils.h */ = {isa = PBXFileReference; fileEncoding = 4; lastKnownFileType = sourcecode.c.h; path = BlockListUIUtils.h; sourceTree = "<group>"; };
		343D3D9A1E9283F100165CA4 /* BlockListUIUtils.m */ = {isa = PBXFileReference; fileEncoding = 4; lastKnownFileType = sourcecode.c.objc; path = BlockListUIUtils.m; sourceTree = "<group>"; };
		3441FD9E21A3604F00BB9542 /* BackupRestoreViewController.swift */ = {isa = PBXFileReference; fileEncoding = 4; lastKnownFileType = sourcecode.swift; path = BackupRestoreViewController.swift; sourceTree = "<group>"; };
		34480B341FD0929200BC14EF /* ShareAppExtensionContext.h */ = {isa = PBXFileReference; fileEncoding = 4; lastKnownFileType = sourcecode.c.h; path = ShareAppExtensionContext.h; sourceTree = "<group>"; };
		34480B351FD0929200BC14EF /* ShareAppExtensionContext.m */ = {isa = PBXFileReference; fileEncoding = 4; lastKnownFileType = sourcecode.c.objc; path = ShareAppExtensionContext.m; sourceTree = "<group>"; };
		34480B371FD092A900BC14EF /* SignalShareExtension-Bridging-Header.h */ = {isa = PBXFileReference; fileEncoding = 4; lastKnownFileType = sourcecode.c.h; path = "SignalShareExtension-Bridging-Header.h"; sourceTree = "<group>"; };
		34480B381FD092E300BC14EF /* SignalShareExtension-Prefix.pch */ = {isa = PBXFileReference; fileEncoding = 4; lastKnownFileType = sourcecode.c.h; path = "SignalShareExtension-Prefix.pch"; sourceTree = "<group>"; };
		34480B4D1FD0A7A300BC14EF /* DebugLogger.h */ = {isa = PBXFileReference; fileEncoding = 4; lastKnownFileType = sourcecode.c.h; path = DebugLogger.h; sourceTree = "<group>"; };
		34480B4E1FD0A7A300BC14EF /* DebugLogger.m */ = {isa = PBXFileReference; fileEncoding = 4; lastKnownFileType = sourcecode.c.objc; path = DebugLogger.m; sourceTree = "<group>"; };
		34480B4F1FD0A7A300BC14EF /* OWSScrubbingLogFormatter.h */ = {isa = PBXFileReference; fileEncoding = 4; lastKnownFileType = sourcecode.c.h; path = OWSScrubbingLogFormatter.h; sourceTree = "<group>"; };
		34480B511FD0A7A400BC14EF /* OWSScrubbingLogFormatter.m */ = {isa = PBXFileReference; fileEncoding = 4; lastKnownFileType = sourcecode.c.objc; path = OWSScrubbingLogFormatter.m; sourceTree = "<group>"; };
		34480B5A1FD0A7E300BC14EF /* SignalMessaging-Prefix.pch */ = {isa = PBXFileReference; fileEncoding = 4; lastKnownFileType = sourcecode.c.h; path = "SignalMessaging-Prefix.pch"; sourceTree = "<group>"; };
		34480B5D1FD0A98800BC14EF /* UIColor+OWS.h */ = {isa = PBXFileReference; fileEncoding = 4; lastKnownFileType = sourcecode.c.h; path = "UIColor+OWS.h"; sourceTree = "<group>"; };
		34480B5E1FD0A98800BC14EF /* UIColor+OWS.m */ = {isa = PBXFileReference; fileEncoding = 4; lastKnownFileType = sourcecode.c.objc; path = "UIColor+OWS.m"; sourceTree = "<group>"; };
		34480B5F1FD0A98800BC14EF /* UIView+OWS.h */ = {isa = PBXFileReference; fileEncoding = 4; lastKnownFileType = sourcecode.c.h; path = "UIView+OWS.h"; sourceTree = "<group>"; };
		34480B601FD0A98800BC14EF /* UIView+OWS.m */ = {isa = PBXFileReference; fileEncoding = 4; lastKnownFileType = sourcecode.c.objc; path = "UIView+OWS.m"; sourceTree = "<group>"; };
		34480B651FD0AA9400BC14EF /* UIFont+OWS.m */ = {isa = PBXFileReference; fileEncoding = 4; lastKnownFileType = sourcecode.c.objc; path = "UIFont+OWS.m"; sourceTree = "<group>"; };
		34480B661FD0AA9400BC14EF /* UIFont+OWS.h */ = {isa = PBXFileReference; fileEncoding = 4; lastKnownFileType = sourcecode.c.h; path = "UIFont+OWS.h"; sourceTree = "<group>"; };
		3448E15B22133274004B052E /* OnboardingPermissionsViewController.swift */ = {isa = PBXFileReference; fileEncoding = 4; lastKnownFileType = sourcecode.swift; path = OnboardingPermissionsViewController.swift; sourceTree = "<group>"; };
		3448E15D221333F5004B052E /* OnboardingController.swift */ = {isa = PBXFileReference; fileEncoding = 4; lastKnownFileType = sourcecode.swift; path = OnboardingController.swift; sourceTree = "<group>"; };
		3448E15F22134C88004B052E /* OnboardingSplashViewController.swift */ = {isa = PBXFileReference; fileEncoding = 4; lastKnownFileType = sourcecode.swift; path = OnboardingSplashViewController.swift; sourceTree = "<group>"; };
		3448E1612213585C004B052E /* OnboardingBaseViewController.swift */ = {isa = PBXFileReference; fileEncoding = 4; lastKnownFileType = sourcecode.swift; path = OnboardingBaseViewController.swift; sourceTree = "<group>"; };
		3448E16322135FFA004B052E /* OnboardingPhoneNumberViewController.swift */ = {isa = PBXFileReference; fileEncoding = 4; lastKnownFileType = sourcecode.swift; path = OnboardingPhoneNumberViewController.swift; sourceTree = "<group>"; };
		3448E1652215B313004B052E /* OnboardingCaptchaViewController.swift */ = {isa = PBXFileReference; fileEncoding = 4; lastKnownFileType = sourcecode.swift; path = OnboardingCaptchaViewController.swift; sourceTree = "<group>"; };
		34491FC11FB0F78500B3E5A3 /* my */ = {isa = PBXFileReference; lastKnownFileType = text.plist.strings; name = my; path = translations/my.lproj/Localizable.strings; sourceTree = "<group>"; };
		344DC9AE226E483C004E7322 /* ManageStickersViewController.swift */ = {isa = PBXFileReference; fileEncoding = 4; lastKnownFileType = sourcecode.swift; path = ManageStickersViewController.swift; sourceTree = "<group>"; };
		344F248C2007CCD600CFB4F4 /* DisplayableText.swift */ = {isa = PBXFileReference; fileEncoding = 4; lastKnownFileType = sourcecode.swift; path = DisplayableText.swift; sourceTree = "<group>"; };
		345BC30A2047030600257B7C /* OWS2FASettingsViewController.h */ = {isa = PBXFileReference; fileEncoding = 4; lastKnownFileType = sourcecode.c.h; path = OWS2FASettingsViewController.h; sourceTree = "<group>"; };
		345BC30B2047030600257B7C /* OWS2FASettingsViewController.m */ = {isa = PBXFileReference; fileEncoding = 4; lastKnownFileType = sourcecode.c.objc; path = OWS2FASettingsViewController.m; sourceTree = "<group>"; };
		3461284A1FD0B93F00532771 /* SAELoadViewController.swift */ = {isa = PBXFileReference; fileEncoding = 4; lastKnownFileType = sourcecode.swift; path = SAELoadViewController.swift; sourceTree = "<group>"; };
		346129371FD1B47200532771 /* OWSPreferences.h */ = {isa = PBXFileReference; fileEncoding = 4; lastKnownFileType = sourcecode.c.h; path = OWSPreferences.h; sourceTree = "<group>"; };
		346129381FD1B47200532771 /* OWSPreferences.m */ = {isa = PBXFileReference; fileEncoding = 4; lastKnownFileType = sourcecode.c.objc; path = OWSPreferences.m; sourceTree = "<group>"; };
		346129401FD1D74B00532771 /* Environment.h */ = {isa = PBXFileReference; fileEncoding = 4; lastKnownFileType = sourcecode.c.h; path = Environment.h; sourceTree = "<group>"; };
		346129411FD1D74B00532771 /* Environment.m */ = {isa = PBXFileReference; fileEncoding = 4; lastKnownFileType = sourcecode.c.objc; path = Environment.m; sourceTree = "<group>"; };
		346129931FD1E30000532771 /* OWSDatabaseMigration.h */ = {isa = PBXFileReference; fileEncoding = 4; lastKnownFileType = sourcecode.c.h; path = OWSDatabaseMigration.h; sourceTree = "<group>"; };
		346129941FD1E30000532771 /* OWSDatabaseMigration.m */ = {isa = PBXFileReference; fileEncoding = 4; lastKnownFileType = sourcecode.c.objc; path = OWSDatabaseMigration.m; sourceTree = "<group>"; };
		346129971FD1E4D900532771 /* SignalApp.m */ = {isa = PBXFileReference; fileEncoding = 4; lastKnownFileType = sourcecode.c.objc; path = SignalApp.m; sourceTree = "<group>"; };
		346129981FD1E4DA00532771 /* SignalApp.h */ = {isa = PBXFileReference; fileEncoding = 4; lastKnownFileType = sourcecode.c.h; path = SignalApp.h; sourceTree = "<group>"; };
		346129A21FD1F09100532771 /* OWSContactsManager.h */ = {isa = PBXFileReference; fileEncoding = 4; lastKnownFileType = sourcecode.c.h; path = OWSContactsManager.h; sourceTree = "<group>"; };
		346129A31FD1F09100532771 /* OWSContactsManager.m */ = {isa = PBXFileReference; fileEncoding = 4; lastKnownFileType = sourcecode.c.objc; path = OWSContactsManager.m; sourceTree = "<group>"; };
		346129A81FD1F0DF00532771 /* OWSFormat.h */ = {isa = PBXFileReference; fileEncoding = 4; lastKnownFileType = sourcecode.c.h; path = OWSFormat.h; sourceTree = "<group>"; };
		346129AA1FD1F0EE00532771 /* OWSFormat.m */ = {isa = PBXFileReference; fileEncoding = 4; lastKnownFileType = sourcecode.c.objc; path = OWSFormat.m; sourceTree = "<group>"; };
		346129AC1FD1F34E00532771 /* ImageCache.swift */ = {isa = PBXFileReference; fileEncoding = 4; lastKnownFileType = sourcecode.swift; path = ImageCache.swift; sourceTree = "<group>"; };
		346129AE1FD1F5D900532771 /* SystemContactsFetcher.swift */ = {isa = PBXFileReference; fileEncoding = 4; lastKnownFileType = sourcecode.swift; path = SystemContactsFetcher.swift; sourceTree = "<group>"; };
		346129B11FD1F7E800532771 /* OWSProfileManager.h */ = {isa = PBXFileReference; fileEncoding = 4; lastKnownFileType = sourcecode.c.h; path = OWSProfileManager.h; sourceTree = "<group>"; };
		346129B21FD1F7E800532771 /* OWSProfileManager.m */ = {isa = PBXFileReference; fileEncoding = 4; lastKnownFileType = sourcecode.c.objc; path = OWSProfileManager.m; sourceTree = "<group>"; };
		346129B31FD1F7E800532771 /* ProfileFetcherJob.swift */ = {isa = PBXFileReference; fileEncoding = 4; lastKnownFileType = sourcecode.swift; path = ProfileFetcherJob.swift; sourceTree = "<group>"; };
		346129BD1FD2068600532771 /* ThreadUtil.h */ = {isa = PBXFileReference; fileEncoding = 4; lastKnownFileType = sourcecode.c.h; path = ThreadUtil.h; sourceTree = "<group>"; };
		346129BE1FD2068600532771 /* ThreadUtil.m */ = {isa = PBXFileReference; fileEncoding = 4; lastKnownFileType = sourcecode.c.objc; path = ThreadUtil.m; sourceTree = "<group>"; };
		346129D31FD20ADB00532771 /* UIViewController+OWS.m */ = {isa = PBXFileReference; fileEncoding = 4; lastKnownFileType = sourcecode.c.objc; path = "UIViewController+OWS.m"; sourceTree = "<group>"; };
		346129D41FD20ADC00532771 /* UIViewController+OWS.h */ = {isa = PBXFileReference; fileEncoding = 4; lastKnownFileType = sourcecode.c.h; path = "UIViewController+OWS.h"; sourceTree = "<group>"; };
		346129E01FD5C0BE00532771 /* VersionMigrations.h */ = {isa = PBXFileReference; fileEncoding = 4; lastKnownFileType = sourcecode.c.h; path = VersionMigrations.h; sourceTree = "<group>"; };
		346129E11FD5C0BE00532771 /* VersionMigrations.m */ = {isa = PBXFileReference; fileEncoding = 4; lastKnownFileType = sourcecode.c.objc; path = VersionMigrations.m; sourceTree = "<group>"; };
		346129E41FD5C0C600532771 /* OWSDatabaseMigrationRunner.m */ = {isa = PBXFileReference; fileEncoding = 4; lastKnownFileType = sourcecode.c.objc; path = OWSDatabaseMigrationRunner.m; sourceTree = "<group>"; };
		346129E51FD5C0C600532771 /* OWSDatabaseMigrationRunner.h */ = {isa = PBXFileReference; fileEncoding = 4; lastKnownFileType = sourcecode.c.h; path = OWSDatabaseMigrationRunner.h; sourceTree = "<group>"; };
		346129E81FD5F31200532771 /* OWS102MoveLoggingPreferenceToUserDefaults.m */ = {isa = PBXFileReference; fileEncoding = 4; lastKnownFileType = sourcecode.c.objc; path = OWS102MoveLoggingPreferenceToUserDefaults.m; sourceTree = "<group>"; };
		346129E91FD5F31300532771 /* OWS103EnableVideoCalling.h */ = {isa = PBXFileReference; fileEncoding = 4; lastKnownFileType = sourcecode.c.h; path = OWS103EnableVideoCalling.h; sourceTree = "<group>"; };
		346129EA1FD5F31300532771 /* OWS105AttachmentFilePaths.m */ = {isa = PBXFileReference; fileEncoding = 4; lastKnownFileType = sourcecode.c.objc; path = OWS105AttachmentFilePaths.m; sourceTree = "<group>"; };
		346129EB1FD5F31300532771 /* OWS100RemoveTSRecipientsMigration.m */ = {isa = PBXFileReference; fileEncoding = 4; lastKnownFileType = sourcecode.c.objc; path = OWS100RemoveTSRecipientsMigration.m; sourceTree = "<group>"; };
		346129EC1FD5F31300532771 /* OWS104CreateRecipientIdentities.m */ = {isa = PBXFileReference; fileEncoding = 4; lastKnownFileType = sourcecode.c.objc; path = OWS104CreateRecipientIdentities.m; sourceTree = "<group>"; };
		346129ED1FD5F31300532771 /* OWS100RemoveTSRecipientsMigration.h */ = {isa = PBXFileReference; fileEncoding = 4; lastKnownFileType = sourcecode.c.h; path = OWS100RemoveTSRecipientsMigration.h; sourceTree = "<group>"; };
		346129EE1FD5F31300532771 /* OWS101ExistingUsersBlockOnIdentityChange.m */ = {isa = PBXFileReference; fileEncoding = 4; lastKnownFileType = sourcecode.c.objc; path = OWS101ExistingUsersBlockOnIdentityChange.m; sourceTree = "<group>"; };
		346129EF1FD5F31400532771 /* OWS101ExistingUsersBlockOnIdentityChange.h */ = {isa = PBXFileReference; fileEncoding = 4; lastKnownFileType = sourcecode.c.h; path = OWS101ExistingUsersBlockOnIdentityChange.h; sourceTree = "<group>"; };
		346129F01FD5F31400532771 /* OWS102MoveLoggingPreferenceToUserDefaults.h */ = {isa = PBXFileReference; fileEncoding = 4; lastKnownFileType = sourcecode.c.h; path = OWS102MoveLoggingPreferenceToUserDefaults.h; sourceTree = "<group>"; };
		346129F11FD5F31400532771 /* OWS106EnsureProfileComplete.swift */ = {isa = PBXFileReference; fileEncoding = 4; lastKnownFileType = sourcecode.swift; path = OWS106EnsureProfileComplete.swift; sourceTree = "<group>"; };
		346129F21FD5F31400532771 /* OWS103EnableVideoCalling.m */ = {isa = PBXFileReference; fileEncoding = 4; lastKnownFileType = sourcecode.c.objc; path = OWS103EnableVideoCalling.m; sourceTree = "<group>"; };
		346129F31FD5F31400532771 /* OWS105AttachmentFilePaths.h */ = {isa = PBXFileReference; fileEncoding = 4; lastKnownFileType = sourcecode.c.h; path = OWS105AttachmentFilePaths.h; sourceTree = "<group>"; };
		346129F41FD5F31400532771 /* OWS104CreateRecipientIdentities.h */ = {isa = PBXFileReference; fileEncoding = 4; lastKnownFileType = sourcecode.c.h; path = OWS104CreateRecipientIdentities.h; sourceTree = "<group>"; };
		34612A041FD7238500532771 /* OWSSyncManager.h */ = {isa = PBXFileReference; fileEncoding = 4; lastKnownFileType = sourcecode.c.h; path = OWSSyncManager.h; sourceTree = "<group>"; };
		34612A051FD7238500532771 /* OWSSyncManager.m */ = {isa = PBXFileReference; fileEncoding = 4; lastKnownFileType = sourcecode.c.objc; path = OWSSyncManager.m; sourceTree = "<group>"; };
		34641E1020878FAF00E2EDE5 /* OWSWindowManager.m */ = {isa = PBXFileReference; fileEncoding = 4; lastKnownFileType = sourcecode.c.objc; path = OWSWindowManager.m; sourceTree = "<group>"; };
		34641E1120878FB000E2EDE5 /* OWSWindowManager.h */ = {isa = PBXFileReference; fileEncoding = 4; lastKnownFileType = sourcecode.c.h; path = OWSWindowManager.h; sourceTree = "<group>"; };
		34641E172088D7E900E2EDE5 /* OWSScreenLock.swift */ = {isa = PBXFileReference; fileEncoding = 4; lastKnownFileType = sourcecode.swift; path = OWSScreenLock.swift; sourceTree = "<group>"; };
		34641E1D2088DA6C00E2EDE5 /* SAEScreenLockViewController.h */ = {isa = PBXFileReference; fileEncoding = 4; lastKnownFileType = sourcecode.c.h; path = SAEScreenLockViewController.h; sourceTree = "<group>"; };
		34641E1E2088DA6D00E2EDE5 /* SAEScreenLockViewController.m */ = {isa = PBXFileReference; fileEncoding = 4; lastKnownFileType = sourcecode.c.objc; path = SAEScreenLockViewController.m; sourceTree = "<group>"; };
		3464450B22B7F93600A957B1 /* OWSOrphanDataCleaner.m */ = {isa = PBXFileReference; fileEncoding = 4; lastKnownFileType = sourcecode.c.objc; path = OWSOrphanDataCleaner.m; sourceTree = "<group>"; };
		3464450C22B7F93600A957B1 /* OWSOrphanDataCleaner.h */ = {isa = PBXFileReference; fileEncoding = 4; lastKnownFileType = sourcecode.c.h; path = OWSOrphanDataCleaner.h; sourceTree = "<group>"; };
		3464450F22B7F97000A957B1 /* DateUtil.m */ = {isa = PBXFileReference; fileEncoding = 4; lastKnownFileType = sourcecode.c.objc; path = DateUtil.m; sourceTree = "<group>"; };
		3464451022B7F97100A957B1 /* DateUtil.h */ = {isa = PBXFileReference; fileEncoding = 4; lastKnownFileType = sourcecode.c.h; path = DateUtil.h; sourceTree = "<group>"; };
		3466087120E550F300AFFE73 /* ConversationStyle.swift */ = {isa = PBXFileReference; fileEncoding = 4; lastKnownFileType = sourcecode.swift; path = ConversationStyle.swift; sourceTree = "<group>"; };
		34661FB720C1C0D60056EDD6 /* message_sent.aiff */ = {isa = PBXFileReference; lastKnownFileType = audio.aiff; name = message_sent.aiff; path = Signal/AudioFiles/message_sent.aiff; sourceTree = SOURCE_ROOT; };
		3469419D215D2EE400B5BFAD /* Theme.h */ = {isa = PBXFileReference; fileEncoding = 4; lastKnownFileType = sourcecode.c.h; path = Theme.h; sourceTree = "<group>"; };
		3469419E215D2EE400B5BFAD /* OWSConversationColor.m */ = {isa = PBXFileReference; fileEncoding = 4; lastKnownFileType = sourcecode.c.objc; path = OWSConversationColor.m; sourceTree = "<group>"; };
		3469419F215D2EE400B5BFAD /* Theme.m */ = {isa = PBXFileReference; fileEncoding = 4; lastKnownFileType = sourcecode.c.objc; path = Theme.m; sourceTree = "<group>"; };
		346941A0215D2EE400B5BFAD /* OWSConversationColor.h */ = {isa = PBXFileReference; fileEncoding = 4; lastKnownFileType = sourcecode.c.h; path = OWSConversationColor.h; sourceTree = "<group>"; };
		346B66301F4E29B200E5122F /* CropScaleImageViewController.swift */ = {isa = PBXFileReference; fileEncoding = 4; lastKnownFileType = sourcecode.swift; path = CropScaleImageViewController.swift; sourceTree = "<group>"; };
		346E35BD224283B000E55D5F /* UIAlertController+OWS.swift */ = {isa = PBXFileReference; fileEncoding = 4; lastKnownFileType = sourcecode.swift; path = "UIAlertController+OWS.swift"; sourceTree = "<group>"; };
		346E9D5321B040B600562252 /* RegistrationController.swift */ = {isa = PBXFileReference; fileEncoding = 4; lastKnownFileType = sourcecode.swift; path = RegistrationController.swift; sourceTree = "<group>"; };
		347137FA22A1BCE800F43A63 /* OWSMessageViewOnceView.h */ = {isa = PBXFileReference; fileEncoding = 4; lastKnownFileType = sourcecode.c.h; path = OWSMessageViewOnceView.h; sourceTree = "<group>"; };
		347137FB22A1BCE800F43A63 /* OWSMessageViewOnceView.m */ = {isa = PBXFileReference; fileEncoding = 4; lastKnownFileType = sourcecode.c.objc; path = OWSMessageViewOnceView.m; sourceTree = "<group>"; };
		347850561FD86544007B8332 /* SAEFailedViewController.swift */ = {isa = PBXFileReference; fileEncoding = 4; lastKnownFileType = sourcecode.swift; path = SAEFailedViewController.swift; sourceTree = "<group>"; };
		3478505A1FD999D5007B8332 /* et */ = {isa = PBXFileReference; lastKnownFileType = text.plist.strings; name = et; path = translations/et.lproj/Localizable.strings; sourceTree = "<group>"; };
		3478505C1FD99A1F007B8332 /* zh_TW */ = {isa = PBXFileReference; lastKnownFileType = text.plist.strings; name = zh_TW; path = translations/zh_TW.lproj/Localizable.strings; sourceTree = "<group>"; };
		347850651FD9B789007B8332 /* AppSetup.m */ = {isa = PBXFileReference; fileEncoding = 4; lastKnownFileType = sourcecode.c.objc; path = AppSetup.m; sourceTree = "<group>"; };
		347850661FD9B789007B8332 /* AppSetup.h */ = {isa = PBXFileReference; fileEncoding = 4; lastKnownFileType = sourcecode.c.h; path = AppSetup.h; sourceTree = "<group>"; };
		347850671FD9B78A007B8332 /* NoopCallMessageHandler.swift */ = {isa = PBXFileReference; fileEncoding = 4; lastKnownFileType = sourcecode.swift; path = NoopCallMessageHandler.swift; sourceTree = "<group>"; };
		34843B2221432292004DED45 /* SignalBaseTest.m */ = {isa = PBXFileReference; fileEncoding = 4; lastKnownFileType = sourcecode.c.objc; path = SignalBaseTest.m; sourceTree = "<group>"; };
		34843B2321432293004DED45 /* SignalBaseTest.h */ = {isa = PBXFileReference; fileEncoding = 4; lastKnownFileType = sourcecode.c.h; path = SignalBaseTest.h; sourceTree = "<group>"; };
		34843B25214327C9004DED45 /* OWSOrphanDataCleanerTest.m */ = {isa = PBXFileReference; fileEncoding = 4; lastKnownFileType = sourcecode.c.objc; path = OWSOrphanDataCleanerTest.m; sourceTree = "<group>"; };
		34843B2A214FE295004DED45 /* MockEnvironment.m */ = {isa = PBXFileReference; fileEncoding = 4; lastKnownFileType = sourcecode.c.objc; path = MockEnvironment.m; sourceTree = "<group>"; };
		34843B2B214FE295004DED45 /* MockEnvironment.h */ = {isa = PBXFileReference; fileEncoding = 4; lastKnownFileType = sourcecode.c.h; path = MockEnvironment.h; sourceTree = "<group>"; };
		348570A620F67574004FF32B /* OWSMessageHeaderView.m */ = {isa = PBXFileReference; fileEncoding = 4; lastKnownFileType = sourcecode.c.objc; path = OWSMessageHeaderView.m; sourceTree = "<group>"; };
		348570A720F67574004FF32B /* OWSMessageHeaderView.h */ = {isa = PBXFileReference; fileEncoding = 4; lastKnownFileType = sourcecode.c.h; path = OWSMessageHeaderView.h; sourceTree = "<group>"; };
		3488F9352191CC4000E524CC /* ConversationMediaView.swift */ = {isa = PBXFileReference; fileEncoding = 4; lastKnownFileType = sourcecode.swift; path = ConversationMediaView.swift; sourceTree = "<group>"; };
		348BB25C20A0C5530047AEC2 /* ContactShareViewHelper.swift */ = {isa = PBXFileReference; fileEncoding = 4; lastKnownFileType = sourcecode.swift; path = ContactShareViewHelper.swift; sourceTree = "<group>"; };
		348F2EAD1F0D21BC00D4ECE0 /* DeviceSleepManager.swift */ = {isa = PBXFileReference; fileEncoding = 4; lastKnownFileType = sourcecode.swift; path = DeviceSleepManager.swift; sourceTree = "<group>"; };
		3491D9A021022DB7001EF5A1 /* RemoteAttestationSigningCertificateTest.m */ = {isa = PBXFileReference; fileEncoding = 4; lastKnownFileType = sourcecode.c.objc; path = RemoteAttestationSigningCertificateTest.m; sourceTree = "<group>"; };
		3495BC911F1426B800B478F5 /* ar */ = {isa = PBXFileReference; lastKnownFileType = text.plist.strings; name = ar; path = translations/ar.lproj/Localizable.strings; sourceTree = "<group>"; };
		3496744B2076768600080B5F /* OWSMessageBubbleView.h */ = {isa = PBXFileReference; fileEncoding = 4; lastKnownFileType = sourcecode.c.h; path = OWSMessageBubbleView.h; sourceTree = "<group>"; };
		3496744C2076768700080B5F /* OWSMessageBubbleView.m */ = {isa = PBXFileReference; fileEncoding = 4; lastKnownFileType = sourcecode.c.objc; path = OWSMessageBubbleView.m; sourceTree = "<group>"; };
		3496744E2076ACCE00080B5F /* LongTextViewController.swift */ = {isa = PBXFileReference; fileEncoding = 4; lastKnownFileType = sourcecode.swift; path = LongTextViewController.swift; sourceTree = "<group>"; };
		34969559219B605E00DCFE74 /* ImagePickerController.swift */ = {isa = PBXFileReference; fileEncoding = 4; lastKnownFileType = sourcecode.swift; path = ImagePickerController.swift; sourceTree = "<group>"; };
		3496955A219B605E00DCFE74 /* PhotoCollectionPickerController.swift */ = {isa = PBXFileReference; fileEncoding = 4; lastKnownFileType = sourcecode.swift; path = PhotoCollectionPickerController.swift; sourceTree = "<group>"; };
		3496955B219B605E00DCFE74 /* PhotoLibrary.swift */ = {isa = PBXFileReference; fileEncoding = 4; lastKnownFileType = sourcecode.swift; path = PhotoLibrary.swift; sourceTree = "<group>"; };
		3496955F21A2FC8100DCFE74 /* CloudKit.framework */ = {isa = PBXFileReference; lastKnownFileType = wrapper.framework; name = CloudKit.framework; path = System/Library/Frameworks/CloudKit.framework; sourceTree = SDKROOT; };
		3496956221A301A100DCFE74 /* OWSBackupExportJob.m */ = {isa = PBXFileReference; fileEncoding = 4; lastKnownFileType = sourcecode.c.objc; path = OWSBackupExportJob.m; sourceTree = "<group>"; };
		3496956321A301A100DCFE74 /* OWSBackupLazyRestore.swift */ = {isa = PBXFileReference; fileEncoding = 4; lastKnownFileType = sourcecode.swift; path = OWSBackupLazyRestore.swift; sourceTree = "<group>"; };
		3496956421A301A100DCFE74 /* OWSBackup.h */ = {isa = PBXFileReference; fileEncoding = 4; lastKnownFileType = sourcecode.c.h; path = OWSBackup.h; sourceTree = "<group>"; };
		3496956521A301A100DCFE74 /* OWSBackupIO.m */ = {isa = PBXFileReference; fileEncoding = 4; lastKnownFileType = sourcecode.c.objc; path = OWSBackupIO.m; sourceTree = "<group>"; };
		3496956621A301A100DCFE74 /* OWSBackupImportJob.m */ = {isa = PBXFileReference; fileEncoding = 4; lastKnownFileType = sourcecode.c.objc; path = OWSBackupImportJob.m; sourceTree = "<group>"; };
		3496956721A301A100DCFE74 /* OWSBackupJob.h */ = {isa = PBXFileReference; fileEncoding = 4; lastKnownFileType = sourcecode.c.h; path = OWSBackupJob.h; sourceTree = "<group>"; };
		3496956821A301A100DCFE74 /* OWSBackupExportJob.h */ = {isa = PBXFileReference; fileEncoding = 4; lastKnownFileType = sourcecode.c.h; path = OWSBackupExportJob.h; sourceTree = "<group>"; };
		3496956921A301A100DCFE74 /* OWSBackup.m */ = {isa = PBXFileReference; fileEncoding = 4; lastKnownFileType = sourcecode.c.objc; path = OWSBackup.m; sourceTree = "<group>"; };
		3496956A21A301A100DCFE74 /* OWSBackupJob.m */ = {isa = PBXFileReference; fileEncoding = 4; lastKnownFileType = sourcecode.c.objc; path = OWSBackupJob.m; sourceTree = "<group>"; };
		3496956B21A301A100DCFE74 /* OWSBackupAPI.swift */ = {isa = PBXFileReference; fileEncoding = 4; lastKnownFileType = sourcecode.swift; path = OWSBackupAPI.swift; sourceTree = "<group>"; };
		3496956C21A301A100DCFE74 /* OWSBackupImportJob.h */ = {isa = PBXFileReference; fileEncoding = 4; lastKnownFileType = sourcecode.c.h; path = OWSBackupImportJob.h; sourceTree = "<group>"; };
		3496956D21A301A100DCFE74 /* OWSBackupIO.h */ = {isa = PBXFileReference; fileEncoding = 4; lastKnownFileType = sourcecode.c.h; path = OWSBackupIO.h; sourceTree = "<group>"; };
		3499997E22EF1E2100654932 /* SearcherTest.swift */ = {isa = PBXFileReference; fileEncoding = 4; lastKnownFileType = sourcecode.swift; path = SearcherTest.swift; sourceTree = "<group>"; };
		3499997F22EF1E2100654932 /* GRDBFullTextSearcherTest.swift */ = {isa = PBXFileReference; fileEncoding = 4; lastKnownFileType = sourcecode.swift; path = GRDBFullTextSearcherTest.swift; sourceTree = "<group>"; };
		3499998022EF1E2100654932 /* YDBFullTextSearcherTest.swift */ = {isa = PBXFileReference; fileEncoding = 4; lastKnownFileType = sourcecode.swift; path = YDBFullTextSearcherTest.swift; sourceTree = "<group>"; };
		349EA07B2162AEA700F7B17F /* OWS111UDAttributesMigration.swift */ = {isa = PBXFileReference; fileEncoding = 4; lastKnownFileType = sourcecode.swift; path = OWS111UDAttributesMigration.swift; sourceTree = "<group>"; };
		349ED98F221B0194008045B0 /* Onboarding2FAViewController.swift */ = {isa = PBXFileReference; fileEncoding = 4; lastKnownFileType = sourcecode.swift; path = Onboarding2FAViewController.swift; sourceTree = "<group>"; };
		349ED991221EE80D008045B0 /* AppPreferences.swift */ = {isa = PBXFileReference; fileEncoding = 4; lastKnownFileType = sourcecode.swift; path = AppPreferences.swift; sourceTree = "<group>"; };
		34A4C61D221613D00042EF2E /* OnboardingVerificationViewController.swift */ = {isa = PBXFileReference; fileEncoding = 4; lastKnownFileType = sourcecode.swift; path = OnboardingVerificationViewController.swift; sourceTree = "<group>"; };
		34A6C27F21E503E600B5B12E /* OWSImagePickerController.swift */ = {isa = PBXFileReference; fileEncoding = 4; lastKnownFileType = sourcecode.swift; path = OWSImagePickerController.swift; sourceTree = "<group>"; };
		34A8B3502190A40E00218A25 /* MediaAlbumCellView.swift */ = {isa = PBXFileReference; fileEncoding = 4; lastKnownFileType = sourcecode.swift; path = MediaAlbumCellView.swift; sourceTree = "<group>"; };
		34ABB2C22090C59600C727A6 /* OWSResaveCollectionDBMigration.m */ = {isa = PBXFileReference; fileEncoding = 4; lastKnownFileType = sourcecode.c.objc; path = OWSResaveCollectionDBMigration.m; sourceTree = "<group>"; };
		34ABB2C32090C59700C727A6 /* OWSResaveCollectionDBMigration.h */ = {isa = PBXFileReference; fileEncoding = 4; lastKnownFileType = sourcecode.c.h; path = OWSResaveCollectionDBMigration.h; sourceTree = "<group>"; };
		34ABC0E321DD20C500ED9469 /* ConversationMessageMapping.swift */ = {isa = PBXFileReference; fileEncoding = 4; lastKnownFileType = sourcecode.swift; path = ConversationMessageMapping.swift; sourceTree = "<group>"; };
		34AC09BF211B39AE00997B47 /* ViewControllerUtils.h */ = {isa = PBXFileReference; fileEncoding = 4; lastKnownFileType = sourcecode.c.h; path = ViewControllerUtils.h; sourceTree = "<group>"; };
		34AC09C0211B39AE00997B47 /* OWSNavigationController.h */ = {isa = PBXFileReference; fileEncoding = 4; lastKnownFileType = sourcecode.c.h; path = OWSNavigationController.h; sourceTree = "<group>"; };
		34AC09C1211B39AF00997B47 /* OWSNavigationController.m */ = {isa = PBXFileReference; fileEncoding = 4; lastKnownFileType = sourcecode.c.objc; path = OWSNavigationController.m; sourceTree = "<group>"; };
		34AC09C2211B39AF00997B47 /* SelectRecipientViewController.h */ = {isa = PBXFileReference; fileEncoding = 4; lastKnownFileType = sourcecode.c.h; path = SelectRecipientViewController.h; sourceTree = "<group>"; };
		34AC09C3211B39AF00997B47 /* SelectThreadViewController.m */ = {isa = PBXFileReference; fileEncoding = 4; lastKnownFileType = sourcecode.c.objc; path = SelectThreadViewController.m; sourceTree = "<group>"; };
		34AC09C4211B39AF00997B47 /* ReturnToCallViewController.swift */ = {isa = PBXFileReference; fileEncoding = 4; lastKnownFileType = sourcecode.swift; path = ReturnToCallViewController.swift; sourceTree = "<group>"; };
		34AC09C5211B39AF00997B47 /* OWSViewController.m */ = {isa = PBXFileReference; fileEncoding = 4; lastKnownFileType = sourcecode.c.objc; path = OWSViewController.m; sourceTree = "<group>"; };
		34AC09C6211B39AF00997B47 /* ScreenLockViewController.h */ = {isa = PBXFileReference; fileEncoding = 4; lastKnownFileType = sourcecode.c.h; path = ScreenLockViewController.h; sourceTree = "<group>"; };
		34AC09C7211B39AF00997B47 /* ScreenLockViewController.m */ = {isa = PBXFileReference; fileEncoding = 4; lastKnownFileType = sourcecode.c.objc; path = ScreenLockViewController.m; sourceTree = "<group>"; };
		34AC09C8211B39AF00997B47 /* SelectRecipientViewController.m */ = {isa = PBXFileReference; fileEncoding = 4; lastKnownFileType = sourcecode.c.objc; path = SelectRecipientViewController.m; sourceTree = "<group>"; };
		34AC09C9211B39AF00997B47 /* MessageApprovalViewController.swift */ = {isa = PBXFileReference; fileEncoding = 4; lastKnownFileType = sourcecode.swift; path = MessageApprovalViewController.swift; sourceTree = "<group>"; };
		34AC09CA211B39AF00997B47 /* NewNonContactConversationViewController.h */ = {isa = PBXFileReference; fileEncoding = 4; lastKnownFileType = sourcecode.c.h; path = NewNonContactConversationViewController.h; sourceTree = "<group>"; };
		34AC09CB211B39AF00997B47 /* OWSTableViewController.m */ = {isa = PBXFileReference; fileEncoding = 4; lastKnownFileType = sourcecode.c.objc; path = OWSTableViewController.m; sourceTree = "<group>"; };
		34AC09CC211B39B000997B47 /* ModalActivityIndicatorViewController.swift */ = {isa = PBXFileReference; fileEncoding = 4; lastKnownFileType = sourcecode.swift; path = ModalActivityIndicatorViewController.swift; sourceTree = "<group>"; };
		34AC09CD211B39B000997B47 /* ContactShareApprovalViewController.swift */ = {isa = PBXFileReference; fileEncoding = 4; lastKnownFileType = sourcecode.swift; path = ContactShareApprovalViewController.swift; sourceTree = "<group>"; };
		34AC09CE211B39B000997B47 /* OWSTableViewController.h */ = {isa = PBXFileReference; fileEncoding = 4; lastKnownFileType = sourcecode.c.h; path = OWSTableViewController.h; sourceTree = "<group>"; };
		34AC09CF211B39B000997B47 /* ContactFieldView.swift */ = {isa = PBXFileReference; fileEncoding = 4; lastKnownFileType = sourcecode.swift; path = ContactFieldView.swift; sourceTree = "<group>"; };
		34AC09D0211B39B000997B47 /* EditContactShareNameViewController.swift */ = {isa = PBXFileReference; fileEncoding = 4; lastKnownFileType = sourcecode.swift; path = EditContactShareNameViewController.swift; sourceTree = "<group>"; };
		34AC09D1211B39B000997B47 /* ViewControllerUtils.m */ = {isa = PBXFileReference; fileEncoding = 4; lastKnownFileType = sourcecode.c.objc; path = ViewControllerUtils.m; sourceTree = "<group>"; };
		34AC09D4211B39B000997B47 /* OWSViewController.h */ = {isa = PBXFileReference; fileEncoding = 4; lastKnownFileType = sourcecode.c.h; path = OWSViewController.h; sourceTree = "<group>"; };
		34AC09D5211B39B100997B47 /* NewNonContactConversationViewController.m */ = {isa = PBXFileReference; fileEncoding = 4; lastKnownFileType = sourcecode.c.objc; path = NewNonContactConversationViewController.m; sourceTree = "<group>"; };
		34AC09D6211B39B100997B47 /* SelectThreadViewController.h */ = {isa = PBXFileReference; fileEncoding = 4; lastKnownFileType = sourcecode.c.h; path = SelectThreadViewController.h; sourceTree = "<group>"; };
		34AC09D7211B39B100997B47 /* SharingThreadPickerViewController.h */ = {isa = PBXFileReference; fileEncoding = 4; lastKnownFileType = sourcecode.c.h; path = SharingThreadPickerViewController.h; sourceTree = "<group>"; };
		34AC09D9211B39B100997B47 /* MediaMessageView.swift */ = {isa = PBXFileReference; fileEncoding = 4; lastKnownFileType = sourcecode.swift; path = MediaMessageView.swift; sourceTree = "<group>"; };
		34AC09DA211B39B100997B47 /* CountryCodeViewController.m */ = {isa = PBXFileReference; fileEncoding = 4; lastKnownFileType = sourcecode.c.objc; path = CountryCodeViewController.m; sourceTree = "<group>"; };
		34AC09DB211B39B100997B47 /* CountryCodeViewController.h */ = {isa = PBXFileReference; fileEncoding = 4; lastKnownFileType = sourcecode.c.h; path = CountryCodeViewController.h; sourceTree = "<group>"; };
		34AC09DC211B39B100997B47 /* SharingThreadPickerViewController.m */ = {isa = PBXFileReference; fileEncoding = 4; lastKnownFileType = sourcecode.c.objc; path = SharingThreadPickerViewController.m; sourceTree = "<group>"; };
		34AC09FB211B39E700997B47 /* ContactsViewHelper.h */ = {isa = PBXFileReference; fileEncoding = 4; lastKnownFileType = sourcecode.c.h; path = ContactsViewHelper.h; sourceTree = "<group>"; };
		34AC09FC211B39E700997B47 /* ContactTableViewCell.h */ = {isa = PBXFileReference; fileEncoding = 4; lastKnownFileType = sourcecode.c.h; path = ContactTableViewCell.h; sourceTree = "<group>"; };
		34AC09FD211B39E700997B47 /* TappableView.swift */ = {isa = PBXFileReference; fileEncoding = 4; lastKnownFileType = sourcecode.swift; path = TappableView.swift; sourceTree = "<group>"; };
		34AC09FE211B39E700997B47 /* OWSLayerView.swift */ = {isa = PBXFileReference; fileEncoding = 4; lastKnownFileType = sourcecode.swift; path = OWSLayerView.swift; sourceTree = "<group>"; };
		34AC09FF211B39E700997B47 /* ContactTableViewCell.m */ = {isa = PBXFileReference; fileEncoding = 4; lastKnownFileType = sourcecode.c.objc; path = ContactTableViewCell.m; sourceTree = "<group>"; };
		34AC0A00211B39E700997B47 /* DisappearingTimerConfigurationView.swift */ = {isa = PBXFileReference; fileEncoding = 4; lastKnownFileType = sourcecode.swift; path = DisappearingTimerConfigurationView.swift; sourceTree = "<group>"; };
		34AC0A01211B39E700997B47 /* ContactCellView.m */ = {isa = PBXFileReference; fileEncoding = 4; lastKnownFileType = sourcecode.c.objc; path = ContactCellView.m; sourceTree = "<group>"; };
		34AC0A02211B39E700997B47 /* ContactsViewHelper.m */ = {isa = PBXFileReference; fileEncoding = 4; lastKnownFileType = sourcecode.c.objc; path = ContactsViewHelper.m; sourceTree = "<group>"; };
		34AC0A03211B39E800997B47 /* OWSNavigationBar.swift */ = {isa = PBXFileReference; fileEncoding = 4; lastKnownFileType = sourcecode.swift; path = OWSNavigationBar.swift; sourceTree = "<group>"; };
		34AC0A04211B39E800997B47 /* VideoPlayerView.swift */ = {isa = PBXFileReference; fileEncoding = 4; lastKnownFileType = sourcecode.swift; path = VideoPlayerView.swift; sourceTree = "<group>"; };
		34AC0A05211B39E900997B47 /* TappableStackView.swift */ = {isa = PBXFileReference; fileEncoding = 4; lastKnownFileType = sourcecode.swift; path = TappableStackView.swift; sourceTree = "<group>"; };
		34AC0A06211B39E900997B47 /* OWSAlerts.swift */ = {isa = PBXFileReference; fileEncoding = 4; lastKnownFileType = sourcecode.swift; path = OWSAlerts.swift; sourceTree = "<group>"; };
		34AC0A07211B39E900997B47 /* CommonStrings.swift */ = {isa = PBXFileReference; fileEncoding = 4; lastKnownFileType = sourcecode.swift; path = CommonStrings.swift; sourceTree = "<group>"; };
		34AC0A08211B39E900997B47 /* GradientView.swift */ = {isa = PBXFileReference; fileEncoding = 4; lastKnownFileType = sourcecode.swift; path = GradientView.swift; sourceTree = "<group>"; };
		34AC0A09211B39E900997B47 /* OWSFlatButton.swift */ = {isa = PBXFileReference; fileEncoding = 4; lastKnownFileType = sourcecode.swift; path = OWSFlatButton.swift; sourceTree = "<group>"; };
		34AC0A0A211B39EA00997B47 /* ContactCellView.h */ = {isa = PBXFileReference; fileEncoding = 4; lastKnownFileType = sourcecode.c.h; path = ContactCellView.h; sourceTree = "<group>"; };
		34AC0A0B211B39EA00997B47 /* ThreadViewHelper.m */ = {isa = PBXFileReference; fileEncoding = 4; lastKnownFileType = sourcecode.c.objc; path = ThreadViewHelper.m; sourceTree = "<group>"; };
		34AC0A0C211B39EA00997B47 /* AvatarImageView.swift */ = {isa = PBXFileReference; fileEncoding = 4; lastKnownFileType = sourcecode.swift; path = AvatarImageView.swift; sourceTree = "<group>"; };
		34AC0A0D211B39EA00997B47 /* ThreadViewHelper.h */ = {isa = PBXFileReference; fileEncoding = 4; lastKnownFileType = sourcecode.c.h; path = ThreadViewHelper.h; sourceTree = "<group>"; };
		34AC0A21211C829E00997B47 /* OWSLabel.m */ = {isa = PBXFileReference; fileEncoding = 4; lastKnownFileType = sourcecode.c.objc; path = OWSLabel.m; sourceTree = "<group>"; };
		34AC0A22211C829E00997B47 /* OWSLabel.h */ = {isa = PBXFileReference; fileEncoding = 4; lastKnownFileType = sourcecode.c.h; path = OWSLabel.h; sourceTree = "<group>"; };
		34B0796B1FCF46B000E248C2 /* MainAppContext.m */ = {isa = PBXFileReference; fileEncoding = 4; lastKnownFileType = sourcecode.c.objc; path = MainAppContext.m; sourceTree = "<group>"; };
		34B0796C1FCF46B000E248C2 /* MainAppContext.h */ = {isa = PBXFileReference; fileEncoding = 4; lastKnownFileType = sourcecode.c.h; path = MainAppContext.h; sourceTree = "<group>"; };
		34B0796E1FD07B1E00E248C2 /* SignalShareExtension.entitlements */ = {isa = PBXFileReference; lastKnownFileType = text.plist.entitlements; path = SignalShareExtension.entitlements; sourceTree = "<group>"; };
		34B3F8391E8DF1700035BE1A /* AttachmentSharing.h */ = {isa = PBXFileReference; fileEncoding = 4; lastKnownFileType = sourcecode.c.h; path = AttachmentSharing.h; sourceTree = "<group>"; };
		34B3F83A1E8DF1700035BE1A /* AttachmentSharing.m */ = {isa = PBXFileReference; fileEncoding = 4; lastKnownFileType = sourcecode.c.objc; path = AttachmentSharing.m; sourceTree = "<group>"; };
		34B3F83B1E8DF1700035BE1A /* CallViewController.swift */ = {isa = PBXFileReference; fileEncoding = 4; lastKnownFileType = sourcecode.swift; path = CallViewController.swift; sourceTree = "<group>"; };
		34B3F83E1E8DF1700035BE1A /* ContactsPicker.swift */ = {isa = PBXFileReference; fileEncoding = 4; lastKnownFileType = sourcecode.swift; path = ContactsPicker.swift; sourceTree = "<group>"; };
		34B3F8441E8DF1700035BE1A /* ExperienceUpgradeViewController.swift */ = {isa = PBXFileReference; fileEncoding = 4; lastKnownFileType = sourcecode.swift; path = ExperienceUpgradeViewController.swift; sourceTree = "<group>"; };
		34B3F84C1E8DF1700035BE1A /* InviteFlow.swift */ = {isa = PBXFileReference; fileEncoding = 4; lastKnownFileType = sourcecode.swift; path = InviteFlow.swift; sourceTree = "<group>"; };
		34B3F84F1E8DF1700035BE1A /* NewContactThreadViewController.h */ = {isa = PBXFileReference; fileEncoding = 4; lastKnownFileType = sourcecode.c.h; path = NewContactThreadViewController.h; sourceTree = "<group>"; };
		34B3F8501E8DF1700035BE1A /* NewContactThreadViewController.m */ = {isa = PBXFileReference; fileEncoding = 4; lastKnownFileType = sourcecode.c.objc; path = NewContactThreadViewController.m; sourceTree = "<group>"; };
		34B3F8541E8DF1700035BE1A /* NewGroupViewController.h */ = {isa = PBXFileReference; fileEncoding = 4; lastKnownFileType = sourcecode.c.h; path = NewGroupViewController.h; sourceTree = "<group>"; };
		34B3F8551E8DF1700035BE1A /* NewGroupViewController.m */ = {isa = PBXFileReference; fileEncoding = 4; lastKnownFileType = sourcecode.c.objc; path = NewGroupViewController.m; sourceTree = "<group>"; };
		34B3F86D1E8DF1700035BE1A /* SignalsNavigationController.h */ = {isa = PBXFileReference; fileEncoding = 4; lastKnownFileType = sourcecode.c.h; path = SignalsNavigationController.h; sourceTree = "<group>"; };
		34B3F86E1E8DF1700035BE1A /* SignalsNavigationController.m */ = {isa = PBXFileReference; fileEncoding = 4; lastKnownFileType = sourcecode.c.objc; path = SignalsNavigationController.m; sourceTree = "<group>"; };
		34B6A902218B3F62007C4606 /* TypingIndicatorView.swift */ = {isa = PBXFileReference; fileEncoding = 4; lastKnownFileType = sourcecode.swift; path = TypingIndicatorView.swift; sourceTree = "<group>"; };
		34B6A904218B4C90007C4606 /* TypingIndicatorInteraction.swift */ = {isa = PBXFileReference; fileEncoding = 4; lastKnownFileType = sourcecode.swift; path = TypingIndicatorInteraction.swift; sourceTree = "<group>"; };
		34B6A906218B5240007C4606 /* TypingIndicatorCell.swift */ = {isa = PBXFileReference; fileEncoding = 4; lastKnownFileType = sourcecode.swift; path = TypingIndicatorCell.swift; sourceTree = "<group>"; };
		34B6A908218B8824007C4606 /* OWS112TypingIndicatorsMigration.swift */ = {isa = PBXFileReference; fileEncoding = 4; lastKnownFileType = sourcecode.swift; path = OWS112TypingIndicatorsMigration.swift; sourceTree = "<group>"; };
		34B6A90A218BA1D0007C4606 /* typing-animation.gif */ = {isa = PBXFileReference; lastKnownFileType = image.gif; path = "typing-animation.gif"; sourceTree = "<group>"; };
		34B6D27220F664C800765BE2 /* OWSUnreadIndicator.h */ = {isa = PBXFileReference; fileEncoding = 4; lastKnownFileType = sourcecode.c.h; path = OWSUnreadIndicator.h; sourceTree = "<group>"; };
		34B6D27320F664C800765BE2 /* OWSUnreadIndicator.m */ = {isa = PBXFileReference; fileEncoding = 4; lastKnownFileType = sourcecode.c.objc; path = OWSUnreadIndicator.m; sourceTree = "<group>"; };
		34BBC84A220B2CB200857249 /* ImageEditorTextViewController.swift */ = {isa = PBXFileReference; fileEncoding = 4; lastKnownFileType = sourcecode.swift; path = ImageEditorTextViewController.swift; sourceTree = "<group>"; };
		34BBC84C220B2D0800857249 /* ImageEditorPinchGestureRecognizer.swift */ = {isa = PBXFileReference; fileEncoding = 4; lastKnownFileType = sourcecode.swift; path = ImageEditorPinchGestureRecognizer.swift; sourceTree = "<group>"; };
		34BBC84E220B8A0100857249 /* ImageEditorCropViewController.swift */ = {isa = PBXFileReference; fileEncoding = 4; lastKnownFileType = sourcecode.swift; path = ImageEditorCropViewController.swift; sourceTree = "<group>"; };
		34BBC850220B8EEF00857249 /* ImageEditorCanvasView.swift */ = {isa = PBXFileReference; fileEncoding = 4; lastKnownFileType = sourcecode.swift; path = ImageEditorCanvasView.swift; sourceTree = "<group>"; };
		34BBC852220C7AD900857249 /* ImageEditorItem.swift */ = {isa = PBXFileReference; fileEncoding = 4; lastKnownFileType = sourcecode.swift; path = ImageEditorItem.swift; sourceTree = "<group>"; };
		34BBC853220C7ADA00857249 /* ImageEditorContents.swift */ = {isa = PBXFileReference; fileEncoding = 4; lastKnownFileType = sourcecode.swift; path = ImageEditorContents.swift; sourceTree = "<group>"; };
		34BBC854220C7ADA00857249 /* ImageEditorStrokeItem.swift */ = {isa = PBXFileReference; fileEncoding = 4; lastKnownFileType = sourcecode.swift; path = ImageEditorStrokeItem.swift; sourceTree = "<group>"; };
		34BBC855220C7ADA00857249 /* ImageEditorTextItem.swift */ = {isa = PBXFileReference; fileEncoding = 4; lastKnownFileType = sourcecode.swift; path = ImageEditorTextItem.swift; sourceTree = "<group>"; };
		34BBC856220C7ADA00857249 /* OrderedDictionary.swift */ = {isa = PBXFileReference; fileEncoding = 4; lastKnownFileType = sourcecode.swift; path = OrderedDictionary.swift; sourceTree = "<group>"; };
		34BBC85C220D19D600857249 /* ImageEditorPanGestureRecognizer.swift */ = {isa = PBXFileReference; fileEncoding = 4; lastKnownFileType = sourcecode.swift; path = ImageEditorPanGestureRecognizer.swift; sourceTree = "<group>"; };
		34BBC85F220E883200857249 /* ImageEditorModelTest.swift */ = {isa = PBXFileReference; fileEncoding = 4; lastKnownFileType = sourcecode.swift; path = ImageEditorModelTest.swift; sourceTree = "<group>"; };
		34BBC860220E883200857249 /* ImageEditorTest.swift */ = {isa = PBXFileReference; fileEncoding = 4; lastKnownFileType = sourcecode.swift; path = ImageEditorTest.swift; sourceTree = "<group>"; };
		34BE2F5722A7371D002C94AC /* PdfViewController.swift */ = {isa = PBXFileReference; fileEncoding = 4; lastKnownFileType = sourcecode.swift; path = PdfViewController.swift; sourceTree = "<group>"; };
		34BECE291F74C12700D7438D /* DebugUIStress.h */ = {isa = PBXFileReference; fileEncoding = 4; lastKnownFileType = sourcecode.c.h; path = DebugUIStress.h; sourceTree = "<group>"; };
		34BECE2A1F74C12700D7438D /* DebugUIStress.m */ = {isa = PBXFileReference; fileEncoding = 4; lastKnownFileType = sourcecode.c.objc; path = DebugUIStress.m; sourceTree = "<group>"; };
		34BECE2D1F7ABCE000D7438D /* GifPickerViewController.swift */ = {isa = PBXFileReference; fileEncoding = 4; lastKnownFileType = sourcecode.swift; path = GifPickerViewController.swift; sourceTree = "<group>"; };
		34BECE2F1F7ABCF800D7438D /* GifPickerLayout.swift */ = {isa = PBXFileReference; fileEncoding = 4; lastKnownFileType = sourcecode.swift; path = GifPickerLayout.swift; sourceTree = "<group>"; };
		34BEDB0A21C2FA3D007B0EAE /* OWS114RemoveDynamicInteractions.swift */ = {isa = PBXFileReference; fileEncoding = 4; lastKnownFileType = sourcecode.swift; path = OWS114RemoveDynamicInteractions.swift; sourceTree = "<group>"; };
		34BEDB0D21C405B0007B0EAE /* ImageEditorModel.swift */ = {isa = PBXFileReference; fileEncoding = 4; lastKnownFileType = sourcecode.swift; path = ImageEditorModel.swift; sourceTree = "<group>"; };
		34BEDB1221C43F69007B0EAE /* ImageEditorView.swift */ = {isa = PBXFileReference; fileEncoding = 4; lastKnownFileType = sourcecode.swift; path = ImageEditorView.swift; sourceTree = "<group>"; };
		34BEDB1421C80BC9007B0EAE /* OWSAnyTouchGestureRecognizer.h */ = {isa = PBXFileReference; fileEncoding = 4; lastKnownFileType = sourcecode.c.h; path = OWSAnyTouchGestureRecognizer.h; sourceTree = "<group>"; };
		34BEDB1521C80BCA007B0EAE /* OWSAnyTouchGestureRecognizer.m */ = {isa = PBXFileReference; fileEncoding = 4; lastKnownFileType = sourcecode.c.objc; path = OWSAnyTouchGestureRecognizer.m; sourceTree = "<group>"; };
		34C2EEAB2270A69400BCA1D0 /* CircleView.swift */ = {isa = PBXFileReference; fileEncoding = 4; lastKnownFileType = sourcecode.swift; path = CircleView.swift; sourceTree = "<group>"; };
		34C2EEAF2270B8E100BCA1D0 /* StickerKeyboard.swift */ = {isa = PBXFileReference; fileEncoding = 4; lastKnownFileType = sourcecode.swift; path = StickerKeyboard.swift; sourceTree = "<group>"; };
		34C2EEB12270CC8D00BCA1D0 /* StickerPackCollectionView.swift */ = {isa = PBXFileReference; fileEncoding = 4; lastKnownFileType = sourcecode.swift; path = StickerPackCollectionView.swift; sourceTree = "<group>"; };
		34C2EEB32270D1CE00BCA1D0 /* StickerView.swift */ = {isa = PBXFileReference; fileEncoding = 4; lastKnownFileType = sourcecode.swift; path = StickerView.swift; sourceTree = "<group>"; };
		34C2EEB52270FF7B00BCA1D0 /* LinearHorizontalLayout.swift */ = {isa = PBXFileReference; fileEncoding = 4; lastKnownFileType = sourcecode.swift; path = LinearHorizontalLayout.swift; sourceTree = "<group>"; };
		34C2EEB72272244500BCA1D0 /* OWSMessageStickerView.m */ = {isa = PBXFileReference; fileEncoding = 4; lastKnownFileType = sourcecode.c.objc; path = OWSMessageStickerView.m; sourceTree = "<group>"; };
		34C2EEB82272244500BCA1D0 /* OWSMessageStickerView.h */ = {isa = PBXFileReference; fileEncoding = 4; lastKnownFileType = sourcecode.c.h; path = OWSMessageStickerView.h; sourceTree = "<group>"; };
		34C3C78C20409F320000134C /* Opening.m4r */ = {isa = PBXFileReference; lastKnownFileType = file; path = Opening.m4r; sourceTree = "<group>"; };
		34C3C78E2040A4F70000134C /* sonarping.mp3 */ = {isa = PBXFileReference; lastKnownFileType = audio.mp3; name = sonarping.mp3; path = Signal/AudioFiles/sonarping.mp3; sourceTree = SOURCE_ROOT; };
		34C3C7902040B0DC0000134C /* OWSAudioPlayer.h */ = {isa = PBXFileReference; fileEncoding = 4; lastKnownFileType = sourcecode.c.h; path = OWSAudioPlayer.h; sourceTree = "<group>"; };
		34C3C7912040B0DC0000134C /* OWSAudioPlayer.m */ = {isa = PBXFileReference; fileEncoding = 4; lastKnownFileType = sourcecode.c.objc; path = OWSAudioPlayer.m; sourceTree = "<group>"; };
		34C4E2552118957600BEA353 /* OWSWebRTCDataProtos.pb.swift */ = {isa = PBXFileReference; fileEncoding = 4; lastKnownFileType = sourcecode.swift; path = OWSWebRTCDataProtos.pb.swift; sourceTree = "<group>"; };
		34C4E2562118957600BEA353 /* WebRTCProto.swift */ = {isa = PBXFileReference; fileEncoding = 4; lastKnownFileType = sourcecode.swift; path = WebRTCProto.swift; sourceTree = "<group>"; };
		34C6B0A51FA0E46F00D35993 /* test-gif.gif */ = {isa = PBXFileReference; lastKnownFileType = image.gif; path = "test-gif.gif"; sourceTree = "<group>"; };
		34C6B0A71FA0E46F00D35993 /* test-mp3.mp3 */ = {isa = PBXFileReference; lastKnownFileType = audio.mp3; path = "test-mp3.mp3"; sourceTree = "<group>"; };
		34C6B0A81FA0E46F00D35993 /* test-mp4.mp4 */ = {isa = PBXFileReference; lastKnownFileType = file; path = "test-mp4.mp4"; sourceTree = "<group>"; };
		34C6B0AD1FA0E4AA00D35993 /* test-jpg.jpg */ = {isa = PBXFileReference; lastKnownFileType = image.jpeg; path = "test-jpg.jpg"; sourceTree = "<group>"; };
		34C758D92289DDDC00802527 /* StickerSharingViewController.swift */ = {isa = PBXFileReference; fileEncoding = 4; lastKnownFileType = sourcecode.swift; path = StickerSharingViewController.swift; sourceTree = "<group>"; };
		34C758DC228DD81C00802527 /* StickerTooltip.swift */ = {isa = PBXFileReference; fileEncoding = 4; lastKnownFileType = sourcecode.swift; path = StickerTooltip.swift; sourceTree = "<group>"; };
		34CA1C261F7156F300E51C51 /* MessageDetailViewController.swift */ = {isa = PBXFileReference; fileEncoding = 4; lastKnownFileType = sourcecode.swift; path = MessageDetailViewController.swift; sourceTree = "<group>"; };
		34CA63192097806E00E526A0 /* OWSContactShareView.h */ = {isa = PBXFileReference; fileEncoding = 4; lastKnownFileType = sourcecode.c.h; path = OWSContactShareView.h; sourceTree = "<group>"; };
		34CA631A2097806E00E526A0 /* OWSContactShareView.m */ = {isa = PBXFileReference; fileEncoding = 4; lastKnownFileType = sourcecode.c.objc; path = OWSContactShareView.m; sourceTree = "<group>"; };
		34CE88E51F2FB9A10098030F /* ProfileViewController.h */ = {isa = PBXFileReference; fileEncoding = 4; lastKnownFileType = sourcecode.c.h; path = ProfileViewController.h; sourceTree = "<group>"; };
		34CE88E61F2FB9A10098030F /* ProfileViewController.m */ = {isa = PBXFileReference; fileEncoding = 4; lastKnownFileType = sourcecode.c.objc; path = ProfileViewController.m; sourceTree = "<group>"; };
		34CF0783203E6B77005C4D61 /* busy_tone_ansi.caf */ = {isa = PBXFileReference; lastKnownFileType = file; name = busy_tone_ansi.caf; path = Signal/AudioFiles/busy_tone_ansi.caf; sourceTree = SOURCE_ROOT; };
		34CF0784203E6B77005C4D61 /* ringback_tone_ansi.caf */ = {isa = PBXFileReference; lastKnownFileType = file; name = ringback_tone_ansi.caf; path = Signal/AudioFiles/ringback_tone_ansi.caf; sourceTree = SOURCE_ROOT; };
		34CF0786203E6B78005C4D61 /* end_call_tone_cept.caf */ = {isa = PBXFileReference; lastKnownFileType = file; name = end_call_tone_cept.caf; path = Signal/AudioFiles/end_call_tone_cept.caf; sourceTree = SOURCE_ROOT; };
		34D1F04F1F7D45A60066283D /* GifPickerCell.swift */ = {isa = PBXFileReference; fileEncoding = 4; lastKnownFileType = sourcecode.swift; path = GifPickerCell.swift; sourceTree = "<group>"; };
		34D1F0511F7E8EA30066283D /* GiphyDownloader.swift */ = {isa = PBXFileReference; fileEncoding = 4; lastKnownFileType = sourcecode.swift; path = GiphyDownloader.swift; sourceTree = "<group>"; };
		34D1F0671F8678AA0066283D /* ConversationInputTextView.h */ = {isa = PBXFileReference; fileEncoding = 4; lastKnownFileType = sourcecode.c.h; path = ConversationInputTextView.h; sourceTree = "<group>"; };
		34D1F0681F8678AA0066283D /* ConversationInputTextView.m */ = {isa = PBXFileReference; fileEncoding = 4; lastKnownFileType = sourcecode.c.objc; path = ConversationInputTextView.m; sourceTree = "<group>"; };
		34D1F0691F8678AA0066283D /* ConversationInputToolbar.h */ = {isa = PBXFileReference; fileEncoding = 4; lastKnownFileType = sourcecode.c.h; path = ConversationInputToolbar.h; sourceTree = "<group>"; };
		34D1F06A1F8678AA0066283D /* ConversationInputToolbar.m */ = {isa = PBXFileReference; fileEncoding = 4; lastKnownFileType = sourcecode.c.objc; path = ConversationInputToolbar.m; sourceTree = "<group>"; };
		34D1F06D1F8678AA0066283D /* ConversationViewController.h */ = {isa = PBXFileReference; fileEncoding = 4; lastKnownFileType = sourcecode.c.h; path = ConversationViewController.h; sourceTree = "<group>"; };
		34D1F06E1F8678AA0066283D /* ConversationViewController.m */ = {isa = PBXFileReference; fileEncoding = 4; lastKnownFileType = sourcecode.c.objc; path = ConversationViewController.m; sourceTree = "<group>"; };
		34D1F06F1F8678AA0066283D /* ConversationViewItem.h */ = {isa = PBXFileReference; fileEncoding = 4; lastKnownFileType = sourcecode.c.h; path = ConversationViewItem.h; sourceTree = "<group>"; };
		34D1F0701F8678AA0066283D /* ConversationViewItem.m */ = {isa = PBXFileReference; fileEncoding = 4; lastKnownFileType = sourcecode.c.objc; path = ConversationViewItem.m; sourceTree = "<group>"; };
		34D1F0711F8678AA0066283D /* ConversationViewLayout.h */ = {isa = PBXFileReference; fileEncoding = 4; lastKnownFileType = sourcecode.c.h; path = ConversationViewLayout.h; sourceTree = "<group>"; };
		34D1F0721F8678AA0066283D /* ConversationViewLayout.m */ = {isa = PBXFileReference; fileEncoding = 4; lastKnownFileType = sourcecode.c.objc; path = ConversationViewLayout.m; sourceTree = "<group>"; };
		34D1F0961F867BFC0066283D /* ConversationViewCell.h */ = {isa = PBXFileReference; fileEncoding = 4; lastKnownFileType = sourcecode.c.h; path = ConversationViewCell.h; sourceTree = "<group>"; };
		34D1F0971F867BFC0066283D /* ConversationViewCell.m */ = {isa = PBXFileReference; fileEncoding = 4; lastKnownFileType = sourcecode.c.objc; path = ConversationViewCell.m; sourceTree = "<group>"; };
		34D1F0A11F867BFC0066283D /* OWSMessageCell.h */ = {isa = PBXFileReference; fileEncoding = 4; lastKnownFileType = sourcecode.c.h; path = OWSMessageCell.h; sourceTree = "<group>"; };
		34D1F0A21F867BFC0066283D /* OWSMessageCell.m */ = {isa = PBXFileReference; fileEncoding = 4; lastKnownFileType = sourcecode.c.objc; path = OWSMessageCell.m; sourceTree = "<group>"; };
		34D1F0A51F867BFC0066283D /* OWSSystemMessageCell.h */ = {isa = PBXFileReference; fileEncoding = 4; lastKnownFileType = sourcecode.c.h; path = OWSSystemMessageCell.h; sourceTree = "<group>"; };
		34D1F0A61F867BFC0066283D /* OWSSystemMessageCell.m */ = {isa = PBXFileReference; fileEncoding = 4; lastKnownFileType = sourcecode.c.objc; path = OWSSystemMessageCell.m; sourceTree = "<group>"; };
		34D1F0B21F86D31D0066283D /* ConversationCollectionView.h */ = {isa = PBXFileReference; fileEncoding = 4; lastKnownFileType = sourcecode.c.h; path = ConversationCollectionView.h; sourceTree = "<group>"; };
		34D1F0B31F86D31D0066283D /* ConversationCollectionView.m */ = {isa = PBXFileReference; fileEncoding = 4; lastKnownFileType = sourcecode.c.objc; path = ConversationCollectionView.m; sourceTree = "<group>"; };
		34D1F0B51F87F8850066283D /* OWSGenericAttachmentView.h */ = {isa = PBXFileReference; fileEncoding = 4; lastKnownFileType = sourcecode.c.h; path = OWSGenericAttachmentView.h; sourceTree = "<group>"; };
		34D1F0B61F87F8850066283D /* OWSGenericAttachmentView.m */ = {isa = PBXFileReference; fileEncoding = 4; lastKnownFileType = sourcecode.c.objc; path = OWSGenericAttachmentView.m; sourceTree = "<group>"; };
		34D1F0B81F8800D90066283D /* OWSAudioMessageView.h */ = {isa = PBXFileReference; fileEncoding = 4; lastKnownFileType = sourcecode.c.h; path = OWSAudioMessageView.h; sourceTree = "<group>"; };
		34D1F0B91F8800D90066283D /* OWSAudioMessageView.m */ = {isa = PBXFileReference; fileEncoding = 4; lastKnownFileType = sourcecode.c.objc; path = OWSAudioMessageView.m; sourceTree = "<group>"; };
		34D1F0BB1F8D108C0066283D /* AttachmentUploadView.h */ = {isa = PBXFileReference; fileEncoding = 4; lastKnownFileType = sourcecode.c.h; path = AttachmentUploadView.h; sourceTree = "<group>"; };
		34D1F0BC1F8D108C0066283D /* AttachmentUploadView.m */ = {isa = PBXFileReference; fileEncoding = 4; lastKnownFileType = sourcecode.c.objc; path = AttachmentUploadView.m; sourceTree = "<group>"; };
		34D1F0BF1F8EC1760066283D /* MessageRecipientStatusUtils.swift */ = {isa = PBXFileReference; fileEncoding = 4; lastKnownFileType = sourcecode.swift; path = MessageRecipientStatusUtils.swift; sourceTree = "<group>"; };
		34D2CCD82062E7D000CB1A14 /* OWSScreenLockUI.h */ = {isa = PBXFileReference; fileEncoding = 4; lastKnownFileType = sourcecode.c.h; path = OWSScreenLockUI.h; sourceTree = "<group>"; };
		34D2CCD92062E7D000CB1A14 /* OWSScreenLockUI.m */ = {isa = PBXFileReference; fileEncoding = 4; lastKnownFileType = sourcecode.c.objc; path = OWSScreenLockUI.m; sourceTree = "<group>"; };
		34D2CCDB206939B100CB1A14 /* DebugUIMessagesAction.m */ = {isa = PBXFileReference; fileEncoding = 4; lastKnownFileType = sourcecode.c.objc; path = DebugUIMessagesAction.m; sourceTree = "<group>"; };
		34D2CCDC206939B200CB1A14 /* DebugUIMessagesAssetLoader.m */ = {isa = PBXFileReference; fileEncoding = 4; lastKnownFileType = sourcecode.c.objc; path = DebugUIMessagesAssetLoader.m; sourceTree = "<group>"; };
		34D2CCDD206939B200CB1A14 /* DebugUIMessagesAction.h */ = {isa = PBXFileReference; fileEncoding = 4; lastKnownFileType = sourcecode.c.h; path = DebugUIMessagesAction.h; sourceTree = "<group>"; };
		34D2CCDE206939B400CB1A14 /* DebugUIMessagesAssetLoader.h */ = {isa = PBXFileReference; fileEncoding = 4; lastKnownFileType = sourcecode.c.h; path = DebugUIMessagesAssetLoader.h; sourceTree = "<group>"; };
		34D2CCE220693A1700CB1A14 /* DebugUIMessagesUtils.h */ = {isa = PBXFileReference; fileEncoding = 4; lastKnownFileType = sourcecode.c.h; path = DebugUIMessagesUtils.h; sourceTree = "<group>"; };
		34D5872D208E2C4100D2255A /* OWS109OutgoingMessageState.m */ = {isa = PBXFileReference; fileEncoding = 4; lastKnownFileType = sourcecode.c.objc; path = OWS109OutgoingMessageState.m; sourceTree = "<group>"; };
		34D5872E208E2C4100D2255A /* OWS109OutgoingMessageState.h */ = {isa = PBXFileReference; fileEncoding = 4; lastKnownFileType = sourcecode.c.h; path = OWS109OutgoingMessageState.h; sourceTree = "<group>"; };
		34D5CCA71EAE3D30005515DB /* AvatarViewHelper.h */ = {isa = PBXFileReference; fileEncoding = 4; lastKnownFileType = sourcecode.c.h; path = AvatarViewHelper.h; sourceTree = "<group>"; };
		34D5CCA81EAE3D30005515DB /* AvatarViewHelper.m */ = {isa = PBXFileReference; fileEncoding = 4; lastKnownFileType = sourcecode.c.objc; path = AvatarViewHelper.m; sourceTree = "<group>"; };
		34D8C0231ED3673300188D7C /* DebugUIMessages.h */ = {isa = PBXFileReference; fileEncoding = 4; lastKnownFileType = sourcecode.c.h; path = DebugUIMessages.h; sourceTree = "<group>"; };
		34D8C0241ED3673300188D7C /* DebugUIMessages.m */ = {isa = PBXFileReference; fileEncoding = 4; lastKnownFileType = sourcecode.c.objc; path = DebugUIMessages.m; sourceTree = "<group>"; };
		34D8C0251ED3673300188D7C /* DebugUITableViewController.h */ = {isa = PBXFileReference; fileEncoding = 4; lastKnownFileType = sourcecode.c.h; path = DebugUITableViewController.h; sourceTree = "<group>"; };
		34D8C0261ED3673300188D7C /* DebugUITableViewController.m */ = {isa = PBXFileReference; fileEncoding = 4; lastKnownFileType = sourcecode.c.objc; lineEnding = 0; path = DebugUITableViewController.m; sourceTree = "<group>"; xcLanguageSpecificationIdentifier = xcode.lang.objc; };
		34D8C0291ED3685800188D7C /* DebugUIContacts.h */ = {isa = PBXFileReference; fileEncoding = 4; lastKnownFileType = sourcecode.c.h; path = DebugUIContacts.h; sourceTree = "<group>"; };
		34D8C02A1ED3685800188D7C /* DebugUIContacts.m */ = {isa = PBXFileReference; fileEncoding = 4; lastKnownFileType = sourcecode.c.objc; path = DebugUIContacts.m; sourceTree = "<group>"; };
		34D913491F62D4A500722898 /* SignalAttachment.swift */ = {isa = PBXFileReference; fileEncoding = 4; lastKnownFileType = sourcecode.swift; path = SignalAttachment.swift; sourceTree = "<group>"; };
		34D920E520E179C100D51158 /* OWSMessageFooterView.h */ = {isa = PBXFileReference; fileEncoding = 4; lastKnownFileType = sourcecode.c.h; path = OWSMessageFooterView.h; sourceTree = "<group>"; };
		34D920E620E179C200D51158 /* OWSMessageFooterView.m */ = {isa = PBXFileReference; fileEncoding = 4; lastKnownFileType = sourcecode.c.objc; path = OWSMessageFooterView.m; sourceTree = "<group>"; };
		34D99C911F2937CC00D284D6 /* OWSAnalytics.swift */ = {isa = PBXFileReference; fileEncoding = 4; lastKnownFileType = sourcecode.swift; path = OWSAnalytics.swift; sourceTree = "<group>"; };
		34D99CE3217509C1000AFB39 /* AppEnvironment.swift */ = {isa = PBXFileReference; fileEncoding = 4; lastKnownFileType = sourcecode.swift; path = AppEnvironment.swift; sourceTree = "<group>"; };
		34DB0BEC2011548B007B313F /* OWSDatabaseConverterTest.m */ = {isa = PBXFileReference; fileEncoding = 4; lastKnownFileType = sourcecode.c.objc; path = OWSDatabaseConverterTest.m; sourceTree = "<group>"; };
		34DBEFFF206BD5A400025978 /* OWSMessageTextView.m */ = {isa = PBXFileReference; fileEncoding = 4; lastKnownFileType = sourcecode.c.objc; path = OWSMessageTextView.m; sourceTree = "<group>"; };
		34DBF000206BD5A400025978 /* OWSMessageTextView.h */ = {isa = PBXFileReference; fileEncoding = 4; lastKnownFileType = sourcecode.c.h; path = OWSMessageTextView.h; sourceTree = "<group>"; };
		34DBF001206BD5A500025978 /* OWSBubbleView.m */ = {isa = PBXFileReference; fileEncoding = 4; lastKnownFileType = sourcecode.c.objc; path = OWSBubbleView.m; sourceTree = "<group>"; };
		34DBF002206BD5A500025978 /* OWSBubbleView.h */ = {isa = PBXFileReference; fileEncoding = 4; lastKnownFileType = sourcecode.c.h; path = OWSBubbleView.h; sourceTree = "<group>"; };
		34DBF005206C3CB100025978 /* OWSBubbleShapeView.h */ = {isa = PBXFileReference; fileEncoding = 4; lastKnownFileType = sourcecode.c.h; path = OWSBubbleShapeView.h; sourceTree = "<group>"; };
		34DBF006206C3CB200025978 /* OWSBubbleShapeView.m */ = {isa = PBXFileReference; fileEncoding = 4; lastKnownFileType = sourcecode.c.objc; path = OWSBubbleShapeView.m; sourceTree = "<group>"; };
		34DC9BD721543E0A00FDDCEC /* DebugContactsUtils.m */ = {isa = PBXFileReference; fileEncoding = 4; lastKnownFileType = sourcecode.c.objc; path = DebugContactsUtils.m; sourceTree = "<group>"; };
		34DC9BD821543E0B00FDDCEC /* DebugContactsUtils.h */ = {isa = PBXFileReference; fileEncoding = 4; lastKnownFileType = sourcecode.c.h; path = DebugContactsUtils.h; sourceTree = "<group>"; };
		34E3EF0B1EFC235B007F6822 /* DebugUIDiskUsage.h */ = {isa = PBXFileReference; fileEncoding = 4; lastKnownFileType = sourcecode.c.h; path = DebugUIDiskUsage.h; sourceTree = "<group>"; };
		34E3EF0C1EFC235B007F6822 /* DebugUIDiskUsage.m */ = {isa = PBXFileReference; fileEncoding = 4; lastKnownFileType = sourcecode.c.objc; path = DebugUIDiskUsage.m; sourceTree = "<group>"; };
		34E3EF0E1EFC2684007F6822 /* DebugUIPage.h */ = {isa = PBXFileReference; fileEncoding = 4; lastKnownFileType = sourcecode.c.h; path = DebugUIPage.h; sourceTree = "<group>"; };
		34E3EF0F1EFC2684007F6822 /* DebugUIPage.m */ = {isa = PBXFileReference; fileEncoding = 4; lastKnownFileType = sourcecode.c.objc; path = DebugUIPage.m; sourceTree = "<group>"; };
		34E5DC8020D8050D00C08145 /* RegistrationUtils.h */ = {isa = PBXFileReference; fileEncoding = 4; lastKnownFileType = sourcecode.c.h; path = RegistrationUtils.h; sourceTree = "<group>"; };
		34E5DC8120D8050D00C08145 /* RegistrationUtils.m */ = {isa = PBXFileReference; fileEncoding = 4; lastKnownFileType = sourcecode.c.objc; path = RegistrationUtils.m; sourceTree = "<group>"; };
		34E88D252098C5AE00A608F4 /* ContactViewController.swift */ = {isa = PBXFileReference; fileEncoding = 4; lastKnownFileType = sourcecode.swift; path = ContactViewController.swift; sourceTree = "<group>"; };
		34E8A8D02085238900B272B1 /* ProtoParsingTest.m */ = {isa = PBXFileReference; fileEncoding = 4; lastKnownFileType = sourcecode.c.objc; path = ProtoParsingTest.m; sourceTree = "<group>"; };
		34EA693F2194933900702471 /* MediaDownloadView.swift */ = {isa = PBXFileReference; fileEncoding = 4; lastKnownFileType = sourcecode.swift; path = MediaDownloadView.swift; sourceTree = "<group>"; };
		34EA69412194DE7F00702471 /* MediaUploadView.swift */ = {isa = PBXFileReference; fileEncoding = 4; lastKnownFileType = sourcecode.swift; path = MediaUploadView.swift; sourceTree = "<group>"; };
		34F308A01ECB469700BB7697 /* OWSBezierPathView.h */ = {isa = PBXFileReference; fileEncoding = 4; lastKnownFileType = sourcecode.c.h; path = OWSBezierPathView.h; sourceTree = "<group>"; };
		34F308A11ECB469700BB7697 /* OWSBezierPathView.m */ = {isa = PBXFileReference; fileEncoding = 4; lastKnownFileType = sourcecode.c.objc; path = OWSBezierPathView.m; sourceTree = "<group>"; };
		34FDB29121FF986600A01202 /* UIView+OWS.swift */ = {isa = PBXFileReference; fileEncoding = 4; lastKnownFileType = sourcecode.swift; path = "UIView+OWS.swift"; sourceTree = "<group>"; };
		435EAC2E5E22D3F087EB3192 /* Pods-SignalShareExtension.app store release.xcconfig */ = {isa = PBXFileReference; includeInIndex = 1; lastKnownFileType = text.xcconfig; name = "Pods-SignalShareExtension.app store release.xcconfig"; path = "Pods/Target Support Files/Pods-SignalShareExtension/Pods-SignalShareExtension.app store release.xcconfig"; sourceTree = "<group>"; };
		4503F1BB20470A5B00CEE724 /* classic-quiet.aifc */ = {isa = PBXFileReference; lastKnownFileType = file; path = "classic-quiet.aifc"; sourceTree = "<group>"; };
		4503F1BC20470A5B00CEE724 /* classic.aifc */ = {isa = PBXFileReference; lastKnownFileType = file; path = classic.aifc; sourceTree = "<group>"; };
		4503F1C1204711D200CEE724 /* OWS107LegacySounds.m */ = {isa = PBXFileReference; fileEncoding = 4; lastKnownFileType = sourcecode.c.objc; path = OWS107LegacySounds.m; sourceTree = "<group>"; };
		4503F1C2204711D200CEE724 /* OWS107LegacySounds.h */ = {isa = PBXFileReference; fileEncoding = 4; lastKnownFileType = sourcecode.c.h; path = OWS107LegacySounds.h; sourceTree = "<group>"; };
		4509E7991DD653700025A59F /* WebRTC.framework */ = {isa = PBXFileReference; lastKnownFileType = wrapper.framework; name = WebRTC.framework; path = ThirdParty/WebRTC/Build/WebRTC.framework; sourceTree = "<group>"; };
		450D19111F85236600970622 /* RemoteVideoView.h */ = {isa = PBXFileReference; lastKnownFileType = sourcecode.c.h; path = RemoteVideoView.h; sourceTree = "<group>"; };
		450D19121F85236600970622 /* RemoteVideoView.m */ = {isa = PBXFileReference; lastKnownFileType = sourcecode.c.objc; path = RemoteVideoView.m; sourceTree = "<group>"; };
		450DF2041E0D74AC003D14BE /* Platform.swift */ = {isa = PBXFileReference; fileEncoding = 4; lastKnownFileType = sourcecode.swift; path = Platform.swift; sourceTree = "<group>"; };
		450DF2081E0DD2C6003D14BE /* UserNotificationsAdaptee.swift */ = {isa = PBXFileReference; fileEncoding = 4; lastKnownFileType = sourcecode.swift; lineEnding = 0; name = UserNotificationsAdaptee.swift; path = UserInterface/Notifications/UserNotificationsAdaptee.swift; sourceTree = "<group>"; xcLanguageSpecificationIdentifier = xcode.lang.swift; };
		451166BF1FD86B98000739BA /* AccountManager.swift */ = {isa = PBXFileReference; fileEncoding = 4; lastKnownFileType = sourcecode.swift; path = AccountManager.swift; sourceTree = "<group>"; };
		451764291DE939FD00EDB8B9 /* ContactCell.swift */ = {isa = PBXFileReference; fileEncoding = 4; lastKnownFileType = sourcecode.swift; path = ContactCell.swift; sourceTree = "<group>"; };
		451777C71FD61554001225FF /* FullTextSearcher.swift */ = {isa = PBXFileReference; fileEncoding = 4; lastKnownFileType = sourcecode.swift; path = FullTextSearcher.swift; sourceTree = "<group>"; };
		451A13B01E13DED2000A50FD /* AppNotifications.swift */ = {isa = PBXFileReference; fileEncoding = 4; lastKnownFileType = sourcecode.swift; lineEnding = 0; name = AppNotifications.swift; path = UserInterface/Notifications/AppNotifications.swift; sourceTree = "<group>"; xcLanguageSpecificationIdentifier = xcode.lang.swift; };
		452037CF1EE84975004E4CDF /* DebugUISessionState.h */ = {isa = PBXFileReference; fileEncoding = 4; lastKnownFileType = sourcecode.c.h; path = DebugUISessionState.h; sourceTree = "<group>"; };
		452037D01EE84975004E4CDF /* DebugUISessionState.m */ = {isa = PBXFileReference; fileEncoding = 4; lastKnownFileType = sourcecode.c.objc; path = DebugUISessionState.m; sourceTree = "<group>"; };
		4520D8D41D417D8E00123472 /* Photos.framework */ = {isa = PBXFileReference; lastKnownFileType = wrapper.framework; name = Photos.framework; path = System/Library/Frameworks/Photos.framework; sourceTree = SDKROOT; };
		4521C3BF1F59F3BA00B4C582 /* TextFieldHelper.swift */ = {isa = PBXFileReference; fileEncoding = 4; lastKnownFileType = sourcecode.swift; path = TextFieldHelper.swift; sourceTree = "<group>"; };
		4523149F1F7E9E18003A428C /* DirectionalPanGestureRecognizer.swift */ = {isa = PBXFileReference; fileEncoding = 4; lastKnownFileType = sourcecode.swift; path = DirectionalPanGestureRecognizer.swift; sourceTree = "<group>"; };
		452B998F20A34B6B006F2F9E /* AddContactShareToExistingContactViewController.swift */ = {isa = PBXFileReference; lastKnownFileType = sourcecode.swift; path = AddContactShareToExistingContactViewController.swift; sourceTree = "<group>"; };
		452C468E1E427E200087B011 /* OutboundCallInitiator.swift */ = {isa = PBXFileReference; fileEncoding = 4; lastKnownFileType = sourcecode.swift; path = OutboundCallInitiator.swift; sourceTree = "<group>"; };
		452D1AF02081059C00A67F7F /* StringAdditionsTest.swift */ = {isa = PBXFileReference; lastKnownFileType = sourcecode.swift; path = StringAdditionsTest.swift; sourceTree = "<group>"; };
		452EC6DE205E9E30000E787C /* MediaGalleryViewController.swift */ = {isa = PBXFileReference; lastKnownFileType = sourcecode.swift; path = MediaGalleryViewController.swift; sourceTree = "<group>"; };
		452ECA4C1E087E7200E2F016 /* MessageFetcherJob.swift */ = {isa = PBXFileReference; fileEncoding = 4; lastKnownFileType = sourcecode.swift; path = MessageFetcherJob.swift; sourceTree = "<group>"; };
		453518681FC635DD00210559 /* SignalShareExtension.appex */ = {isa = PBXFileReference; explicitFileType = "wrapper.app-extension"; includeInIndex = 0; path = SignalShareExtension.appex; sourceTree = BUILT_PRODUCTS_DIR; };
		4535186A1FC635DD00210559 /* ShareViewController.swift */ = {isa = PBXFileReference; lastKnownFileType = sourcecode.swift; path = ShareViewController.swift; sourceTree = "<group>"; };
		4535186D1FC635DD00210559 /* Base */ = {isa = PBXFileReference; lastKnownFileType = file.storyboard; name = Base; path = Base.lproj/MainInterface.storyboard; sourceTree = "<group>"; };
		4535186F1FC635DD00210559 /* Info.plist */ = {isa = PBXFileReference; lastKnownFileType = text.plist.xml; path = Info.plist; sourceTree = "<group>"; };
		453518921FC63DBF00210559 /* SignalMessaging.framework */ = {isa = PBXFileReference; explicitFileType = wrapper.framework; includeInIndex = 0; path = SignalMessaging.framework; sourceTree = BUILT_PRODUCTS_DIR; };
		453518941FC63DBF00210559 /* SignalMessaging.h */ = {isa = PBXFileReference; lastKnownFileType = sourcecode.c.h; path = SignalMessaging.h; sourceTree = "<group>"; };
		453518951FC63DBF00210559 /* Info.plist */ = {isa = PBXFileReference; lastKnownFileType = text.plist.xml; path = Info.plist; sourceTree = "<group>"; };
		45360B8C1F9521F800FA666C /* Searcher.swift */ = {isa = PBXFileReference; lastKnownFileType = sourcecode.swift; path = Searcher.swift; sourceTree = "<group>"; };
		4539B5851F79348F007141FF /* PushRegistrationManager.swift */ = {isa = PBXFileReference; fileEncoding = 4; lastKnownFileType = sourcecode.swift; path = PushRegistrationManager.swift; sourceTree = "<group>"; };
		453CC0361D08E1A60040EBA3 /* sn */ = {isa = PBXFileReference; lastKnownFileType = text.plist.strings; name = sn; path = translations/sn.lproj/Localizable.strings; sourceTree = "<group>"; };
		4541B71A209D2DAE0008608F /* ContactShareViewModel.swift */ = {isa = PBXFileReference; lastKnownFileType = sourcecode.swift; path = ContactShareViewModel.swift; sourceTree = "<group>"; };
		4542DF51208B82E9007B4E76 /* ThreadViewModel.swift */ = {isa = PBXFileReference; lastKnownFileType = sourcecode.swift; path = ThreadViewModel.swift; sourceTree = "<group>"; };
		4542DF53208D40AC007B4E76 /* LoadingViewController.swift */ = {isa = PBXFileReference; lastKnownFileType = sourcecode.swift; path = LoadingViewController.swift; sourceTree = "<group>"; };
		454A84032059C787008B8C75 /* MediaTileViewController.swift */ = {isa = PBXFileReference; lastKnownFileType = sourcecode.swift; path = MediaTileViewController.swift; sourceTree = "<group>"; };
		454B35071D08EED80026D658 /* mk */ = {isa = PBXFileReference; lastKnownFileType = text.plist.strings; name = mk; path = translations/mk.lproj/Localizable.strings; sourceTree = "<group>"; };
		4551DB59205C562300C8AE75 /* Collection+OWS.swift */ = {isa = PBXFileReference; lastKnownFileType = sourcecode.swift; path = "Collection+OWS.swift"; sourceTree = "<group>"; };
		4556FA671F54AA9500AF40DD /* DebugUIProfile.swift */ = {isa = PBXFileReference; fileEncoding = 4; lastKnownFileType = sourcecode.swift; path = DebugUIProfile.swift; sourceTree = "<group>"; };
		455A16DB1F1FEA0000F86704 /* Metal.framework */ = {isa = PBXFileReference; lastKnownFileType = wrapper.framework; name = Metal.framework; path = System/Library/Frameworks/Metal.framework; sourceTree = SDKROOT; };
		455A16DC1F1FEA0000F86704 /* MetalKit.framework */ = {isa = PBXFileReference; lastKnownFileType = wrapper.framework; name = MetalKit.framework; path = System/Library/Frameworks/MetalKit.framework; sourceTree = SDKROOT; };
		455AC69D1F4F8B0300134004 /* ImageCacheTest.swift */ = {isa = PBXFileReference; fileEncoding = 4; lastKnownFileType = sourcecode.swift; path = ImageCacheTest.swift; sourceTree = "<group>"; };
		45638BDB1F3DD0D400128435 /* DebugUICalling.swift */ = {isa = PBXFileReference; fileEncoding = 4; lastKnownFileType = sourcecode.swift; path = DebugUICalling.swift; sourceTree = "<group>"; };
		45666EC41D99483D008FE134 /* OWSAvatarBuilder.h */ = {isa = PBXFileReference; fileEncoding = 4; lastKnownFileType = sourcecode.c.h; path = OWSAvatarBuilder.h; sourceTree = "<group>"; };
		45666EC51D99483D008FE134 /* OWSAvatarBuilder.m */ = {isa = PBXFileReference; fileEncoding = 4; lastKnownFileType = sourcecode.c.objc; path = OWSAvatarBuilder.m; sourceTree = "<group>"; };
		45666EC71D994C0D008FE134 /* OWSGroupAvatarBuilder.h */ = {isa = PBXFileReference; fileEncoding = 4; lastKnownFileType = sourcecode.c.h; path = OWSGroupAvatarBuilder.h; sourceTree = "<group>"; };
		45666EC81D994C0D008FE134 /* OWSGroupAvatarBuilder.m */ = {isa = PBXFileReference; fileEncoding = 4; lastKnownFileType = sourcecode.c.objc; path = OWSGroupAvatarBuilder.m; sourceTree = "<group>"; };
		45666F571D9B2880008FE134 /* OWSScrubbingLogFormatterTest.m */ = {isa = PBXFileReference; fileEncoding = 4; lastKnownFileType = sourcecode.c.objc; path = OWSScrubbingLogFormatterTest.m; sourceTree = "<group>"; };
		456D0FD51F63094D008499CD /* km */ = {isa = PBXFileReference; lastKnownFileType = text.plist.strings; name = km; path = translations/km.lproj/Localizable.strings; sourceTree = "<group>"; };
		456D0FD81F631F4E008499CD /* lt */ = {isa = PBXFileReference; lastKnownFileType = text.plist.strings; name = lt; path = translations/lt.lproj/Localizable.strings; sourceTree = "<group>"; };
		456F6E2E1E261D1000FD2210 /* PeerConnectionClientTest.swift */ = {isa = PBXFileReference; fileEncoding = 4; lastKnownFileType = sourcecode.swift; path = PeerConnectionClientTest.swift; sourceTree = "<group>"; };
		4574A5D51DD6704700C6B692 /* CallService.swift */ = {isa = PBXFileReference; fileEncoding = 4; lastKnownFileType = sourcecode.swift; lineEnding = 0; path = CallService.swift; sourceTree = "<group>"; xcLanguageSpecificationIdentifier = xcode.lang.swift; };
		4579431C1E7C8CE9008ED0C0 /* Pastelog.h */ = {isa = PBXFileReference; fileEncoding = 4; lastKnownFileType = sourcecode.c.h; path = Pastelog.h; sourceTree = "<group>"; };
		4579431D1E7C8CE9008ED0C0 /* Pastelog.m */ = {isa = PBXFileReference; fileEncoding = 4; lastKnownFileType = sourcecode.c.objc; path = Pastelog.m; sourceTree = "<group>"; };
		45794E851E00620000066731 /* CallUIAdapter.swift */ = {isa = PBXFileReference; fileEncoding = 4; lastKnownFileType = sourcecode.swift; name = CallUIAdapter.swift; path = UserInterface/CallUIAdapter.swift; sourceTree = "<group>"; };
		457C87B72032645C008D52D6 /* DebugUINotifications.swift */ = {isa = PBXFileReference; lastKnownFileType = sourcecode.swift; path = DebugUINotifications.swift; sourceTree = "<group>"; };
		457F671A20746193000EABCD /* QuotedReplyPreview.swift */ = {isa = PBXFileReference; lastKnownFileType = sourcecode.swift; path = QuotedReplyPreview.swift; sourceTree = "<group>"; };
		45847E861E4283C30080EAB3 /* Intents.framework */ = {isa = PBXFileReference; lastKnownFileType = wrapper.framework; name = Intents.framework; path = System/Library/Frameworks/Intents.framework; sourceTree = SDKROOT; };
		45855F351D9498A40084F340 /* OWSContactAvatarBuilder.h */ = {isa = PBXFileReference; fileEncoding = 4; lastKnownFileType = sourcecode.c.h; path = OWSContactAvatarBuilder.h; sourceTree = "<group>"; };
		45855F361D9498A40084F340 /* OWSContactAvatarBuilder.m */ = {isa = PBXFileReference; fileEncoding = 4; lastKnownFileType = sourcecode.c.objc; path = OWSContactAvatarBuilder.m; sourceTree = "<group>"; };
		4585C4671ED8F8D200896AEA /* SafetyNumberConfirmationAlert.swift */ = {isa = PBXFileReference; fileEncoding = 4; lastKnownFileType = sourcecode.swift; path = SafetyNumberConfirmationAlert.swift; sourceTree = "<group>"; };
		4589670F1DC117CC00E9DD21 /* SignalTests-Bridging-Header.h */ = {isa = PBXFileReference; lastKnownFileType = sourcecode.c.h; path = "SignalTests-Bridging-Header.h"; sourceTree = "<group>"; };
		458967101DC117CC00E9DD21 /* AccountManagerTest.swift */ = {isa = PBXFileReference; fileEncoding = 4; lastKnownFileType = sourcecode.swift; name = AccountManagerTest.swift; path = Models/AccountManagerTest.swift; sourceTree = "<group>"; };
		458DE9D51DEE3FD00071BB03 /* PeerConnectionClient.swift */ = {isa = PBXFileReference; fileEncoding = 4; lastKnownFileType = sourcecode.swift; path = PeerConnectionClient.swift; sourceTree = "<group>"; };
		458E38351D668EBF0094BD24 /* OWSDeviceProvisioningURLParser.h */ = {isa = PBXFileReference; fileEncoding = 4; lastKnownFileType = sourcecode.c.h; path = OWSDeviceProvisioningURLParser.h; sourceTree = "<group>"; };
		458E38361D668EBF0094BD24 /* OWSDeviceProvisioningURLParser.m */ = {isa = PBXFileReference; fileEncoding = 4; lastKnownFileType = sourcecode.c.objc; path = OWSDeviceProvisioningURLParser.m; sourceTree = "<group>"; };
		458E38391D6699FA0094BD24 /* OWSDeviceProvisioningURLParserTest.m */ = {isa = PBXFileReference; fileEncoding = 4; lastKnownFileType = sourcecode.c.objc; name = OWSDeviceProvisioningURLParserTest.m; path = Models/OWSDeviceProvisioningURLParserTest.m; sourceTree = "<group>"; };
		459311FA1D75C948008DD4F0 /* OWSDeviceTableViewCell.h */ = {isa = PBXFileReference; fileEncoding = 4; lastKnownFileType = sourcecode.c.h; path = OWSDeviceTableViewCell.h; sourceTree = "<group>"; };
		459311FB1D75C948008DD4F0 /* OWSDeviceTableViewCell.m */ = {isa = PBXFileReference; fileEncoding = 4; lastKnownFileType = sourcecode.c.objc; path = OWSDeviceTableViewCell.m; sourceTree = "<group>"; };
		4597E94E1D8313C100040CDE /* sq */ = {isa = PBXFileReference; lastKnownFileType = text.plist.strings; name = sq; path = translations/sq.lproj/Localizable.strings; sourceTree = "<group>"; };
		4597E94F1D8313CB00040CDE /* bg */ = {isa = PBXFileReference; lastKnownFileType = text.plist.strings; name = bg; path = translations/bg.lproj/Localizable.strings; sourceTree = "<group>"; };
		4598198C204E2F28009414F2 /* OWS108CallLoggingPreference.h */ = {isa = PBXFileReference; lastKnownFileType = sourcecode.c.h; path = OWS108CallLoggingPreference.h; sourceTree = "<group>"; };
		4598198D204E2F28009414F2 /* OWS108CallLoggingPreference.m */ = {isa = PBXFileReference; lastKnownFileType = sourcecode.c.objc; path = OWS108CallLoggingPreference.m; sourceTree = "<group>"; };
		459B7759207BA3A80071D0AB /* OWSQuotedReplyModel.h */ = {isa = PBXFileReference; lastKnownFileType = sourcecode.c.h; path = OWSQuotedReplyModel.h; sourceTree = "<group>"; };
		459B775A207BA3A80071D0AB /* OWSQuotedReplyModel.m */ = {isa = PBXFileReference; lastKnownFileType = sourcecode.c.objc; path = OWSQuotedReplyModel.m; sourceTree = "<group>"; };
		45A2F004204473A3002E978A /* NewMessage.aifc */ = {isa = PBXFileReference; lastKnownFileType = file; name = NewMessage.aifc; path = Signal/AudioFiles/NewMessage.aifc; sourceTree = SOURCE_ROOT; };
		45A663C41F92EC760027B59E /* GroupTableViewCell.swift */ = {isa = PBXFileReference; lastKnownFileType = sourcecode.swift; path = GroupTableViewCell.swift; sourceTree = "<group>"; };
		45A6DAD51EBBF85500893231 /* ReminderView.swift */ = {isa = PBXFileReference; fileEncoding = 4; lastKnownFileType = sourcecode.swift; path = ReminderView.swift; sourceTree = "<group>"; };
		45AE48501E0732D6004D96C2 /* TurnServerInfo.swift */ = {isa = PBXFileReference; fileEncoding = 4; lastKnownFileType = sourcecode.swift; path = TurnServerInfo.swift; sourceTree = "<group>"; };
		45B201741DAECBFD00C461E0 /* Signal-Bridging-Header.h */ = {isa = PBXFileReference; lastKnownFileType = sourcecode.c.h; path = "Signal-Bridging-Header.h"; sourceTree = "<group>"; };
		45B27B852037FFB400A539DF /* DebugUIFileBrowser.swift */ = {isa = PBXFileReference; lastKnownFileType = sourcecode.swift; path = DebugUIFileBrowser.swift; sourceTree = "<group>"; };
		45B74A5B2044AAB300CD42F8 /* aurora-quiet.aifc */ = {isa = PBXFileReference; lastKnownFileType = file; path = "aurora-quiet.aifc"; sourceTree = "<group>"; };
		45B74A5C2044AAB300CD42F8 /* synth-quiet.aifc */ = {isa = PBXFileReference; lastKnownFileType = file; path = "synth-quiet.aifc"; sourceTree = "<group>"; };
		45B74A5D2044AAB400CD42F8 /* keys-quiet.aifc */ = {isa = PBXFileReference; lastKnownFileType = file; path = "keys-quiet.aifc"; sourceTree = "<group>"; };
		45B74A5E2044AAB400CD42F8 /* hello.aifc */ = {isa = PBXFileReference; lastKnownFileType = file; path = hello.aifc; sourceTree = "<group>"; };
		45B74A5F2044AAB400CD42F8 /* bamboo-quiet.aifc */ = {isa = PBXFileReference; lastKnownFileType = file; path = "bamboo-quiet.aifc"; sourceTree = "<group>"; };
		45B74A602044AAB400CD42F8 /* input.aifc */ = {isa = PBXFileReference; lastKnownFileType = file; path = input.aifc; sourceTree = "<group>"; };
		45B74A612044AAB400CD42F8 /* keys.aifc */ = {isa = PBXFileReference; lastKnownFileType = file; path = keys.aifc; sourceTree = "<group>"; };
		45B74A622044AAB400CD42F8 /* chord.aifc */ = {isa = PBXFileReference; lastKnownFileType = file; path = chord.aifc; sourceTree = "<group>"; };
		45B74A632044AAB400CD42F8 /* hello-quiet.aifc */ = {isa = PBXFileReference; lastKnownFileType = file; path = "hello-quiet.aifc"; sourceTree = "<group>"; };
		45B74A642044AAB400CD42F8 /* popcorn-quiet.aifc */ = {isa = PBXFileReference; lastKnownFileType = file; path = "popcorn-quiet.aifc"; sourceTree = "<group>"; };
		45B74A652044AAB400CD42F8 /* complete.aifc */ = {isa = PBXFileReference; lastKnownFileType = file; path = complete.aifc; sourceTree = "<group>"; };
		45B74A662044AAB400CD42F8 /* note-quiet.aifc */ = {isa = PBXFileReference; lastKnownFileType = file; path = "note-quiet.aifc"; sourceTree = "<group>"; };
		45B74A672044AAB500CD42F8 /* pulse-quiet.aifc */ = {isa = PBXFileReference; lastKnownFileType = file; path = "pulse-quiet.aifc"; sourceTree = "<group>"; };
		45B74A682044AAB500CD42F8 /* chord-quiet.aifc */ = {isa = PBXFileReference; lastKnownFileType = file; path = "chord-quiet.aifc"; sourceTree = "<group>"; };
		45B74A692044AAB500CD42F8 /* pulse.aifc */ = {isa = PBXFileReference; lastKnownFileType = file; path = pulse.aifc; sourceTree = "<group>"; };
		45B74A6A2044AAB500CD42F8 /* circles.aifc */ = {isa = PBXFileReference; lastKnownFileType = file; path = circles.aifc; sourceTree = "<group>"; };
		45B74A6B2044AAB500CD42F8 /* popcorn.aifc */ = {isa = PBXFileReference; lastKnownFileType = file; path = popcorn.aifc; sourceTree = "<group>"; };
		45B74A6C2044AAB500CD42F8 /* bamboo.aifc */ = {isa = PBXFileReference; lastKnownFileType = file; path = bamboo.aifc; sourceTree = "<group>"; };
		45B74A6D2044AAB500CD42F8 /* note.aifc */ = {isa = PBXFileReference; lastKnownFileType = file; path = note.aifc; sourceTree = "<group>"; };
		45B74A6E2044AAB500CD42F8 /* complete-quiet.aifc */ = {isa = PBXFileReference; lastKnownFileType = file; path = "complete-quiet.aifc"; sourceTree = "<group>"; };
		45B74A6F2044AAB500CD42F8 /* aurora.aifc */ = {isa = PBXFileReference; lastKnownFileType = file; path = aurora.aifc; sourceTree = "<group>"; };
		45B74A702044AAB500CD42F8 /* circles-quiet.aifc */ = {isa = PBXFileReference; lastKnownFileType = file; path = "circles-quiet.aifc"; sourceTree = "<group>"; };
		45B74A722044AAB600CD42F8 /* synth.aifc */ = {isa = PBXFileReference; lastKnownFileType = file; path = synth.aifc; sourceTree = "<group>"; };
		45B74A732044AAB600CD42F8 /* input-quiet.aifc */ = {isa = PBXFileReference; lastKnownFileType = file; path = "input-quiet.aifc"; sourceTree = "<group>"; };
		45B9EE9A200E91FB005D2F2D /* MediaDetailViewController.h */ = {isa = PBXFileReference; fileEncoding = 4; lastKnownFileType = sourcecode.c.h; path = MediaDetailViewController.h; sourceTree = "<group>"; };
		45B9EE9B200E91FB005D2F2D /* MediaDetailViewController.m */ = {isa = PBXFileReference; fileEncoding = 4; lastKnownFileType = sourcecode.c.objc; path = MediaDetailViewController.m; sourceTree = "<group>"; };
		45BB93371E688E14001E3939 /* UIDevice+featureSupport.swift */ = {isa = PBXFileReference; fileEncoding = 4; lastKnownFileType = sourcecode.swift; path = "UIDevice+featureSupport.swift"; sourceTree = "<group>"; };
		45BC829C1FD9C4B400011CF3 /* ShareViewDelegate.swift */ = {isa = PBXFileReference; lastKnownFileType = sourcecode.swift; path = ShareViewDelegate.swift; sourceTree = "<group>"; };
		45BD60811DE9547E00A8F436 /* Contacts.framework */ = {isa = PBXFileReference; lastKnownFileType = wrapper.framework; name = Contacts.framework; path = System/Library/Frameworks/Contacts.framework; sourceTree = SDKROOT; };
		45C0DC1A1E68FE9000E04C47 /* UIApplication+OWS.swift */ = {isa = PBXFileReference; fileEncoding = 4; lastKnownFileType = sourcecode.swift; path = "UIApplication+OWS.swift"; sourceTree = "<group>"; };
		45C0DC1D1E69011F00E04C47 /* UIStoryboard+OWS.swift */ = {isa = PBXFileReference; fileEncoding = 4; lastKnownFileType = sourcecode.swift; path = "UIStoryboard+OWS.swift"; sourceTree = "<group>"; };
		45C9DEB71DF4E35A0065CA84 /* WebRTCCallMessageHandler.swift */ = {isa = PBXFileReference; fileEncoding = 4; lastKnownFileType = sourcecode.swift; path = WebRTCCallMessageHandler.swift; sourceTree = "<group>"; };
		45CB2FA71CB7146C00E1B343 /* Launch Screen.storyboard */ = {isa = PBXFileReference; fileEncoding = 4; lastKnownFileType = file.storyboard; name = "Launch Screen.storyboard"; path = "Signal/src/util/Launch Screen.storyboard"; sourceTree = SOURCE_ROOT; };
		45CD81EE1DC030E7004C9430 /* SyncPushTokensJob.swift */ = {isa = PBXFileReference; fileEncoding = 4; lastKnownFileType = sourcecode.swift; path = SyncPushTokensJob.swift; sourceTree = "<group>"; };
		45D231761DC7E8F10034FA89 /* SessionResetJob.swift */ = {isa = PBXFileReference; fileEncoding = 4; lastKnownFileType = sourcecode.swift; path = SessionResetJob.swift; sourceTree = "<group>"; };
		45D2AC01204885170033C692 /* OWS2FAReminderViewController.swift */ = {isa = PBXFileReference; lastKnownFileType = sourcecode.swift; path = OWS2FAReminderViewController.swift; sourceTree = "<group>"; };
		45D308AB2049A439000189E4 /* PinEntryView.h */ = {isa = PBXFileReference; lastKnownFileType = sourcecode.c.h; path = PinEntryView.h; sourceTree = "<group>"; };
		45D308AC2049A439000189E4 /* PinEntryView.m */ = {isa = PBXFileReference; lastKnownFileType = sourcecode.c.objc; path = PinEntryView.m; sourceTree = "<group>"; };
		45DDA6232090CEB500DE97F8 /* ConversationHeaderView.swift */ = {isa = PBXFileReference; lastKnownFileType = sourcecode.swift; path = ConversationHeaderView.swift; sourceTree = "<group>"; };
		45DF5DF11DDB843F00C936C7 /* CompareSafetyNumbersActivity.swift */ = {isa = PBXFileReference; fileEncoding = 4; lastKnownFileType = sourcecode.swift; path = CompareSafetyNumbersActivity.swift; sourceTree = "<group>"; };
		45E282DE1D08E67800ADD4C8 /* gl */ = {isa = PBXFileReference; lastKnownFileType = text.plist.strings; name = gl; path = translations/gl.lproj/Localizable.strings; sourceTree = "<group>"; };
		45E282DF1D08E6CC00ADD4C8 /* id */ = {isa = PBXFileReference; lastKnownFileType = text.plist.strings; name = id; path = translations/id.lproj/Localizable.strings; sourceTree = "<group>"; };
		45E5A6981F61E6DD001E4A8A /* MarqueeLabel.swift */ = {isa = PBXFileReference; fileEncoding = 4; lastKnownFileType = sourcecode.swift; path = MarqueeLabel.swift; sourceTree = "<group>"; };
		45E7A6A61E71CA7E00D44FB5 /* DisplayableTextFilterTest.swift */ = {isa = PBXFileReference; fileEncoding = 4; lastKnownFileType = sourcecode.swift; path = DisplayableTextFilterTest.swift; sourceTree = "<group>"; };
		45F170AB1E2F0351003FC1F2 /* OWSAudioSession.swift */ = {isa = PBXFileReference; fileEncoding = 4; lastKnownFileType = sourcecode.swift; path = OWSAudioSession.swift; sourceTree = "<group>"; };
		45F170BA1E2FC5D3003FC1F2 /* CallAudioService.swift */ = {isa = PBXFileReference; fileEncoding = 4; lastKnownFileType = sourcecode.swift; path = CallAudioService.swift; sourceTree = "<group>"; };
		45F32C1D205718B000A300D5 /* MediaPageViewController.swift */ = {isa = PBXFileReference; lastKnownFileType = sourcecode.swift; name = MediaPageViewController.swift; path = Signal/src/ViewControllers/MediaGallery/MediaPageViewController.swift; sourceTree = SOURCE_ROOT; };
		45F59A092029140500E8D2B0 /* OWSVideoPlayer.swift */ = {isa = PBXFileReference; lastKnownFileType = sourcecode.swift; path = OWSVideoPlayer.swift; sourceTree = "<group>"; };
		45F659721E1BD99C00444429 /* CallKitCallUIAdaptee.swift */ = {isa = PBXFileReference; fileEncoding = 4; lastKnownFileType = sourcecode.swift; path = CallKitCallUIAdaptee.swift; sourceTree = "<group>"; };
		45F659811E1BE77000444429 /* NonCallKitCallUIAdaptee.swift */ = {isa = PBXFileReference; fileEncoding = 4; lastKnownFileType = sourcecode.swift; path = NonCallKitCallUIAdaptee.swift; sourceTree = "<group>"; };
		45FBC59A1DF8575700E9B410 /* CallKitCallManager.swift */ = {isa = PBXFileReference; fileEncoding = 4; lastKnownFileType = sourcecode.swift; path = CallKitCallManager.swift; sourceTree = "<group>"; };
		45FBC5D01DF8592E00E9B410 /* SignalCall.swift */ = {isa = PBXFileReference; fileEncoding = 4; lastKnownFileType = sourcecode.swift; path = SignalCall.swift; sourceTree = "<group>"; };
		4C043929220A9EC800BAEA63 /* VoiceNoteLock.swift */ = {isa = PBXFileReference; lastKnownFileType = sourcecode.swift; path = VoiceNoteLock.swift; sourceTree = "<group>"; };
		4C04F58321C860C50090D0BB /* MantlePerfTest.swift */ = {isa = PBXFileReference; lastKnownFileType = sourcecode.swift; name = MantlePerfTest.swift; path = Models/MantlePerfTest.swift; sourceTree = "<group>"; };
		4C090A1A210FD9C7001FD7F9 /* HapticFeedback.swift */ = {isa = PBXFileReference; lastKnownFileType = sourcecode.swift; name = HapticFeedback.swift; path = UserInterface/HapticFeedback.swift; sourceTree = "<group>"; };
		4C0C36F7226647FE0083F19A /* ThreadMapping.swift */ = {isa = PBXFileReference; lastKnownFileType = sourcecode.swift; path = ThreadMapping.swift; sourceTree = "<group>"; };
		4C11AA4F20FD59C700351FBD /* MessageStatusView.swift */ = {isa = PBXFileReference; lastKnownFileType = sourcecode.swift; path = MessageStatusView.swift; sourceTree = "<group>"; };
		4C13C9F520E57BA30089A98B /* ColorPickerViewController.swift */ = {isa = PBXFileReference; lastKnownFileType = sourcecode.swift; path = ColorPickerViewController.swift; sourceTree = "<group>"; };
		4C1885D1218F8E1C00B67051 /* PhotoGridViewCell.swift */ = {isa = PBXFileReference; lastKnownFileType = sourcecode.swift; path = PhotoGridViewCell.swift; sourceTree = "<group>"; };
		4C19A0FB227B356F007A0C7F /* DebugUIMessages+OWS.swift */ = {isa = PBXFileReference; lastKnownFileType = sourcecode.swift; path = "DebugUIMessages+OWS.swift"; sourceTree = "<group>"; };
		4C1D2333218B692800A0598F /* ko */ = {isa = PBXFileReference; lastKnownFileType = text.plist.strings; name = ko; path = translations/ko.lproj/Localizable.strings; sourceTree = "<group>"; };
		4C1D2334218B6A1100A0598F /* az */ = {isa = PBXFileReference; lastKnownFileType = text.plist.strings; name = az; path = translations/az.lproj/Localizable.strings; sourceTree = "<group>"; };
		4C1D2335218B6A7600A0598F /* el */ = {isa = PBXFileReference; lastKnownFileType = text.plist.strings; name = el; path = translations/el.lproj/Localizable.strings; sourceTree = "<group>"; };
		4C1D2337218B6BA000A0598F /* it */ = {isa = PBXFileReference; lastKnownFileType = text.plist.strings; name = it; path = translations/it.lproj/Localizable.strings; sourceTree = "<group>"; };
		4C1D2338218B6BF100A0598F /* ja */ = {isa = PBXFileReference; lastKnownFileType = text.plist.strings; name = ja; path = translations/ja.lproj/Localizable.strings; sourceTree = "<group>"; };
		4C1D2339218B6C6D00A0598F /* sv */ = {isa = PBXFileReference; lastKnownFileType = text.plist.strings; name = sv; path = translations/sv.lproj/Localizable.strings; sourceTree = "<group>"; };
		4C1D233A218B6CDB00A0598F /* th */ = {isa = PBXFileReference; lastKnownFileType = text.plist.strings; name = th; path = translations/th.lproj/Localizable.strings; sourceTree = "<group>"; };
		4C1D233B218B6D3100A0598F /* tr */ = {isa = PBXFileReference; lastKnownFileType = text.plist.strings; name = tr; path = translations/tr.lproj/Localizable.strings; sourceTree = "<group>"; };
		4C20B2B820CA10DE001BAC90 /* ConversationSearchViewController.swift */ = {isa = PBXFileReference; lastKnownFileType = sourcecode.swift; path = ConversationSearchViewController.swift; sourceTree = "<group>"; };
		4C21D5D5223A9DC500EF8A77 /* UIAlerts+iOS9.m */ = {isa = PBXFileReference; lastKnownFileType = sourcecode.c.objc; path = "UIAlerts+iOS9.m"; sourceTree = "<group>"; };
		4C21D5D7223AC60F00EF8A77 /* PhotoCapture.swift */ = {isa = PBXFileReference; lastKnownFileType = sourcecode.swift; path = PhotoCapture.swift; sourceTree = "<group>"; };
		4C23A5F1215C4ADE00534937 /* SheetViewController.swift */ = {isa = PBXFileReference; lastKnownFileType = sourcecode.swift; path = SheetViewController.swift; sourceTree = "<group>"; };
		4C2F454E214C00E1004871FF /* AvatarTableViewCell.swift */ = {isa = PBXFileReference; lastKnownFileType = sourcecode.swift; path = AvatarTableViewCell.swift; sourceTree = "<group>"; };
		4C38E4FE230374D700E464B9 /* UIViewController+Permissions.h */ = {isa = PBXFileReference; fileEncoding = 4; lastKnownFileType = sourcecode.c.h; path = "UIViewController+Permissions.h"; sourceTree = "<group>"; };
		4C38E4FF230374D700E464B9 /* UIViewController+Permissions.m */ = {isa = PBXFileReference; fileEncoding = 4; lastKnownFileType = sourcecode.c.objc; path = "UIViewController+Permissions.m"; sourceTree = "<group>"; };
		4C3A556E228C7937000E4935 /* PrivateMethodsForMigration.h */ = {isa = PBXFileReference; lastKnownFileType = sourcecode.c.h; path = PrivateMethodsForMigration.h; sourceTree = "<group>"; };
		4C3EF7FC2107DDEE0007EBF7 /* ParamParserTest.swift */ = {isa = PBXFileReference; lastKnownFileType = sourcecode.swift; path = ParamParserTest.swift; sourceTree = "<group>"; };
		4C3EF801210918740007EBF7 /* SSKProtoEnvelopeTest.swift */ = {isa = PBXFileReference; lastKnownFileType = sourcecode.swift; path = SSKProtoEnvelopeTest.swift; sourceTree = "<group>"; };
		4C46361022EB98EC00185951 /* CameraFirstNavigationController.swift */ = {isa = PBXFileReference; lastKnownFileType = sourcecode.swift; path = CameraFirstNavigationController.swift; sourceTree = "<group>"; };
		4C46361222EE680700185951 /* ConversationPicker.swift */ = {isa = PBXFileReference; lastKnownFileType = sourcecode.swift; path = ConversationPicker.swift; sourceTree = "<group>"; };
		4C4AE69F224AF21900D4AF6F /* SendMediaNavigationController.swift */ = {isa = PBXFileReference; lastKnownFileType = sourcecode.swift; path = SendMediaNavigationController.swift; sourceTree = "<group>"; };
		4C4AEC4420EC343B0020E72B /* DismissableTextField.swift */ = {isa = PBXFileReference; lastKnownFileType = sourcecode.swift; path = DismissableTextField.swift; sourceTree = "<group>"; };
		4C4BC6C22102D697004040C9 /* ContactDiscoveryOperationTest.swift */ = {isa = PBXFileReference; lastKnownFileType = sourcecode.swift; name = ContactDiscoveryOperationTest.swift; path = contact/ContactDiscoveryOperationTest.swift; sourceTree = "<group>"; };
		4C4F5EBB22711EEB00F3DD01 /* SendMediaBottomButton.swift */ = {isa = PBXFileReference; lastKnownFileType = sourcecode.swift; path = SendMediaBottomButton.swift; sourceTree = "<group>"; };
		4C5250D121E7BD7D00CE3D95 /* PhoneNumberValidator.swift */ = {isa = PBXFileReference; lastKnownFileType = sourcecode.swift; path = PhoneNumberValidator.swift; sourceTree = "<group>"; };
		4C5250D321E7C51900CE3D95 /* PhoneNumberValidatorTest.swift */ = {isa = PBXFileReference; lastKnownFileType = sourcecode.swift; path = PhoneNumberValidatorTest.swift; sourceTree = "<group>"; };
		4C586924224FAB83003FD070 /* AVAudioSession+OWS.h */ = {isa = PBXFileReference; lastKnownFileType = sourcecode.c.h; name = "AVAudioSession+OWS.h"; path = "util/UI Categories/AVAudioSession+OWS.h"; sourceTree = "<group>"; };
		4C586925224FAB83003FD070 /* AVAudioSession+OWS.m */ = {isa = PBXFileReference; lastKnownFileType = sourcecode.c.objc; name = "AVAudioSession+OWS.m"; path = "util/UI Categories/AVAudioSession+OWS.m"; sourceTree = "<group>"; };
		4C618198219DF03A009BD6B5 /* OWSButton.swift */ = {isa = PBXFileReference; lastKnownFileType = sourcecode.swift; path = OWSButton.swift; sourceTree = "<group>"; };
		4C61819E219E1795009BD6B5 /* typing-animation-dark.gif */ = {isa = PBXFileReference; lastKnownFileType = image.gif; path = "typing-animation-dark.gif"; sourceTree = "<group>"; };
		4C6354FF22F15A1E00A8ECE6 /* ConversationItem.swift */ = {isa = PBXFileReference; lastKnownFileType = sourcecode.swift; path = ConversationItem.swift; sourceTree = "<group>"; };
		4C63550122F15A6700A8ECE6 /* DarkThemeHeaderView.swift */ = {isa = PBXFileReference; lastKnownFileType = sourcecode.swift; path = DarkThemeHeaderView.swift; sourceTree = "<group>"; };
		4C63CBFF210A620B003AE45C /* SignalTSan.supp */ = {isa = PBXFileReference; lastKnownFileType = text; path = SignalTSan.supp; sourceTree = "<group>"; };
		4C6E446822AEDDEE007982E6 /* NewAccountDiscovery.swift */ = {isa = PBXFileReference; lastKnownFileType = sourcecode.swift; path = NewAccountDiscovery.swift; sourceTree = "<group>"; };
		4C6F527B20FFE8400097DEEE /* SignalUBSan.supp */ = {isa = PBXFileReference; lastKnownFileType = text; path = SignalUBSan.supp; sourceTree = "<group>"; };
		4C7537882193779700DF5E37 /* OWS113MultiAttachmentMediaMessages.swift */ = {isa = PBXFileReference; lastKnownFileType = sourcecode.swift; path = OWS113MultiAttachmentMediaMessages.swift; sourceTree = "<group>"; };
		4C858A51212DC5E1001B45D3 /* UIImage+OWS.swift */ = {isa = PBXFileReference; lastKnownFileType = sourcecode.swift; path = "UIImage+OWS.swift"; sourceTree = "<group>"; };
		4C8A6DFB22E5499300469AE7 /* MediaZoomAnimationController.swift */ = {isa = PBXFileReference; lastKnownFileType = sourcecode.swift; path = MediaZoomAnimationController.swift; sourceTree = "<group>"; };
		4C8A6DFD22E54AFA00469AE7 /* MediaInteractiveDismiss.swift */ = {isa = PBXFileReference; lastKnownFileType = sourcecode.swift; path = MediaInteractiveDismiss.swift; sourceTree = "<group>"; };
		4C948FF62146EB4800349F0D /* BlockListCache.swift */ = {isa = PBXFileReference; lastKnownFileType = sourcecode.swift; path = BlockListCache.swift; sourceTree = "<group>"; };
<<<<<<< HEAD
		4C9B4F22225025F100DD5B9A /* OWS115GRDBMigration.swift */ = {isa = PBXFileReference; lastKnownFileType = sourcecode.swift; path = OWS115GRDBMigration.swift; sourceTree = "<group>"; };
		4C9C50FD22F36FA40054A33F /* OutboundMessage+OWS.swift */ = {isa = PBXFileReference; fileEncoding = 4; lastKnownFileType = sourcecode.swift; path = "OutboundMessage+OWS.swift"; sourceTree = "<group>"; };
		4C9C50FF22F495F60054A33F /* BroadcastMediaMessageJob.swift */ = {isa = PBXFileReference; fileEncoding = 4; lastKnownFileType = sourcecode.swift; path = BroadcastMediaMessageJob.swift; sourceTree = "<group>"; };
=======
		4C9B4F22225025F100DD5B9A /* OWS1XXGRDBMigration.swift */ = {isa = PBXFileReference; lastKnownFileType = sourcecode.swift; path = OWS1XXGRDBMigration.swift; sourceTree = "<group>"; };
>>>>>>> 6173a7a3
		4C9CA25C217E676900607C63 /* ZXingObjC.framework */ = {isa = PBXFileReference; lastKnownFileType = wrapper.framework; name = ZXingObjC.framework; path = ThirdParty/Carthage/Build/iOS/ZXingObjC.framework; sourceTree = "<group>"; };
		4CA46F49219C78050038ABDE /* GalleryRailView.swift */ = {isa = PBXFileReference; lastKnownFileType = sourcecode.swift; path = GalleryRailView.swift; sourceTree = "<group>"; };
		4CA46F4B219CCC630038ABDE /* CaptionView.swift */ = {isa = PBXFileReference; lastKnownFileType = sourcecode.swift; path = CaptionView.swift; sourceTree = "<group>"; };
		4CA485BA2232339F004B9E7D /* PhotoCaptureViewController.swift */ = {isa = PBXFileReference; lastKnownFileType = sourcecode.swift; path = PhotoCaptureViewController.swift; sourceTree = "<group>"; };
		4CA5F792211E1F06008C2708 /* Toast.swift */ = {isa = PBXFileReference; lastKnownFileType = sourcecode.swift; path = Toast.swift; sourceTree = "<group>"; };
		4CB5F26820F7D060004D1B42 /* MessageActions.swift */ = {isa = PBXFileReference; lastKnownFileType = sourcecode.swift; path = MessageActions.swift; sourceTree = "<group>"; };
		4CB93DC12180FF07004B9764 /* ProximityMonitoringManager.swift */ = {isa = PBXFileReference; lastKnownFileType = sourcecode.swift; path = ProximityMonitoringManager.swift; sourceTree = "<group>"; };
		4CBBCA6221714B4500EEB37D /* OWS110SortIdMigration.swift */ = {isa = PBXFileReference; fileEncoding = 4; lastKnownFileType = sourcecode.swift; path = OWS110SortIdMigration.swift; sourceTree = "<group>"; };
		4CBF6F7A230B03C000549FFC /* OWS115CleanupProfileAvatars.swift */ = {isa = PBXFileReference; lastKnownFileType = sourcecode.swift; path = OWS115CleanupProfileAvatars.swift; sourceTree = "<group>"; };
		4CC0B59B20EC5F2E00CF6EE0 /* ConversationConfigurationSyncOperation.swift */ = {isa = PBXFileReference; lastKnownFileType = sourcecode.swift; path = ConversationConfigurationSyncOperation.swift; sourceTree = "<group>"; };
		4CC1ECF8211A47CD00CC13BE /* StoreKit.framework */ = {isa = PBXFileReference; lastKnownFileType = wrapper.framework; name = StoreKit.framework; path = System/Library/Frameworks/StoreKit.framework; sourceTree = SDKROOT; };
		4CC1ECFA211A553000CC13BE /* AppUpdateNag.swift */ = {isa = PBXFileReference; lastKnownFileType = sourcecode.swift; path = AppUpdateNag.swift; sourceTree = "<group>"; };
		4CC613352227A00400E21A3A /* ConversationSearch.swift */ = {isa = PBXFileReference; lastKnownFileType = sourcecode.swift; path = ConversationSearch.swift; sourceTree = "<group>"; };
		4CD675BD22E7BE35008010D2 /* MediaDismissAnimationController.swift */ = {isa = PBXFileReference; lastKnownFileType = sourcecode.swift; path = MediaDismissAnimationController.swift; sourceTree = "<group>"; };
		4CD675C422E7CF22008010D2 /* ConversationViewController+OWS.swift */ = {isa = PBXFileReference; lastKnownFileType = sourcecode.swift; path = "ConversationViewController+OWS.swift"; sourceTree = "<group>"; };
		4CD675C622E7D393008010D2 /* MediaPresentationContext.swift */ = {isa = PBXFileReference; lastKnownFileType = sourcecode.swift; path = MediaPresentationContext.swift; sourceTree = "<group>"; };
		4CFB4E9B220BC56D00ECB4DE /* nb */ = {isa = PBXFileReference; lastKnownFileType = text.plist.strings; name = nb; path = translations/nb.lproj/Localizable.strings; sourceTree = "<group>"; };
		4CFD151C22415AA400F2450F /* CallVideoHintView.swift */ = {isa = PBXFileReference; lastKnownFileType = sourcecode.swift; path = CallVideoHintView.swift; sourceTree = "<group>"; };
		4CFE6B6B21F92BA700006701 /* LegacyNotificationsAdaptee.swift */ = {isa = PBXFileReference; lastKnownFileType = sourcecode.swift; name = LegacyNotificationsAdaptee.swift; path = UserInterface/Notifications/LegacyNotificationsAdaptee.swift; sourceTree = "<group>"; };
		4CFF4C0920F55BBA005DA313 /* MenuActionsViewController.swift */ = {isa = PBXFileReference; lastKnownFileType = sourcecode.swift; path = MenuActionsViewController.swift; sourceTree = "<group>"; };
		69349DE607F5BA6036C9AC60 /* Pods-SignalShareExtension.debug.xcconfig */ = {isa = PBXFileReference; includeInIndex = 1; lastKnownFileType = text.xcconfig; name = "Pods-SignalShareExtension.debug.xcconfig"; path = "Pods/Target Support Files/Pods-SignalShareExtension/Pods-SignalShareExtension.debug.xcconfig"; sourceTree = "<group>"; };
		70377AAA1918450100CAF501 /* MobileCoreServices.framework */ = {isa = PBXFileReference; lastKnownFileType = wrapper.framework; name = MobileCoreServices.framework; path = System/Library/Frameworks/MobileCoreServices.framework; sourceTree = SDKROOT; };
		748A5CAEDD7C919FC64C6807 /* Pods_SignalTests.framework */ = {isa = PBXFileReference; explicitFileType = wrapper.framework; includeInIndex = 0; path = Pods_SignalTests.framework; sourceTree = BUILT_PRODUCTS_DIR; };
		768A1A2A17FC9CD300E00ED8 /* libz.dylib */ = {isa = PBXFileReference; lastKnownFileType = "compiled.mach-o.dylib"; name = libz.dylib; path = usr/lib/libz.dylib; sourceTree = SDKROOT; };
		76C87F18181EFCE600C4ACAB /* MediaPlayer.framework */ = {isa = PBXFileReference; lastKnownFileType = wrapper.framework; name = MediaPlayer.framework; path = System/Library/Frameworks/MediaPlayer.framework; sourceTree = SDKROOT; };
		76EB03C218170B33006006FC /* AppDelegate.h */ = {isa = PBXFileReference; fileEncoding = 4; lastKnownFileType = sourcecode.c.h; path = AppDelegate.h; sourceTree = "<group>"; };
		76EB03C318170B33006006FC /* AppDelegate.m */ = {isa = PBXFileReference; fileEncoding = 4; lastKnownFileType = sourcecode.c.objc; path = AppDelegate.m; sourceTree = "<group>"; };
		8809CE8022F534B200D38867 /* CustomKeyboard.swift */ = {isa = PBXFileReference; lastKnownFileType = sourcecode.swift; path = CustomKeyboard.swift; sourceTree = "<group>"; };
		8809CE8422F8DB2D00D38867 /* AttachmentKeyboard.swift */ = {isa = PBXFileReference; lastKnownFileType = sourcecode.swift; path = AttachmentKeyboard.swift; sourceTree = "<group>"; };
		8809CE8622F8FE6D00D38867 /* AttachmentKeyboard.swift */ = {isa = PBXFileReference; fileEncoding = 4; lastKnownFileType = sourcecode.swift; path = AttachmentKeyboard.swift; sourceTree = "<group>"; };
		8809CE8922F93C2200D38867 /* RecentPhotoCollectionView.swift */ = {isa = PBXFileReference; lastKnownFileType = sourcecode.swift; path = RecentPhotoCollectionView.swift; sourceTree = "<group>"; };
		8810223622DF9C2300A7C44F /* OnboardingAccountLockedViewController.swift */ = {isa = PBXFileReference; lastKnownFileType = sourcecode.swift; path = OnboardingAccountLockedViewController.swift; sourceTree = "<group>"; };
		8811CF832295D8DA00FF6549 /* VolumeButtons.swift */ = {isa = PBXFileReference; lastKnownFileType = sourcecode.swift; path = VolumeButtons.swift; sourceTree = "<group>"; };
		881677C422DD2B21007BAF49 /* OWSPinReminderViewController.swift */ = {isa = PBXFileReference; lastKnownFileType = sourcecode.swift; path = OWSPinReminderViewController.swift; sourceTree = "<group>"; };
		881D85B722D92C2B00E118DF /* OWSPinSetupViewController.swift */ = {isa = PBXFileReference; lastKnownFileType = sourcecode.swift; path = OWSPinSetupViewController.swift; sourceTree = "<group>"; };
		8821334D2304E72700353626 /* NonContactTableViewCell.swift */ = {isa = PBXFileReference; lastKnownFileType = sourcecode.swift; path = NonContactTableViewCell.swift; sourceTree = "<group>"; };
		88905E9D229CCA96004E4234 /* ExpirationNagView.swift */ = {isa = PBXFileReference; lastKnownFileType = sourcecode.swift; path = ExpirationNagView.swift; sourceTree = "<group>"; };
		88A9729122FA5D4B004B4FBF /* AttachmentFormatPickerView.swift */ = {isa = PBXFileReference; lastKnownFileType = sourcecode.swift; path = AttachmentFormatPickerView.swift; sourceTree = "<group>"; };
		88A9729322FB4D02004B4FBF /* LocationPicker.swift */ = {isa = PBXFileReference; lastKnownFileType = sourcecode.swift; path = LocationPicker.swift; sourceTree = "<group>"; };
		88D1D40122EBB5A100F472C5 /* MessageRequestView.swift */ = {isa = PBXFileReference; lastKnownFileType = sourcecode.swift; path = MessageRequestView.swift; sourceTree = "<group>"; };
		88D1D40322EF8A9700F472C5 /* ThreadDetailsInteraction.swift */ = {isa = PBXFileReference; lastKnownFileType = sourcecode.swift; path = ThreadDetailsInteraction.swift; sourceTree = "<group>"; };
		88D1D40522EF8F1100F472C5 /* ThreadDetailsCell.swift */ = {isa = PBXFileReference; lastKnownFileType = sourcecode.swift; path = ThreadDetailsCell.swift; sourceTree = "<group>"; };
		88E34F2622F269E900966CC2 /* StorageServiceManager.swift */ = {isa = PBXFileReference; lastKnownFileType = sourcecode.swift; path = StorageServiceManager.swift; sourceTree = "<group>"; };
		88E34F2822F26CC100966CC2 /* StorageServiceProto+Sync.swift */ = {isa = PBXFileReference; lastKnownFileType = sourcecode.swift; path = "StorageServiceProto+Sync.swift"; sourceTree = "<group>"; };
		88F7EE92230253C5003ADF7D /* UsernameViewController.swift */ = {isa = PBXFileReference; lastKnownFileType = sourcecode.swift; path = UsernameViewController.swift; sourceTree = "<group>"; };
		8981C8F64D94D3C52EB67A2C /* Pods-SignalTests.test.xcconfig */ = {isa = PBXFileReference; includeInIndex = 1; lastKnownFileType = text.xcconfig; name = "Pods-SignalTests.test.xcconfig"; path = "Pods/Target Support Files/Pods-SignalTests/Pods-SignalTests.test.xcconfig"; sourceTree = "<group>"; };
		8EEE74B0753448C085B48721 /* Pods-SignalMessaging.app store release.xcconfig */ = {isa = PBXFileReference; includeInIndex = 1; lastKnownFileType = text.xcconfig; name = "Pods-SignalMessaging.app store release.xcconfig"; path = "Pods/Target Support Files/Pods-SignalMessaging/Pods-SignalMessaging.app store release.xcconfig"; sourceTree = "<group>"; };
		948239851C08032C842937CC /* Pods-SignalMessaging.test.xcconfig */ = {isa = PBXFileReference; includeInIndex = 1; lastKnownFileType = text.xcconfig; name = "Pods-SignalMessaging.test.xcconfig"; path = "Pods/Target Support Files/Pods-SignalMessaging/Pods-SignalMessaging.test.xcconfig"; sourceTree = "<group>"; };
		954AEE681DF33D32002E5410 /* ContactsPickerTest.swift */ = {isa = PBXFileReference; fileEncoding = 4; lastKnownFileType = sourcecode.swift; path = ContactsPickerTest.swift; sourceTree = "<group>"; };
		9B533A9FA46206D3D99C9ADA /* Pods-SignalMessaging.debug.xcconfig */ = {isa = PBXFileReference; includeInIndex = 1; lastKnownFileType = text.xcconfig; name = "Pods-SignalMessaging.debug.xcconfig"; path = "Pods/Target Support Files/Pods-SignalMessaging/Pods-SignalMessaging.debug.xcconfig"; sourceTree = "<group>"; };
		A11CD70C17FA230600A2D1B1 /* QuartzCore.framework */ = {isa = PBXFileReference; lastKnownFileType = wrapper.framework; name = QuartzCore.framework; path = System/Library/Frameworks/QuartzCore.framework; sourceTree = SDKROOT; };
		A163E8AA16F3F6A90094D68B /* Security.framework */ = {isa = PBXFileReference; lastKnownFileType = wrapper.framework; name = Security.framework; path = System/Library/Frameworks/Security.framework; sourceTree = SDKROOT; };
		A1C32D4D17A0652C000A904E /* AddressBook.framework */ = {isa = PBXFileReference; lastKnownFileType = wrapper.framework; name = AddressBook.framework; path = System/Library/Frameworks/AddressBook.framework; sourceTree = SDKROOT; };
		A1C32D4F17A06537000A904E /* AddressBookUI.framework */ = {isa = PBXFileReference; lastKnownFileType = wrapper.framework; name = AddressBookUI.framework; path = System/Library/Frameworks/AddressBookUI.framework; sourceTree = SDKROOT; };
		A1FDCBEE16DAA6C300868894 /* AVFoundation.framework */ = {isa = PBXFileReference; lastKnownFileType = wrapper.framework; name = AVFoundation.framework; path = System/Library/Frameworks/AVFoundation.framework; sourceTree = SDKROOT; };
		A5509EC91A69AB8B00ABA4BC /* Main.storyboard */ = {isa = PBXFileReference; fileEncoding = 4; lastKnownFileType = file.storyboard; name = Main.storyboard; path = Storyboard/Main.storyboard; sourceTree = "<group>"; };
		AD2AB1207E8888E4262D781B /* Pods-SignalTests.debug.xcconfig */ = {isa = PBXFileReference; includeInIndex = 1; lastKnownFileType = text.xcconfig; name = "Pods-SignalTests.debug.xcconfig"; path = "Pods/Target Support Files/Pods-SignalTests/Pods-SignalTests.debug.xcconfig"; sourceTree = "<group>"; };
		AD83FF381A73426500B5C81A /* audio_pause_button_blue.png */ = {isa = PBXFileReference; lastKnownFileType = image.png; path = audio_pause_button_blue.png; sourceTree = "<group>"; };
		AD83FF391A73426500B5C81A /* audio_pause_button_blue@2x.png */ = {isa = PBXFileReference; lastKnownFileType = image.png; path = "audio_pause_button_blue@2x.png"; sourceTree = "<group>"; };
		AD83FF3A1A73426500B5C81A /* audio_play_button_blue@2x.png */ = {isa = PBXFileReference; lastKnownFileType = image.png; path = "audio_play_button_blue@2x.png"; sourceTree = "<group>"; };
		AD83FF3B1A73426500B5C81A /* audio_play_button.png */ = {isa = PBXFileReference; lastKnownFileType = image.png; path = audio_play_button.png; sourceTree = "<group>"; };
		AD83FF3C1A73426500B5C81A /* audio_play_button@2x.png */ = {isa = PBXFileReference; lastKnownFileType = image.png; path = "audio_play_button@2x.png"; sourceTree = "<group>"; };
		AD83FF3D1A73426500B5C81A /* audio_pause_button.png */ = {isa = PBXFileReference; lastKnownFileType = image.png; path = audio_pause_button.png; sourceTree = "<group>"; };
		AD83FF3E1A73426500B5C81A /* audio_pause_button@2x.png */ = {isa = PBXFileReference; lastKnownFileType = image.png; path = "audio_pause_button@2x.png"; sourceTree = "<group>"; };
		AD83FF461A73428300B5C81A /* audio_play_button_blue.png */ = {isa = PBXFileReference; lastKnownFileType = image.png; path = audio_play_button_blue.png; sourceTree = "<group>"; };
		B10C9B5B1A7049EC00ECA2BF /* pause_icon.png */ = {isa = PBXFileReference; lastKnownFileType = image.png; path = pause_icon.png; sourceTree = "<group>"; };
		B10C9B5C1A7049EC00ECA2BF /* pause_icon@2x.png */ = {isa = PBXFileReference; lastKnownFileType = image.png; path = "pause_icon@2x.png"; sourceTree = "<group>"; };
		B10C9B5D1A7049EC00ECA2BF /* play_icon.png */ = {isa = PBXFileReference; lastKnownFileType = image.png; path = play_icon.png; sourceTree = "<group>"; };
		B10C9B5E1A7049EC00ECA2BF /* play_icon@2x.png */ = {isa = PBXFileReference; lastKnownFileType = image.png; path = "play_icon@2x.png"; sourceTree = "<group>"; };
		B60EDE031A05A01700D73516 /* AudioToolbox.framework */ = {isa = PBXFileReference; lastKnownFileType = wrapper.framework; name = AudioToolbox.framework; path = System/Library/Frameworks/AudioToolbox.framework; sourceTree = SDKROOT; };
		B633C5041A1D190B0059AC12 /* call@2x.png */ = {isa = PBXFileReference; lastKnownFileType = image.png; path = "call@2x.png"; sourceTree = "<group>"; };
		B633C50B1A1D190B0059AC12 /* contact_default_feed.png */ = {isa = PBXFileReference; lastKnownFileType = image.png; path = contact_default_feed.png; sourceTree = "<group>"; };
		B633C51B1A1D190B0059AC12 /* endcall@2x.png */ = {isa = PBXFileReference; lastKnownFileType = image.png; path = "endcall@2x.png"; sourceTree = "<group>"; };
		B633C5411A1D190B0059AC12 /* mute_off@2x.png */ = {isa = PBXFileReference; lastKnownFileType = image.png; path = "mute_off@2x.png"; sourceTree = "<group>"; };
		B633C5421A1D190B0059AC12 /* mute_on@2x.png */ = {isa = PBXFileReference; lastKnownFileType = image.png; path = "mute_on@2x.png"; sourceTree = "<group>"; };
		B633C54C1A1D190B0059AC12 /* quit@2x.png */ = {isa = PBXFileReference; lastKnownFileType = image.png; path = "quit@2x.png"; sourceTree = "<group>"; };
		B633C5501A1D190B0059AC12 /* savephoto@2x.png */ = {isa = PBXFileReference; lastKnownFileType = image.png; path = "savephoto@2x.png"; sourceTree = "<group>"; };
		B634CBB31AB10D2300C49B99 /* hr */ = {isa = PBXFileReference; lastKnownFileType = text.plist.strings; name = hr; path = translations/hr.lproj/Localizable.strings; sourceTree = "<group>"; };
		B634CBB51AB10D5400C49B99 /* ro */ = {isa = PBXFileReference; lastKnownFileType = text.plist.strings; name = ro; path = translations/ro.lproj/Localizable.strings; sourceTree = "<group>"; };
		B63FBC9E1AA545CB00548746 /* fi */ = {isa = PBXFileReference; lastKnownFileType = text.plist.strings; name = fi; path = translations/fi.lproj/Localizable.strings; sourceTree = "<group>"; };
		B646D10E1AA5461A004133BA /* fr */ = {isa = PBXFileReference; lastKnownFileType = text.plist.strings; name = fr; path = translations/fr.lproj/Localizable.strings; sourceTree = "<group>"; };
		B646D10F1AA54626004133BA /* fil */ = {isa = PBXFileReference; lastKnownFileType = text.plist.strings; name = fil; path = translations/fil.lproj/Localizable.strings; sourceTree = "<group>"; };
		B646D1141AA54674004133BA /* hu */ = {isa = PBXFileReference; lastKnownFileType = text.plist.strings; name = hu; path = translations/hu.lproj/Localizable.strings; sourceTree = "<group>"; };
		B657DDC91911A40500F45B0C /* Signal.entitlements */ = {isa = PBXFileReference; lastKnownFileType = text.xml; path = Signal.entitlements; sourceTree = "<group>"; };
		B660F69E1C29868000687D6E /* SignalTests-Info.plist */ = {isa = PBXFileReference; fileEncoding = 4; lastKnownFileType = text.plist.xml; path = "SignalTests-Info.plist"; sourceTree = "<group>"; };
		B660F69F1C29868000687D6E /* whisperFake.cer */ = {isa = PBXFileReference; lastKnownFileType = file; path = whisperFake.cer; sourceTree = "<group>"; };
		B660F6A01C29868000687D6E /* TestUtil.h */ = {isa = PBXFileReference; fileEncoding = 4; lastKnownFileType = sourcecode.c.h; path = TestUtil.h; sourceTree = "<group>"; };
		B660F6AD1C29868000687D6E /* FunctionalUtilTest.m */ = {isa = PBXFileReference; fileEncoding = 4; lastKnownFileType = sourcecode.c.objc; path = FunctionalUtilTest.m; sourceTree = "<group>"; };
		B660F6B31C29868000687D6E /* UtilTest.h */ = {isa = PBXFileReference; fileEncoding = 4; lastKnownFileType = sourcecode.c.h; path = UtilTest.h; sourceTree = "<group>"; };
		B660F6B41C29868000687D6E /* UtilTest.m */ = {isa = PBXFileReference; fileEncoding = 4; lastKnownFileType = sourcecode.c.objc; path = UtilTest.m; sourceTree = "<group>"; };
		B66DBF4919D5BBC8006EA940 /* Images.xcassets */ = {isa = PBXFileReference; lastKnownFileType = folder.assetcatalog; path = Images.xcassets; sourceTree = "<group>"; };
		B676BCEF1AA544E7009637B8 /* de */ = {isa = PBXFileReference; lastKnownFileType = text.plist.strings; name = de; path = translations/de.lproj/Localizable.strings; sourceTree = "<group>"; };
		B676BCF11AA5451E009637B8 /* es */ = {isa = PBXFileReference; lastKnownFileType = text.plist.strings; name = es; path = translations/es.lproj/Localizable.strings; sourceTree = "<group>"; };
		B67EBF5C19194AC60084CCFD /* Settings.bundle */ = {isa = PBXFileReference; lastKnownFileType = "wrapper.plug-in"; name = Settings.bundle; path = SettingsBundle/Settings.bundle; sourceTree = SOURCE_ROOT; };
		B68CB7D81AA546C30065AC3F /* lv */ = {isa = PBXFileReference; lastKnownFileType = text.plist.strings; name = lv; path = translations/lv.lproj/Localizable.strings; sourceTree = "<group>"; };
		B68CB7DA1AA546F50065AC3F /* nl */ = {isa = PBXFileReference; lastKnownFileType = text.plist.strings; name = nl; path = translations/nl.lproj/Localizable.strings; sourceTree = "<group>"; };
		B68CB7DB1AA547070065AC3F /* pl */ = {isa = PBXFileReference; lastKnownFileType = text.plist.strings; name = pl; path = translations/pl.lproj/Localizable.strings; sourceTree = "<group>"; };
		B68CB7DC1AA547100065AC3F /* pt_BR */ = {isa = PBXFileReference; lastKnownFileType = text.plist.strings; name = pt_BR; path = translations/pt_BR.lproj/Localizable.strings; sourceTree = "<group>"; };
		B68CB7DD1AA5471A0065AC3F /* pt_PT */ = {isa = PBXFileReference; lastKnownFileType = text.plist.strings; name = pt_PT; path = translations/pt_PT.lproj/Localizable.strings; sourceTree = "<group>"; };
		B68CB7E01AA548420065AC3F /* ru */ = {isa = PBXFileReference; lastKnownFileType = text.plist.strings; name = ru; path = translations/ru.lproj/Localizable.strings; sourceTree = "<group>"; };
		B68CB7E11AA5484F0065AC3F /* sl */ = {isa = PBXFileReference; lastKnownFileType = text.plist.strings; name = sl; path = translations/sl.lproj/Localizable.strings; sourceTree = "<group>"; };
		B68CB7E61AA548870065AC3F /* zh_CN */ = {isa = PBXFileReference; lastKnownFileType = text.plist.strings; name = zh_CN; path = translations/zh_CN.lproj/Localizable.strings; sourceTree = "<group>"; };
		B69C2D191AA5446C00A640C2 /* bs */ = {isa = PBXFileReference; lastKnownFileType = text.plist.strings; name = bs; path = translations/bs.lproj/Localizable.strings; sourceTree = "<group>"; };
		B69C2D1A1AA5447600A640C2 /* ca */ = {isa = PBXFileReference; lastKnownFileType = text.plist.strings; name = ca; path = translations/ca.lproj/Localizable.strings; sourceTree = "<group>"; };
		B69C2D1B1AA5448300A640C2 /* cs */ = {isa = PBXFileReference; lastKnownFileType = text.plist.strings; name = cs; path = translations/cs.lproj/Localizable.strings; sourceTree = "<group>"; };
		B69CD25019773E79005CE69A /* XCTest.framework */ = {isa = PBXFileReference; lastKnownFileType = wrapper.framework; name = XCTest.framework; path = Library/Frameworks/XCTest.framework; sourceTree = DEVELOPER_DIR; };
		B6B226961BE4B7D200860F4D /* ContactsUI.framework */ = {isa = PBXFileReference; lastKnownFileType = wrapper.framework; name = ContactsUI.framework; path = System/Library/Frameworks/ContactsUI.framework; sourceTree = SDKROOT; };
		B6BC3D0C1AA544B100C2907F /* da */ = {isa = PBXFileReference; lastKnownFileType = text.plist.strings; name = da; path = translations/da.lproj/Localizable.strings; sourceTree = "<group>"; };
		B6F509961AA53F760068F56A /* en */ = {isa = PBXFileReference; lastKnownFileType = text.plist.strings; name = en; path = translations/en.lproj/Localizable.strings; sourceTree = "<group>"; };
		B6FE7EB61ADD62FA00A6D22F /* PushKit.framework */ = {isa = PBXFileReference; lastKnownFileType = wrapper.framework; name = PushKit.framework; path = System/Library/Frameworks/PushKit.framework; sourceTree = SDKROOT; };
		B97940251832BD2400BD66CB /* UIUtil.h */ = {isa = PBXFileReference; fileEncoding = 4; lastKnownFileType = sourcecode.c.h; path = UIUtil.h; sourceTree = "<group>"; };
		B97940261832BD2400BD66CB /* UIUtil.m */ = {isa = PBXFileReference; fileEncoding = 4; lastKnownFileType = sourcecode.c.objc; path = UIUtil.m; sourceTree = "<group>"; };
		B9EB5ABC1884C002007CBB57 /* MessageUI.framework */ = {isa = PBXFileReference; lastKnownFileType = wrapper.framework; name = MessageUI.framework; path = System/Library/Frameworks/MessageUI.framework; sourceTree = SDKROOT; };
		D17BB5C25D615AB49813100C /* Pods_Signal.framework */ = {isa = PBXFileReference; explicitFileType = wrapper.framework; includeInIndex = 0; path = Pods_Signal.framework; sourceTree = BUILT_PRODUCTS_DIR; };
		D2179CFB16BB0B3A0006F3AB /* CoreTelephony.framework */ = {isa = PBXFileReference; lastKnownFileType = wrapper.framework; name = CoreTelephony.framework; path = System/Library/Frameworks/CoreTelephony.framework; sourceTree = SDKROOT; };
		D2179CFD16BB0B480006F3AB /* SystemConfiguration.framework */ = {isa = PBXFileReference; lastKnownFileType = wrapper.framework; name = SystemConfiguration.framework; path = System/Library/Frameworks/SystemConfiguration.framework; sourceTree = SDKROOT; };
		D221A089169C9E5E00537ABF /* Signal.app */ = {isa = PBXFileReference; explicitFileType = wrapper.application; includeInIndex = 0; path = Signal.app; sourceTree = BUILT_PRODUCTS_DIR; };
		D221A08D169C9E5E00537ABF /* UIKit.framework */ = {isa = PBXFileReference; lastKnownFileType = wrapper.framework; name = UIKit.framework; path = System/Library/Frameworks/UIKit.framework; sourceTree = SDKROOT; };
		D221A08F169C9E5E00537ABF /* Foundation.framework */ = {isa = PBXFileReference; lastKnownFileType = wrapper.framework; name = Foundation.framework; path = System/Library/Frameworks/Foundation.framework; sourceTree = SDKROOT; };
		D221A091169C9E5E00537ABF /* CoreGraphics.framework */ = {isa = PBXFileReference; lastKnownFileType = wrapper.framework; name = CoreGraphics.framework; path = System/Library/Frameworks/CoreGraphics.framework; sourceTree = SDKROOT; };
		D221A095169C9E5E00537ABF /* Signal-Info.plist */ = {isa = PBXFileReference; lastKnownFileType = text.plist.xml; path = "Signal-Info.plist"; sourceTree = "<group>"; };
		D221A099169C9E5E00537ABF /* main.m */ = {isa = PBXFileReference; lastKnownFileType = sourcecode.c.objc; path = main.m; sourceTree = "<group>"; };
		D221A09B169C9E5E00537ABF /* Signal-Prefix.pch */ = {isa = PBXFileReference; lastKnownFileType = sourcecode.c.h; path = "Signal-Prefix.pch"; sourceTree = "<group>"; };
		D221A0AA169C9E5F00537ABF /* SignalTests.xctest */ = {isa = PBXFileReference; explicitFileType = wrapper.cfbundle; includeInIndex = 0; path = SignalTests.xctest; sourceTree = BUILT_PRODUCTS_DIR; };
		D221A0E7169DFFC500537ABF /* AVFoundation.framework */ = {isa = PBXFileReference; lastKnownFileType = wrapper.framework; name = AVFoundation.framework; path = ../../../../../../System/Library/Frameworks/AVFoundation.framework; sourceTree = "<group>"; };
		D24B5BD4169F568C00681372 /* AudioToolbox.framework */ = {isa = PBXFileReference; lastKnownFileType = wrapper.framework; name = AudioToolbox.framework; path = ../../../../../../System/Library/Frameworks/AudioToolbox.framework; sourceTree = "<group>"; };
		D2AEACDB16C426DA00C364C0 /* CFNetwork.framework */ = {isa = PBXFileReference; lastKnownFileType = wrapper.framework; name = CFNetwork.framework; path = System/Library/Frameworks/CFNetwork.framework; sourceTree = SDKROOT; };
		DE2DD605305BC6EFAD731723 /* Pods-Signal.debug.xcconfig */ = {isa = PBXFileReference; includeInIndex = 1; lastKnownFileType = text.xcconfig; name = "Pods-Signal.debug.xcconfig"; path = "Pods/Target Support Files/Pods-Signal/Pods-Signal.debug.xcconfig"; sourceTree = "<group>"; };
		DF728B4B438716EAF95CEC18 /* Pods-Signal.app store release.xcconfig */ = {isa = PBXFileReference; includeInIndex = 1; lastKnownFileType = text.xcconfig; name = "Pods-Signal.app store release.xcconfig"; path = "Pods/Target Support Files/Pods-Signal/Pods-Signal.app store release.xcconfig"; sourceTree = "<group>"; };
		E1A0AD8B16E13FDD0071E604 /* CoreFoundation.framework */ = {isa = PBXFileReference; lastKnownFileType = wrapper.framework; name = CoreFoundation.framework; path = System/Library/Frameworks/CoreFoundation.framework; sourceTree = SDKROOT; };
		E85DB184824BA9DC302EC8B3 /* Pods-SignalTests.app store release.xcconfig */ = {isa = PBXFileReference; includeInIndex = 1; lastKnownFileType = text.xcconfig; name = "Pods-SignalTests.app store release.xcconfig"; path = "Pods/Target Support Files/Pods-SignalTests/Pods-SignalTests.app store release.xcconfig"; sourceTree = "<group>"; };
		FC3BD9871A30A790005B96BB /* Social.framework */ = {isa = PBXFileReference; lastKnownFileType = wrapper.framework; name = Social.framework; path = System/Library/Frameworks/Social.framework; sourceTree = SDKROOT; };
		FC5CDF371A3393DD00B47253 /* error_white@2x.png */ = {isa = PBXFileReference; lastKnownFileType = image.png; path = "error_white@2x.png"; sourceTree = "<group>"; };
		FC5CDF381A3393DD00B47253 /* warning_white@2x.png */ = {isa = PBXFileReference; lastKnownFileType = image.png; path = "warning_white@2x.png"; sourceTree = "<group>"; };
		FC91203F1A39EFB70074545C /* qr@2x.png */ = {isa = PBXFileReference; lastKnownFileType = image.png; path = "qr@2x.png"; sourceTree = "<group>"; };
		FCB11D8B1A129A76002F93FB /* CoreMedia.framework */ = {isa = PBXFileReference; lastKnownFileType = wrapper.framework; name = CoreMedia.framework; path = System/Library/Frameworks/CoreMedia.framework; sourceTree = SDKROOT; };
/* End PBXFileReference section */

/* Begin PBXFrameworksBuildPhase section */
		453518651FC635DD00210559 /* Frameworks */ = {
			isa = PBXFrameworksBuildPhase;
			buildActionMask = 2147483647;
			files = (
				453518A21FC63E2900210559 /* SignalMessaging.framework in Frameworks */,
				2AE2882E4C2B96BFFF9EE27C /* Pods_SignalShareExtension.framework in Frameworks */,
			);
			runOnlyForDeploymentPostprocessing = 0;
		};
		4535188E1FC63DBF00210559 /* Frameworks */ = {
			isa = PBXFrameworksBuildPhase;
			buildActionMask = 2147483647;
			files = (
				4AC4EA13C8A444455DAB351F /* Pods_SignalMessaging.framework in Frameworks */,
			);
			runOnlyForDeploymentPostprocessing = 0;
		};
		D221A086169C9E5E00537ABF /* Frameworks */ = {
			isa = PBXFrameworksBuildPhase;
			buildActionMask = 2147483647;
			files = (
				4CC1ECF9211A47CE00CC13BE /* StoreKit.framework in Frameworks */,
				455A16DD1F1FEA0000F86704 /* Metal.framework in Frameworks */,
				455A16DE1F1FEA0000F86704 /* MetalKit.framework in Frameworks */,
				45847E871E4283C30080EAB3 /* Intents.framework in Frameworks */,
				4509E79A1DD653700025A59F /* WebRTC.framework in Frameworks */,
				4520D8D51D417D8E00123472 /* Photos.framework in Frameworks */,
				4C9CA25D217E676900607C63 /* ZXingObjC.framework in Frameworks */,
				B6B226971BE4B7D200860F4D /* ContactsUI.framework in Frameworks */,
				45BD60821DE9547E00A8F436 /* Contacts.framework in Frameworks */,
				B6FE7EB71ADD62FA00A6D22F /* PushKit.framework in Frameworks */,
				FC3BD9881A30A790005B96BB /* Social.framework in Frameworks */,
				FCB11D8C1A129A76002F93FB /* CoreMedia.framework in Frameworks */,
				70377AAB1918450100CAF501 /* MobileCoreServices.framework in Frameworks */,
				B9EB5ABD1884C002007CBB57 /* MessageUI.framework in Frameworks */,
				453518991FC63DBF00210559 /* SignalMessaging.framework in Frameworks */,
				3496956021A2FC8100DCFE74 /* CloudKit.framework in Frameworks */,
				76C87F19181EFCE600C4ACAB /* MediaPlayer.framework in Frameworks */,
				768A1A2B17FC9CD300E00ED8 /* libz.dylib in Frameworks */,
				A11CD70D17FA230600A2D1B1 /* QuartzCore.framework in Frameworks */,
				A163E8AB16F3F6AA0094D68B /* Security.framework in Frameworks */,
				A1C32D5117A06544000A904E /* AddressBook.framework in Frameworks */,
				A1C32D5017A06538000A904E /* AddressBookUI.framework in Frameworks */,
				D2AEACDC16C426DA00C364C0 /* CFNetwork.framework in Frameworks */,
				D2179CFE16BB0B480006F3AB /* SystemConfiguration.framework in Frameworks */,
				D2179CFC16BB0B3A0006F3AB /* CoreTelephony.framework in Frameworks */,
				D221A08E169C9E5E00537ABF /* UIKit.framework in Frameworks */,
				D221A090169C9E5E00537ABF /* Foundation.framework in Frameworks */,
				D221A0E8169DFFC500537ABF /* AVFoundation.framework in Frameworks */,
				D24B5BD5169F568C00681372 /* AudioToolbox.framework in Frameworks */,
				BFF3FB9730634F37D25903F4 /* Pods_Signal.framework in Frameworks */,
			);
			runOnlyForDeploymentPostprocessing = 0;
		};
		D221A0A6169C9E5F00537ABF /* Frameworks */ = {
			isa = PBXFrameworksBuildPhase;
			buildActionMask = 2147483647;
			files = (
				B60EDE041A05A01700D73516 /* AudioToolbox.framework in Frameworks */,
				B69CD25119773E79005CE69A /* XCTest.framework in Frameworks */,
				E1368CBE18A1C36B00109378 /* MessageUI.framework in Frameworks */,
				A10FDF79184FB4BB007FF963 /* MediaPlayer.framework in Frameworks */,
				A1A018531805C60D00A052A6 /* CoreGraphics.framework in Frameworks */,
				A1A018521805C5E800A052A6 /* QuartzCore.framework in Frameworks */,
				A123C14916F902EE000AE905 /* Security.framework in Frameworks */,
				A194D3BA17A08CD5004BD3A9 /* AddressBookUI.framework in Frameworks */,
				A194D3B917A08CD1004BD3A9 /* AddressBook.framework in Frameworks */,
				D202868416DBE108009068E9 /* AVFoundation.framework in Frameworks */,
				D202868316DBE0FC009068E9 /* CoreTelephony.framework in Frameworks */,
				D202868216DBE0F4009068E9 /* SystemConfiguration.framework in Frameworks */,
				D202868116DBE0E7009068E9 /* CFNetwork.framework in Frameworks */,
				D221A0AD169C9E5F00537ABF /* UIKit.framework in Frameworks */,
				D221A0AE169C9E5F00537ABF /* Foundation.framework in Frameworks */,
				CC875800737563D6891B741D /* Pods_SignalTests.framework in Frameworks */,
			);
			runOnlyForDeploymentPostprocessing = 0;
		};
/* End PBXFrameworksBuildPhase section */

/* Begin PBXGroup section */
		34074F54203D0722004596AE /* Sounds */ = {
			isa = PBXGroup;
			children = (
				45A2F004204473A3002E978A /* NewMessage.aifc */,
				34661FB720C1C0D60056EDD6 /* message_sent.aiff */,
				34CF0783203E6B77005C4D61 /* busy_tone_ansi.caf */,
				34CF0786203E6B78005C4D61 /* end_call_tone_cept.caf */,
				34074FC5203E5435004596AE /* messageReceivedSounds */,
				34CF0784203E6B77005C4D61 /* ringback_tone_ansi.caf */,
				34C3C78B20409F320000134C /* ringtoneSounds */,
				34C3C78E2040A4F70000134C /* sonarping.mp3 */,
			);
			path = Sounds;
			sourceTree = "<group>";
		};
		34074FC5203E5435004596AE /* messageReceivedSounds */ = {
			isa = PBXGroup;
			children = (
				45B74A5B2044AAB300CD42F8 /* aurora-quiet.aifc */,
				45B74A6F2044AAB500CD42F8 /* aurora.aifc */,
				45B74A5F2044AAB400CD42F8 /* bamboo-quiet.aifc */,
				45B74A6C2044AAB500CD42F8 /* bamboo.aifc */,
				45B74A682044AAB500CD42F8 /* chord-quiet.aifc */,
				45B74A622044AAB400CD42F8 /* chord.aifc */,
				45B74A702044AAB500CD42F8 /* circles-quiet.aifc */,
				45B74A6A2044AAB500CD42F8 /* circles.aifc */,
				4503F1BB20470A5B00CEE724 /* classic-quiet.aifc */,
				4503F1BC20470A5B00CEE724 /* classic.aifc */,
				45B74A6E2044AAB500CD42F8 /* complete-quiet.aifc */,
				45B74A652044AAB400CD42F8 /* complete.aifc */,
				45B74A632044AAB400CD42F8 /* hello-quiet.aifc */,
				45B74A5E2044AAB400CD42F8 /* hello.aifc */,
				45B74A732044AAB600CD42F8 /* input-quiet.aifc */,
				45B74A602044AAB400CD42F8 /* input.aifc */,
				45B74A5D2044AAB400CD42F8 /* keys-quiet.aifc */,
				45B74A612044AAB400CD42F8 /* keys.aifc */,
				45B74A662044AAB400CD42F8 /* note-quiet.aifc */,
				45B74A6D2044AAB500CD42F8 /* note.aifc */,
				45B74A642044AAB400CD42F8 /* popcorn-quiet.aifc */,
				45B74A6B2044AAB500CD42F8 /* popcorn.aifc */,
				45B74A672044AAB500CD42F8 /* pulse-quiet.aifc */,
				45B74A692044AAB500CD42F8 /* pulse.aifc */,
				45B74A5C2044AAB300CD42F8 /* synth-quiet.aifc */,
				45B74A722044AAB600CD42F8 /* synth.aifc */,
			);
			name = messageReceivedSounds;
			path = Signal/AudioFiles/messageReceivedSounds;
			sourceTree = SOURCE_ROOT;
		};
		340872C22239563500CB25B0 /* AttachmentApproval */ = {
			isa = PBXGroup;
			children = (
				340872C32239563500CB25B0 /* ApprovalRailCellView.swift */,
				340872CD2239596000CB25B0 /* AttachmentApprovalInputAccessoryView.swift */,
				340872C52239563500CB25B0 /* AttachmentApprovalViewController.swift */,
				340872D522397E6800CB25B0 /* AttachmentCaptionToolbar.swift */,
				340872D722397F4500CB25B0 /* AttachmentCaptionViewController.swift */,
				340872C42239563500CB25B0 /* AttachmentItemCollection.swift */,
				340872C62239563500CB25B0 /* AttachmentPrepViewController.swift */,
				340872CF2239787F00CB25B0 /* AttachmentTextToolbar.swift */,
				340872D922397FEB00CB25B0 /* AttachmentTextView.swift */,
			);
			path = AttachmentApproval;
			sourceTree = "<group>";
		};
		340FC875204DAC8C007AEB0F /* Registration */ = {
			isa = PBXGroup;
			children = (
				3441FD9E21A3604F00BB9542 /* BackupRestoreViewController.swift */,
				349ED98F221B0194008045B0 /* Onboarding2FAViewController.swift */,
				8810223622DF9C2300A7C44F /* OnboardingAccountLockedViewController.swift */,
				3448E1612213585C004B052E /* OnboardingBaseViewController.swift */,
				3448E1652215B313004B052E /* OnboardingCaptchaViewController.swift */,
				3448E15D221333F5004B052E /* OnboardingController.swift */,
				3448E15B22133274004B052E /* OnboardingPermissionsViewController.swift */,
				3448E16322135FFA004B052E /* OnboardingPhoneNumberViewController.swift */,
				3448E15F22134C88004B052E /* OnboardingSplashViewController.swift */,
				34A4C61D221613D00042EF2E /* OnboardingVerificationViewController.swift */,
				346E9D5321B040B600562252 /* RegistrationController.swift */,
			);
			path = Registration;
			sourceTree = "<group>";
		};
		340FC87A204DAC8C007AEB0F /* AppSettings */ = {
			isa = PBXGroup;
			children = (
				340FC884204DAC8C007AEB0F /* AboutTableViewController.h */,
				340FC893204DAC8C007AEB0F /* AboutTableViewController.m */,
				340FC892204DAC8C007AEB0F /* AddToBlockListViewController.h */,
				340FC886204DAC8C007AEB0F /* AddToBlockListViewController.m */,
				340FC881204DAC8C007AEB0F /* AdvancedSettingsTableViewController.h */,
				340FC88C204DAC8C007AEB0F /* AdvancedSettingsTableViewController.m */,
				340FC880204DAC8C007AEB0F /* AppSettingsViewController.h */,
				340FC88D204DAC8C007AEB0F /* AppSettingsViewController.m */,
				340FC890204DAC8C007AEB0F /* BlockListViewController.h */,
				340FC887204DAC8C007AEB0F /* BlockListViewController.m */,
				340FC889204DAC8C007AEB0F /* DomainFrontingCountryViewController.h */,
				340FC87D204DAC8C007AEB0F /* DomainFrontingCountryViewController.m */,
				340FC88B204DAC8C007AEB0F /* NotificationSettingsOptionsViewController.h */,
				340FC87B204DAC8C007AEB0F /* NotificationSettingsOptionsViewController.m */,
				340FC88A204DAC8C007AEB0F /* NotificationSettingsViewController.h */,
				340FC87C204DAC8C007AEB0F /* NotificationSettingsViewController.m */,
				340FC87F204DAC8C007AEB0F /* OWSBackupSettingsViewController.h */,
				340FC88E204DAC8C007AEB0F /* OWSBackupSettingsViewController.m */,
				340FC891204DAC8C007AEB0F /* OWSLinkDeviceViewController.h */,
				340FC885204DAC8C007AEB0F /* OWSLinkDeviceViewController.m */,
				340FC895204DAC8C007AEB0F /* OWSLinkedDevicesTableViewController.h */,
				340FC882204DAC8C007AEB0F /* OWSLinkedDevicesTableViewController.m */,
				340FC888204DAC8C007AEB0F /* OWSQRCodeScanningViewController.h */,
				340FC896204DAC8C007AEB0F /* OWSQRCodeScanningViewController.m */,
				340FC894204DAC8C007AEB0F /* OWSSoundSettingsViewController.h */,
				340FC883204DAC8C007AEB0F /* OWSSoundSettingsViewController.m */,
				340FC88F204DAC8C007AEB0F /* PrivacySettingsTableViewController.h */,
				340FC87E204DAC8C007AEB0F /* PrivacySettingsTableViewController.m */,
			);
			path = AppSettings;
			sourceTree = "<group>";
		};
		340FC897204DAC8D007AEB0F /* ThreadSettings */ = {
			isa = PBXGroup;
			children = (
				340FC8A4204DAC8D007AEB0F /* AddToGroupViewController.h */,
				340FC89B204DAC8D007AEB0F /* AddToGroupViewController.m */,
				340FC89D204DAC8D007AEB0F /* FingerprintViewController.h */,
				340FC8A2204DAC8D007AEB0F /* FingerprintViewController.m */,
				340FC8A5204DAC8D007AEB0F /* FingerprintViewScanController.h */,
				340FC89F204DAC8D007AEB0F /* FingerprintViewScanController.m */,
				340FC898204DAC8D007AEB0F /* OWSAddToContactViewController.h */,
				340FC8A1204DAC8D007AEB0F /* OWSAddToContactViewController.m */,
				340FC8A0204DAC8D007AEB0F /* OWSConversationSettingsViewController.h */,
				340FC89A204DAC8D007AEB0F /* OWSConversationSettingsViewController.m */,
				340FC899204DAC8D007AEB0F /* OWSConversationSettingsViewDelegate.h */,
				340FC89E204DAC8D007AEB0F /* ShowGroupMembersViewController.h */,
				340FC8A6204DAC8D007AEB0F /* ShowGroupMembersViewController.m */,
				340FC8A3204DAC8D007AEB0F /* UpdateGroupViewController.h */,
				340FC89C204DAC8D007AEB0F /* UpdateGroupViewController.m */,
			);
			path = ThreadSettings;
			sourceTree = "<group>";
		};
		34330A581E7875FB00DF2FB9 /* Fonts */ = {
			isa = PBXGroup;
			children = (
				34330A5B1E787A9800DF2FB9 /* dripicons-v2.ttf */,
				34330A5D1E787BD800DF2FB9 /* ElegantIcons.ttf */,
				34330A591E7875FB00DF2FB9 /* fontawesome-webfont.ttf */,
			);
			path = Fonts;
			sourceTree = "<group>";
		};
		34386A4C207D0C01009F5D9C /* HomeView */ = {
			isa = PBXGroup;
			children = (
				34386A4E207D0C01009F5D9C /* HomeViewCell.h */,
				34386A50207D0C01009F5D9C /* HomeViewCell.m */,
				34386A4F207D0C01009F5D9C /* HomeViewController.h */,
				34386A4D207D0C01009F5D9C /* HomeViewController.m */,
				4C20B2B820CA10DE001BAC90 /* ConversationSearchViewController.swift */,
				4C11AA4F20FD59C700351FBD /* MessageStatusView.swift */,
			);
			path = HomeView;
			sourceTree = "<group>";
		};
		34480B2F1FD0921000BC14EF /* utils */ = {
			isa = PBXGroup;
			children = (
				34480B341FD0929200BC14EF /* ShareAppExtensionContext.h */,
				34480B351FD0929200BC14EF /* ShareAppExtensionContext.m */,
			);
			path = utils;
			sourceTree = "<group>";
		};
		34480B471FD0A60200BC14EF /* utils */ = {
			isa = PBXGroup;
			children = (
				349ED991221EE80D008045B0 /* AppPreferences.swift */,
				4C948FF62146EB4800349F0D /* BlockListCache.swift */,
				343D3D991E9283F100165CA4 /* BlockListUIUtils.h */,
				343D3D9A1E9283F100165CA4 /* BlockListUIUtils.m */,
				3466087120E550F300AFFE73 /* ConversationStyle.swift */,
				3464451022B7F97100A957B1 /* DateUtil.h */,
				3464450F22B7F97000A957B1 /* DateUtil.m */,
				34480B4D1FD0A7A300BC14EF /* DebugLogger.h */,
				34480B4E1FD0A7A300BC14EF /* DebugLogger.m */,
				348F2EAD1F0D21BC00D4ECE0 /* DeviceSleepManager.swift */,
				344F248C2007CCD600CFB4F4 /* DisplayableText.swift */,
				451777C71FD61554001225FF /* FullTextSearcher.swift */,
				346129AC1FD1F34E00532771 /* ImageCache.swift */,
				4C9C50FD22F36FA40054A33F /* OutboundMessage+OWS.swift */,
				34BEDB1421C80BC9007B0EAE /* OWSAnyTouchGestureRecognizer.h */,
				34BEDB1521C80BCA007B0EAE /* OWSAnyTouchGestureRecognizer.m */,
				34C3C7902040B0DC0000134C /* OWSAudioPlayer.h */,
				34C3C7912040B0DC0000134C /* OWSAudioPlayer.m */,
				45666EC41D99483D008FE134 /* OWSAvatarBuilder.h */,
				45666EC51D99483D008FE134 /* OWSAvatarBuilder.m */,
				45855F351D9498A40084F340 /* OWSContactAvatarBuilder.h */,
				45855F361D9498A40084F340 /* OWSContactAvatarBuilder.m */,
				346129A81FD1F0DF00532771 /* OWSFormat.h */,
				346129AA1FD1F0EE00532771 /* OWSFormat.m */,
				45666EC71D994C0D008FE134 /* OWSGroupAvatarBuilder.h */,
				45666EC81D994C0D008FE134 /* OWSGroupAvatarBuilder.m */,
				3464450C22B7F93600A957B1 /* OWSOrphanDataCleaner.h */,
				3464450B22B7F93600A957B1 /* OWSOrphanDataCleaner.m */,
				346129371FD1B47200532771 /* OWSPreferences.h */,
				346129381FD1B47200532771 /* OWSPreferences.m */,
				34641E172088D7E900E2EDE5 /* OWSScreenLock.swift */,
				34480B4F1FD0A7A300BC14EF /* OWSScrubbingLogFormatter.h */,
				34480B511FD0A7A400BC14EF /* OWSScrubbingLogFormatter.m */,
				34B6D27220F664C800765BE2 /* OWSUnreadIndicator.h */,
				34B6D27320F664C800765BE2 /* OWSUnreadIndicator.m */,
				34641E1120878FB000E2EDE5 /* OWSWindowManager.h */,
				34641E1020878FAF00E2EDE5 /* OWSWindowManager.m */,
				4CB93DC12180FF07004B9764 /* ProximityMonitoringManager.swift */,
				45360B8C1F9521F800FA666C /* Searcher.swift */,
				346129BD1FD2068600532771 /* ThreadUtil.h */,
				346129BE1FD2068600532771 /* ThreadUtil.m */,
				340872BE22393CF900CB25B0 /* UIGestureRecognizer+OWS.swift */,
				4C858A51212DC5E1001B45D3 /* UIImage+OWS.swift */,
				B97940251832BD2400BD66CB /* UIUtil.h */,
				B97940261832BD2400BD66CB /* UIUtil.m */,
			);
			path = utils;
			sourceTree = "<group>";
		};
		34480B5C1FD0A98800BC14EF /* categories */ = {
			isa = PBXGroup;
			children = (
				4551DB59205C562300C8AE75 /* Collection+OWS.swift */,
				34480B5D1FD0A98800BC14EF /* UIColor+OWS.h */,
				34480B5E1FD0A98800BC14EF /* UIColor+OWS.m */,
				45BB93371E688E14001E3939 /* UIDevice+featureSupport.swift */,
				34480B661FD0AA9400BC14EF /* UIFont+OWS.h */,
				34480B651FD0AA9400BC14EF /* UIFont+OWS.m */,
				34480B5F1FD0A98800BC14EF /* UIView+OWS.h */,
				34480B601FD0A98800BC14EF /* UIView+OWS.m */,
				34FDB29121FF986600A01202 /* UIView+OWS.swift */,
				346129D41FD20ADC00532771 /* UIViewController+OWS.h */,
				346129D31FD20ADB00532771 /* UIViewController+OWS.m */,
			);
			path = categories;
			sourceTree = "<group>";
		};
		3448BFC01EDF0EA7005B2D69 /* ConversationView */ = {
			isa = PBXGroup;
			children = (
				34D1F0951F867BFC0066283D /* Cells */,
				34D1F0B21F86D31D0066283D /* ConversationCollectionView.h */,
				34D1F0B31F86D31D0066283D /* ConversationCollectionView.m */,
				45DDA6232090CEB500DE97F8 /* ConversationHeaderView.swift */,
				34D1F0671F8678AA0066283D /* ConversationInputTextView.h */,
				34D1F0681F8678AA0066283D /* ConversationInputTextView.m */,
				34D1F0691F8678AA0066283D /* ConversationInputToolbar.h */,
				34D1F06A1F8678AA0066283D /* ConversationInputToolbar.m */,
				34ABC0E321DD20C500ED9469 /* ConversationMessageMapping.swift */,
				343A65971FC4CFE7000477A1 /* ConversationScrollButton.h */,
				343A65961FC4CFE6000477A1 /* ConversationScrollButton.m */,
				34D1F06D1F8678AA0066283D /* ConversationViewController.h */,
				34D1F06E1F8678AA0066283D /* ConversationViewController.m */,
				34D1F06F1F8678AA0066283D /* ConversationViewItem.h */,
				34D1F0701F8678AA0066283D /* ConversationViewItem.m */,
				34D1F0711F8678AA0066283D /* ConversationViewLayout.h */,
				34D1F0721F8678AA0066283D /* ConversationViewLayout.m */,
				341341ED2187467900192D59 /* ConversationViewModel.h */,
				341341EE2187467900192D59 /* ConversationViewModel.m */,
				34B6A904218B4C90007C4606 /* TypingIndicatorInteraction.swift */,
				88D1D40322EF8A9700F472C5 /* ThreadDetailsInteraction.swift */,
				4CD675C422E7CF22008010D2 /* ConversationViewController+OWS.swift */,
				88D1D40122EBB5A100F472C5 /* MessageRequestView.swift */,
			);
			path = ConversationView;
			sourceTree = "<group>";
		};
		344DC9AD226E483C004E7322 /* Stickers */ = {
			isa = PBXGroup;
			children = (
				34C2EEB52270FF7B00BCA1D0 /* LinearHorizontalLayout.swift */,
				344DC9AE226E483C004E7322 /* ManageStickersViewController.swift */,
				342BF24C227A03F7005CEAA9 /* StickerHorizontalListView.swift */,
				34C2EEAF2270B8E100BCA1D0 /* StickerKeyboard.swift */,
				34C2EEB12270CC8D00BCA1D0 /* StickerPackCollectionView.swift */,
				3416BCAD2277A24000E761B4 /* StickerPackDataSource.swift */,
				3416BCAB227798D000E761B4 /* StickerPackViewController.swift */,
				34C758D92289DDDC00802527 /* StickerSharingViewController.swift */,
				34C2EEB32270D1CE00BCA1D0 /* StickerView.swift */,
			);
			path = Stickers;
			sourceTree = "<group>";
		};
		3461293F1FD1D74B00532771 /* environment */ = {
			isa = PBXGroup;
			children = (
				347850661FD9B789007B8332 /* AppSetup.h */,
				347850651FD9B789007B8332 /* AppSetup.m */,
				346129401FD1D74B00532771 /* Environment.h */,
				346129411FD1D74B00532771 /* Environment.m */,
				346129921FD1E30000532771 /* migrations */,
				347850671FD9B78A007B8332 /* NoopCallMessageHandler.swift */,
				45F170AB1E2F0351003FC1F2 /* OWSAudioSession.swift */,
				34074F60203D0CBE004596AE /* OWSSounds.h */,
				34074F5F203D0CBD004596AE /* OWSSounds.m */,
				346129E01FD5C0BE00532771 /* VersionMigrations.h */,
				346129E11FD5C0BE00532771 /* VersionMigrations.m */,
			);
			path = environment;
			sourceTree = "<group>";
		};
		346129921FD1E30000532771 /* migrations */ = {
			isa = PBXGroup;
			children = (
				346129ED1FD5F31300532771 /* OWS100RemoveTSRecipientsMigration.h */,
				346129EB1FD5F31300532771 /* OWS100RemoveTSRecipientsMigration.m */,
				346129EF1FD5F31400532771 /* OWS101ExistingUsersBlockOnIdentityChange.h */,
				346129EE1FD5F31300532771 /* OWS101ExistingUsersBlockOnIdentityChange.m */,
				346129F01FD5F31400532771 /* OWS102MoveLoggingPreferenceToUserDefaults.h */,
				346129E81FD5F31200532771 /* OWS102MoveLoggingPreferenceToUserDefaults.m */,
				346129E91FD5F31300532771 /* OWS103EnableVideoCalling.h */,
				346129F21FD5F31400532771 /* OWS103EnableVideoCalling.m */,
				346129F41FD5F31400532771 /* OWS104CreateRecipientIdentities.h */,
				346129EC1FD5F31300532771 /* OWS104CreateRecipientIdentities.m */,
				346129F31FD5F31400532771 /* OWS105AttachmentFilePaths.h */,
				346129EA1FD5F31300532771 /* OWS105AttachmentFilePaths.m */,
				346129F11FD5F31400532771 /* OWS106EnsureProfileComplete.swift */,
				4503F1C2204711D200CEE724 /* OWS107LegacySounds.h */,
				4503F1C1204711D200CEE724 /* OWS107LegacySounds.m */,
				4598198C204E2F28009414F2 /* OWS108CallLoggingPreference.h */,
				4598198D204E2F28009414F2 /* OWS108CallLoggingPreference.m */,
				34D5872E208E2C4100D2255A /* OWS109OutgoingMessageState.h */,
				34D5872D208E2C4100D2255A /* OWS109OutgoingMessageState.m */,
				4CBBCA6221714B4500EEB37D /* OWS110SortIdMigration.swift */,
				349EA07B2162AEA700F7B17F /* OWS111UDAttributesMigration.swift */,
				34B6A908218B8824007C4606 /* OWS112TypingIndicatorsMigration.swift */,
				4C7537882193779700DF5E37 /* OWS113MultiAttachmentMediaMessages.swift */,
				34BEDB0A21C2FA3D007B0EAE /* OWS114RemoveDynamicInteractions.swift */,
				4CBF6F7A230B03C000549FFC /* OWS115CleanupProfileAvatars.swift */,
				4C9B4F22225025F100DD5B9A /* OWS1XXGRDBMigration.swift */,
				346129931FD1E30000532771 /* OWSDatabaseMigration.h */,
				346129941FD1E30000532771 /* OWSDatabaseMigration.m */,
				346129E51FD5C0C600532771 /* OWSDatabaseMigrationRunner.h */,
				346129E41FD5C0C600532771 /* OWSDatabaseMigrationRunner.m */,
				34ABB2C32090C59700C727A6 /* OWSResaveCollectionDBMigration.h */,
				34ABB2C22090C59600C727A6 /* OWSResaveCollectionDBMigration.m */,
				4C3A556E228C7937000E4935 /* PrivateMethodsForMigration.h */,
				34080E3F22E9F50200B4D9DA /* YDBToGRDBMigration.swift */,
			);
			path = migrations;
			sourceTree = "<group>";
		};
		346129A11FD1F09100532771 /* contacts */ = {
			isa = PBXGroup;
			children = (
				346129A21FD1F09100532771 /* OWSContactsManager.h */,
				346129A31FD1F09100532771 /* OWSContactsManager.m */,
				34612A041FD7238500532771 /* OWSSyncManager.h */,
				34612A051FD7238500532771 /* OWSSyncManager.m */,
				346129AE1FD1F5D900532771 /* SystemContactsFetcher.swift */,
				4C6E446822AEDDEE007982E6 /* NewAccountDiscovery.swift */,
			);
			path = contacts;
			sourceTree = "<group>";
		};
		346129B01FD1F7E800532771 /* profiles */ = {
			isa = PBXGroup;
			children = (
				346129B11FD1F7E800532771 /* OWSProfileManager.h */,
				346129B21FD1F7E800532771 /* OWSProfileManager.m */,
				346129B31FD1F7E800532771 /* ProfileFetcherJob.swift */,
			);
			path = profiles;
			sourceTree = "<group>";
		};
		346129CE1FD207F200532771 /* Views */ = {
			isa = PBXGroup;
			children = (
				34AC0A0C211B39EA00997B47 /* AvatarImageView.swift */,
				34C2EEAB2270A69400BCA1D0 /* CircleView.swift */,
				34AC0A07211B39E900997B47 /* CommonStrings.swift */,
				34AC0A0A211B39EA00997B47 /* ContactCellView.h */,
				34AC0A01211B39E700997B47 /* ContactCellView.m */,
				34AC09FB211B39E700997B47 /* ContactsViewHelper.h */,
				34AC0A02211B39E700997B47 /* ContactsViewHelper.m */,
				34AC09FC211B39E700997B47 /* ContactTableViewCell.h */,
				34AC09FF211B39E700997B47 /* ContactTableViewCell.m */,
				8821334D2304E72700353626 /* NonContactTableViewCell.swift */,
				8809CE8022F534B200D38867 /* CustomKeyboard.swift */,
				4523149F1F7E9E18003A428C /* DirectionalPanGestureRecognizer.swift */,
				34AC0A00211B39E700997B47 /* DisappearingTimerConfigurationView.swift */,
				4CA46F49219C78050038ABDE /* GalleryRailView.swift */,
				34AC0A08211B39E900997B47 /* GradientView.swift */,
				34BEDB0C21C405B0007B0EAE /* ImageEditor */,
				34AC0A06211B39E900997B47 /* OWSAlerts.swift */,
				4C618198219DF03A009BD6B5 /* OWSButton.swift */,
				34AC0A09211B39E900997B47 /* OWSFlatButton.swift */,
				34AC09FE211B39E700997B47 /* OWSLayerView.swift */,
				34AC0A03211B39E800997B47 /* OWSNavigationBar.swift */,
				342950872124CB0A0000B063 /* OWSSearchBar.h */,
				342950862124CB0A0000B063 /* OWSSearchBar.m */,
				342950812124C9750000B063 /* OWSTextField.h */,
				3429507E2124C9740000B063 /* OWSTextField.m */,
				342950802124C9740000B063 /* OWSTextView.h */,
				3429507F2124C9740000B063 /* OWSTextView.m */,
				34AC0A05211B39E900997B47 /* TappableStackView.swift */,
				34AC09FD211B39E700997B47 /* TappableView.swift */,
				34AC0A0D211B39EA00997B47 /* ThreadViewHelper.h */,
				34AC0A0B211B39EA00997B47 /* ThreadViewHelper.m */,
				4CA5F792211E1F06008C2708 /* Toast.swift */,
				34C758DB228DD81C00802527 /* Tooltips */,
				346E35BD224283B000E55D5F /* UIAlertController+OWS.swift */,
				34AC0A04211B39E800997B47 /* VideoPlayerView.swift */,
			);
			path = Views;
			sourceTree = "<group>";
		};
		3469419C215D2EE400B5BFAD /* appearance */ = {
			isa = PBXGroup;
			children = (
				346941A0215D2EE400B5BFAD /* OWSConversationColor.h */,
				3469419E215D2EE400B5BFAD /* OWSConversationColor.m */,
				3469419D215D2EE400B5BFAD /* Theme.h */,
				3469419F215D2EE400B5BFAD /* Theme.m */,
			);
			path = appearance;
			sourceTree = "<group>";
		};
		34843B29214FE295004DED45 /* mocks */ = {
			isa = PBXGroup;
			children = (
				34843B2B214FE295004DED45 /* MockEnvironment.h */,
				34843B2A214FE295004DED45 /* MockEnvironment.m */,
			);
			path = mocks;
			sourceTree = "<group>";
		};
		34969558219B605E00DCFE74 /* Photos */ = {
			isa = PBXGroup;
			children = (
				4C4AE69F224AF21900D4AF6F /* SendMediaNavigationController.swift */,
				34969559219B605E00DCFE74 /* ImagePickerController.swift */,
				3496955A219B605E00DCFE74 /* PhotoCollectionPickerController.swift */,
				3496955B219B605E00DCFE74 /* PhotoLibrary.swift */,
				4CA485BA2232339F004B9E7D /* PhotoCaptureViewController.swift */,
				4C21D5D7223AC60F00EF8A77 /* PhotoCapture.swift */,
				4C4F5EBB22711EEB00F3DD01 /* SendMediaBottomButton.swift */,
			);
			path = Photos;
			sourceTree = "<group>";
		};
		3496956121A301A100DCFE74 /* Backup */ = {
			isa = PBXGroup;
			children = (
				3496956421A301A100DCFE74 /* OWSBackup.h */,
				3496956921A301A100DCFE74 /* OWSBackup.m */,
				3496956B21A301A100DCFE74 /* OWSBackupAPI.swift */,
				3496956821A301A100DCFE74 /* OWSBackupExportJob.h */,
				3496956221A301A100DCFE74 /* OWSBackupExportJob.m */,
				3496956C21A301A100DCFE74 /* OWSBackupImportJob.h */,
				3496956621A301A100DCFE74 /* OWSBackupImportJob.m */,
				3496956D21A301A100DCFE74 /* OWSBackupIO.h */,
				3496956521A301A100DCFE74 /* OWSBackupIO.m */,
				3496956721A301A100DCFE74 /* OWSBackupJob.h */,
				3496956A21A301A100DCFE74 /* OWSBackupJob.m */,
				3496956321A301A100DCFE74 /* OWSBackupLazyRestore.swift */,
			);
			path = Backup;
			sourceTree = "<group>";
		};
		3499997D22EF1E2100654932 /* FTS */ = {
			isa = PBXGroup;
			children = (
				3499997F22EF1E2100654932 /* GRDBFullTextSearcherTest.swift */,
				3499997E22EF1E2100654932 /* SearcherTest.swift */,
				3499998022EF1E2100654932 /* YDBFullTextSearcherTest.swift */,
			);
			path = FTS;
			sourceTree = "<group>";
		};
		34B3F8331E8DF1700035BE1A /* ViewControllers */ = {
			isa = PBXGroup;
			children = (
				452B998F20A34B6B006F2F9E /* AddContactShareToExistingContactViewController.swift */,
				340FC87A204DAC8C007AEB0F /* AppSettings */,
				34D5CCA71EAE3D30005515DB /* AvatarViewHelper.h */,
				34D5CCA81EAE3D30005515DB /* AvatarViewHelper.m */,
				4CFD151B22415A6C00F2450F /* Call */,
				4C46361022EB98EC00185951 /* CameraFirstNavigationController.swift */,
				4C13C9F520E57BA30089A98B /* ColorPickerViewController.swift */,
				348BB25C20A0C5530047AEC2 /* ContactShareViewHelper.swift */,
				34B3F83E1E8DF1700035BE1A /* ContactsPicker.swift */,
				34E88D252098C5AE00A608F4 /* ContactViewController.swift */,
				8809CE8822F93C0D00D38867 /* Attachment Keyboard */,
				4C6354FD22F15A0400A8ECE6 /* ConversationPicker */,
				3448BFC01EDF0EA7005B2D69 /* ConversationView */,
				346B66301F4E29B200E5122F /* CropScaleImageViewController.swift */,
				34D8C0221ED3673300188D7C /* DebugUI */,
				34B3F8441E8DF1700035BE1A /* ExperienceUpgradeViewController.swift */,
				34BECE2C1F7ABCE000D7438D /* GifPicker */,
				34386A4C207D0C01009F5D9C /* HomeView */,
				34B3F84C1E8DF1700035BE1A /* InviteFlow.swift */,
				4542DF53208D40AC007B4E76 /* LoadingViewController.swift */,
				3496744E2076ACCE00080B5F /* LongTextViewController.swift */,
				4C4F360E2284516F00A8DF48 /* MediaGallery */,
				4CFF4C0920F55BBA005DA313 /* MenuActionsViewController.swift */,
				34CA1C261F7156F300E51C51 /* MessageDetailViewController.swift */,
				34B3F84F1E8DF1700035BE1A /* NewContactThreadViewController.h */,
				34B3F8501E8DF1700035BE1A /* NewContactThreadViewController.m */,
				34B3F8541E8DF1700035BE1A /* NewGroupViewController.h */,
				34B3F8551E8DF1700035BE1A /* NewGroupViewController.m */,
				45D2AC01204885170033C692 /* OWS2FAReminderViewController.swift */,
				345BC30A2047030600257B7C /* OWS2FASettingsViewController.h */,
				345BC30B2047030600257B7C /* OWS2FASettingsViewController.m */,
				881D85B722D92C2B00E118DF /* OWSPinSetupViewController.swift */,
				881677C422DD2B21007BAF49 /* OWSPinReminderViewController.swift */,
				34A6C27F21E503E600B5B12E /* OWSImagePickerController.swift */,
				34BE2F5722A7371D002C94AC /* PdfViewController.swift */,
				34969558219B605E00DCFE74 /* Photos */,
				34CE88E51F2FB9A10098030F /* ProfileViewController.h */,
				34CE88E61F2FB9A10098030F /* ProfileViewController.m */,
				88F7EE92230253C5003ADF7D /* UsernameViewController.swift */,
				340FC875204DAC8C007AEB0F /* Registration */,
				4585C4671ED8F8D200896AEA /* SafetyNumberConfirmationAlert.swift */,
				34B3F86D1E8DF1700035BE1A /* SignalsNavigationController.h */,
				34B3F86E1E8DF1700035BE1A /* SignalsNavigationController.m */,
				340FC897204DAC8D007AEB0F /* ThreadSettings */,
				34D1F0BE1F8EC1760066283D /* Utils */,
				3434AE1B22AEDE7D002EE04E /* ViewOnceMessageViewController.swift */,
				88A9729322FB4D02004B4FBF /* LocationPicker.swift */,
			);
			path = ViewControllers;
			sourceTree = "<group>";
		};
		34B3F8951E8DF1B90035BE1A /* ViewControllers */ = {
			isa = PBXGroup;
			children = (
				340B02B91FA0D6C700F9CFEC /* ConversationViewItemTest.m */,
			);
			path = ViewControllers;
			sourceTree = "<group>";
		};
		34BBC85E220E883200857249 /* ImageEditor */ = {
			isa = PBXGroup;
			children = (
				34BBC85F220E883200857249 /* ImageEditorModelTest.swift */,
				34BBC860220E883200857249 /* ImageEditorTest.swift */,
			);
			path = ImageEditor;
			sourceTree = "<group>";
		};
		34BECE2C1F7ABCE000D7438D /* GifPicker */ = {
			isa = PBXGroup;
			children = (
				34D1F04F1F7D45A60066283D /* GifPickerCell.swift */,
				34BECE2F1F7ABCF800D7438D /* GifPickerLayout.swift */,
				34BECE2D1F7ABCE000D7438D /* GifPickerViewController.swift */,
			);
			path = GifPicker;
			sourceTree = "<group>";
		};
		34BEDB0C21C405B0007B0EAE /* ImageEditor */ = {
			isa = PBXGroup;
			children = (
				34080F01222853E30087E99F /* ImageEditorBrushViewController.swift */,
				34BBC850220B8EEF00857249 /* ImageEditorCanvasView.swift */,
				34BBC853220C7ADA00857249 /* ImageEditorContents.swift */,
				34BBC84E220B8A0100857249 /* ImageEditorCropViewController.swift */,
				34BBC852220C7AD900857249 /* ImageEditorItem.swift */,
				34BEDB0D21C405B0007B0EAE /* ImageEditorModel.swift */,
				34080EFD2225F96D0087E99F /* ImageEditorPaletteView.swift */,
				34BBC85C220D19D600857249 /* ImageEditorPanGestureRecognizer.swift */,
				34BBC84C220B2D0800857249 /* ImageEditorPinchGestureRecognizer.swift */,
				34BBC854220C7ADA00857249 /* ImageEditorStrokeItem.swift */,
				34BBC855220C7ADA00857249 /* ImageEditorTextItem.swift */,
				34BBC84A220B2CB200857249 /* ImageEditorTextViewController.swift */,
				340872C022394CAA00CB25B0 /* ImageEditorTransform.swift */,
				34BEDB1221C43F69007B0EAE /* ImageEditorView.swift */,
				34BBC856220C7ADA00857249 /* OrderedDictionary.swift */,
				34080F03222858DC0087E99F /* OWSViewController+ImageEditor.swift */,
			);
			path = ImageEditor;
			sourceTree = "<group>";
		};
		34BEDB0F21C41E71007B0EAE /* views */ = {
			isa = PBXGroup;
			children = (
				34BBC85E220E883200857249 /* ImageEditor */,
			);
			path = views;
			sourceTree = "<group>";
		};
		34C3C78B20409F320000134C /* ringtoneSounds */ = {
			isa = PBXGroup;
			children = (
				34C3C78C20409F320000134C /* Opening.m4r */,
			);
			name = ringtoneSounds;
			path = Signal/AudioFiles/ringtoneSounds;
			sourceTree = SOURCE_ROOT;
		};
		34C4E2542118957600BEA353 /* Generated */ = {
			isa = PBXGroup;
			children = (
				34C4E2552118957600BEA353 /* OWSWebRTCDataProtos.pb.swift */,
				34C4E2562118957600BEA353 /* WebRTCProto.swift */,
			);
			path = Generated;
			sourceTree = "<group>";
		};
		34C6B0A41FA0E46F00D35993 /* Assets */ = {
			isa = PBXGroup;
			children = (
				34C6B0A51FA0E46F00D35993 /* test-gif.gif */,
				34C6B0AD1FA0E4AA00D35993 /* test-jpg.jpg */,
				34C6B0A71FA0E46F00D35993 /* test-mp3.mp3 */,
				34C6B0A81FA0E46F00D35993 /* test-mp4.mp4 */,
			);
			path = Assets;
			sourceTree = "<group>";
		};
		34C758DB228DD81C00802527 /* Tooltips */ = {
			isa = PBXGroup;
			children = (
				34C758DC228DD81C00802527 /* StickerTooltip.swift */,
			);
			path = Tooltips;
			sourceTree = "<group>";
		};
		34D1F0951F867BFC0066283D /* Cells */ = {
			isa = PBXGroup;
			children = (
				34D1F0BB1F8D108C0066283D /* AttachmentUploadView.h */,
				34D1F0BC1F8D108C0066283D /* AttachmentUploadView.m */,
				3488F9352191CC4000E524CC /* ConversationMediaView.swift */,
				34D1F0961F867BFC0066283D /* ConversationViewCell.h */,
				34D1F0971F867BFC0066283D /* ConversationViewCell.m */,
				34A8B3502190A40E00218A25 /* MediaAlbumCellView.swift */,
				34EA693F2194933900702471 /* MediaDownloadView.swift */,
				34EA69412194DE7F00702471 /* MediaUploadView.swift */,
				34D1F0B81F8800D90066283D /* OWSAudioMessageView.h */,
				34D1F0B91F8800D90066283D /* OWSAudioMessageView.m */,
				34DBF005206C3CB100025978 /* OWSBubbleShapeView.h */,
				34DBF006206C3CB200025978 /* OWSBubbleShapeView.m */,
				34DBF002206BD5A500025978 /* OWSBubbleView.h */,
				34DBF001206BD5A500025978 /* OWSBubbleView.m */,
				3403B95C20EA9527001A1F44 /* OWSContactShareButtonsView.h */,
				3403B95B20EA9526001A1F44 /* OWSContactShareButtonsView.m */,
				34CA63192097806E00E526A0 /* OWSContactShareView.h */,
				34CA631A2097806E00E526A0 /* OWSContactShareView.m */,
				34D1F0B51F87F8850066283D /* OWSGenericAttachmentView.h */,
				34D1F0B61F87F8850066283D /* OWSGenericAttachmentView.m */,
				34AC0A22211C829E00997B47 /* OWSLabel.h */,
				34AC0A21211C829E00997B47 /* OWSLabel.m */,
				3496744B2076768600080B5F /* OWSMessageBubbleView.h */,
				3496744C2076768700080B5F /* OWSMessageBubbleView.m */,
				34D1F0A11F867BFC0066283D /* OWSMessageCell.h */,
				34D1F0A21F867BFC0066283D /* OWSMessageCell.m */,
				34D920E520E179C100D51158 /* OWSMessageFooterView.h */,
				34D920E620E179C200D51158 /* OWSMessageFooterView.m */,
				348570A720F67574004FF32B /* OWSMessageHeaderView.h */,
				348570A620F67574004FF32B /* OWSMessageHeaderView.m */,
				347137FA22A1BCE800F43A63 /* OWSMessageViewOnceView.h */,
				347137FB22A1BCE800F43A63 /* OWSMessageViewOnceView.m */,
				34C2EEB82272244500BCA1D0 /* OWSMessageStickerView.h */,
				34C2EEB72272244500BCA1D0 /* OWSMessageStickerView.m */,
				34DBF000206BD5A400025978 /* OWSMessageTextView.h */,
				34DBEFFF206BD5A400025978 /* OWSMessageTextView.m */,
				3427C64120F500DE00EEC730 /* OWSMessageTimerView.h */,
				3427C64220F500DF00EEC730 /* OWSMessageTimerView.m */,
				3416BCA9227763A500E761B4 /* OWSMessageView.h */,
				3416BCA8227763A500E761B4 /* OWSMessageView.m */,
				34277A5D20751BDC006049F2 /* OWSQuotedMessageView.h */,
				34277A5C20751BDC006049F2 /* OWSQuotedMessageView.m */,
				34D1F0A51F867BFC0066283D /* OWSSystemMessageCell.h */,
				34D1F0A61F867BFC0066283D /* OWSSystemMessageCell.m */,
				34B6A906218B5240007C4606 /* TypingIndicatorCell.swift */,
				88D1D40522EF8F1100F472C5 /* ThreadDetailsCell.swift */,
			);
			path = Cells;
			sourceTree = "<group>";
		};
		34D1F0BE1F8EC1760066283D /* Utils */ = {
			isa = PBXGroup;
			children = (
				34D1F0BF1F8EC1760066283D /* MessageRecipientStatusUtils.swift */,
			);
			path = Utils;
			sourceTree = "<group>";
		};
		34D8C0221ED3673300188D7C /* DebugUI */ = {
			isa = PBXGroup;
			children = (
				34DC9BD821543E0B00FDDCEC /* DebugContactsUtils.h */,
				34DC9BD721543E0A00FDDCEC /* DebugContactsUtils.m */,
				340FC8C3204DE223007AEB0F /* DebugUIBackup.h */,
				340FC8C4204DE223007AEB0F /* DebugUIBackup.m */,
				45638BDB1F3DD0D400128435 /* DebugUICalling.swift */,
				34D8C0291ED3685800188D7C /* DebugUIContacts.h */,
				34D8C02A1ED3685800188D7C /* DebugUIContacts.m */,
				34E3EF0B1EFC235B007F6822 /* DebugUIDiskUsage.h */,
				34E3EF0C1EFC235B007F6822 /* DebugUIDiskUsage.m */,
				45B27B852037FFB400A539DF /* DebugUIFileBrowser.swift */,
				34D8C0231ED3673300188D7C /* DebugUIMessages.h */,
				34D8C0241ED3673300188D7C /* DebugUIMessages.m */,
				4C19A0FB227B356F007A0C7F /* DebugUIMessages+OWS.swift */,
				34D2CCDD206939B200CB1A14 /* DebugUIMessagesAction.h */,
				34D2CCDB206939B100CB1A14 /* DebugUIMessagesAction.m */,
				34D2CCDE206939B400CB1A14 /* DebugUIMessagesAssetLoader.h */,
				34D2CCDC206939B200CB1A14 /* DebugUIMessagesAssetLoader.m */,
				34D2CCE220693A1700CB1A14 /* DebugUIMessagesUtils.h */,
				341F2C0D1F2B8AE700D07D6B /* DebugUIMisc.h */,
				341F2C0E1F2B8AE700D07D6B /* DebugUIMisc.m */,
				457C87B72032645C008D52D6 /* DebugUINotifications.swift */,
				34E3EF0E1EFC2684007F6822 /* DebugUIPage.h */,
				34E3EF0F1EFC2684007F6822 /* DebugUIPage.m */,
				4556FA671F54AA9500AF40DD /* DebugUIProfile.swift */,
				452037CF1EE84975004E4CDF /* DebugUISessionState.h */,
				452037D01EE84975004E4CDF /* DebugUISessionState.m */,
				34BECE291F74C12700D7438D /* DebugUIStress.h */,
				34BECE2A1F74C12700D7438D /* DebugUIStress.m */,
				343A65931FC47D5D000477A1 /* DebugUISyncMessages.h */,
				343A65941FC47D5E000477A1 /* DebugUISyncMessages.m */,
				34D8C0251ED3673300188D7C /* DebugUITableViewController.h */,
				34D8C0261ED3673300188D7C /* DebugUITableViewController.m */,
			);
			path = DebugUI;
			sourceTree = "<group>";
		};
		450DF2061E0DD28D003D14BE /* UserInterface */ = {
			isa = PBXGroup;
			children = (
				4CC613352227A00400E21A3A /* ConversationSearch.swift */,
				4C090A1A210FD9C7001FD7F9 /* HapticFeedback.swift */,
				450DF2071E0DD29E003D14BE /* Notifications */,
				34B3F8331E8DF1700035BE1A /* ViewControllers */,
				76EB052B18170B33006006FC /* Views */,
			);
			name = UserInterface;
			sourceTree = "<group>";
		};
		450DF2071E0DD29E003D14BE /* Notifications */ = {
			isa = PBXGroup;
			children = (
				451A13B01E13DED2000A50FD /* AppNotifications.swift */,
				450DF2081E0DD2C6003D14BE /* UserNotificationsAdaptee.swift */,
				4CFE6B6B21F92BA700006701 /* LegacyNotificationsAdaptee.swift */,
			);
			name = Notifications;
			sourceTree = "<group>";
		};
		451F8A361FD7115D005CB9DA /* ViewControllers */ = {
			isa = PBXGroup;
			children = (
				340872C22239563500CB25B0 /* AttachmentApproval */,
				34AC09CF211B39B000997B47 /* ContactFieldView.swift */,
				34AC09CD211B39B000997B47 /* ContactShareApprovalViewController.swift */,
				34AC09DB211B39B100997B47 /* CountryCodeViewController.h */,
				34AC09DA211B39B100997B47 /* CountryCodeViewController.m */,
				34AC09D0211B39B000997B47 /* EditContactShareNameViewController.swift */,
				34AC09D9211B39B100997B47 /* MediaMessageView.swift */,
				344DC9AD226E483C004E7322 /* Stickers */,
				34AC09C9211B39AF00997B47 /* MessageApprovalViewController.swift */,
				34AC09CC211B39B000997B47 /* ModalActivityIndicatorViewController.swift */,
				34AC09CA211B39AF00997B47 /* NewNonContactConversationViewController.h */,
				34AC09D5211B39B100997B47 /* NewNonContactConversationViewController.m */,
				34AC09C0211B39AE00997B47 /* OWSNavigationController.h */,
				34AC09C1211B39AF00997B47 /* OWSNavigationController.m */,
				34AC09CE211B39B000997B47 /* OWSTableViewController.h */,
				34AC09CB211B39AF00997B47 /* OWSTableViewController.m */,
				34AC09D4211B39B000997B47 /* OWSViewController.h */,
				34AC09C5211B39AF00997B47 /* OWSViewController.m */,
				34AC09C4211B39AF00997B47 /* ReturnToCallViewController.swift */,
				34AC09C6211B39AF00997B47 /* ScreenLockViewController.h */,
				34AC09C7211B39AF00997B47 /* ScreenLockViewController.m */,
				34AC09C2211B39AF00997B47 /* SelectRecipientViewController.h */,
				34AC09C8211B39AF00997B47 /* SelectRecipientViewController.m */,
				34AC09D6211B39B100997B47 /* SelectThreadViewController.h */,
				34AC09C3211B39AF00997B47 /* SelectThreadViewController.m */,
				34AC09D7211B39B100997B47 /* SharingThreadPickerViewController.h */,
				34AC09DC211B39B100997B47 /* SharingThreadPickerViewController.m */,
				4C38E4FE230374D700E464B9 /* UIViewController+Permissions.h */,
				4C38E4FF230374D700E464B9 /* UIViewController+Permissions.m */,
				34AC09BF211B39AE00997B47 /* ViewControllerUtils.h */,
				34AC09D1211B39B000997B47 /* ViewControllerUtils.m */,
				4C23A5F1215C4ADE00534937 /* SheetViewController.swift */,
			);
			path = ViewControllers;
			sourceTree = "<group>";
		};
		453518691FC635DD00210559 /* SignalShareExtension */ = {
			isa = PBXGroup;
			children = (
				4535186F1FC635DD00210559 /* Info.plist */,
				4535186C1FC635DD00210559 /* MainInterface.storyboard */,
				347850561FD86544007B8332 /* SAEFailedViewController.swift */,
				3461284A1FD0B93F00532771 /* SAELoadViewController.swift */,
				34641E1D2088DA6C00E2EDE5 /* SAEScreenLockViewController.h */,
				34641E1E2088DA6D00E2EDE5 /* SAEScreenLockViewController.m */,
				4535186A1FC635DD00210559 /* ShareViewController.swift */,
				34480B371FD092A900BC14EF /* SignalShareExtension-Bridging-Header.h */,
				34480B381FD092E300BC14EF /* SignalShareExtension-Prefix.pch */,
				34B0796E1FD07B1E00E248C2 /* SignalShareExtension.entitlements */,
				34480B2F1FD0921000BC14EF /* utils */,
			);
			path = SignalShareExtension;
			sourceTree = "<group>";
		};
		453518931FC63DBF00210559 /* SignalMessaging */ = {
			isa = PBXGroup;
			children = (
				3469419C215D2EE400B5BFAD /* appearance */,
				454A96571FD600B4008D2A0E /* attachments */,
				34480B5C1FD0A98800BC14EF /* categories */,
				346129A11FD1F09100532771 /* contacts */,
				3461293F1FD1D74B00532771 /* environment */,
				453518951FC63DBF00210559 /* Info.plist */,
				346129B01FD1F7E800532771 /* profiles */,
				34480B5A1FD0A7E300BC14EF /* SignalMessaging-Prefix.pch */,
				453518941FC63DBF00210559 /* SignalMessaging.h */,
				88E34F2522F269B600966CC2 /* Storage Service */,
				34480B471FD0A60200BC14EF /* utils */,
				451F8A361FD7115D005CB9DA /* ViewControllers */,
				4541B71C209D3B4F0008608F /* ViewModels */,
				346129CE1FD207F200532771 /* Views */,
			);
			path = SignalMessaging;
			sourceTree = "<group>";
		};
		4541B71C209D3B4F0008608F /* ViewModels */ = {
			isa = PBXGroup;
			children = (
				4541B71A209D2DAE0008608F /* ContactShareViewModel.swift */,
				459B7759207BA3A80071D0AB /* OWSQuotedReplyModel.h */,
				459B775A207BA3A80071D0AB /* OWSQuotedReplyModel.m */,
				4542DF51208B82E9007B4E76 /* ThreadViewModel.swift */,
			);
			path = ViewModels;
			sourceTree = "<group>";
		};
		45464DB81DFA03D8001D3FD6 /* Signaling */ = {
			isa = PBXGroup;
			children = (
				45C9DEB71DF4E35A0065CA84 /* WebRTCCallMessageHandler.swift */,
				45AE48501E0732D6004D96C2 /* TurnServerInfo.swift */,
			);
			name = Signaling;
			sourceTree = "<group>";
		};
		454A96571FD600B4008D2A0E /* attachments */ = {
			isa = PBXGroup;
			children = (
				34B3F8391E8DF1700035BE1A /* AttachmentSharing.h */,
				34B3F83A1E8DF1700035BE1A /* AttachmentSharing.m */,
				34D913491F62D4A500722898 /* SignalAttachment.swift */,
				45BC829C1FD9C4B400011CF3 /* ShareViewDelegate.swift */,
				45F59A092029140500E8D2B0 /* OWSVideoPlayer.swift */,
				8809CE8422F8DB2D00D38867 /* AttachmentKeyboard.swift */,
			);
			path = attachments;
			sourceTree = "<group>";
		};
		45794E841E0061CF00066731 /* UserInterface */ = {
			isa = PBXGroup;
			children = (
				45FBC57A1DF8575700E9B410 /* CallKit */,
				45794E851E00620000066731 /* CallUIAdapter.swift */,
				45F659811E1BE77000444429 /* NonCallKitCallUIAdaptee.swift */,
			);
			name = UserInterface;
			sourceTree = "<group>";
		};
		457F3AC01D14A0F700C51351 /* Models */ = {
			isa = PBXGroup;
			children = (
				451166BF1FD86B98000739BA /* AccountManager.swift */,
				45DF5DF11DDB843F00C936C7 /* CompareSafetyNumbersActivity.swift */,
				458E38351D668EBF0094BD24 /* OWSDeviceProvisioningURLParser.h */,
				458E38361D668EBF0094BD24 /* OWSDeviceProvisioningURLParser.m */,
				4CB5F26820F7D060004D1B42 /* MessageActions.swift */,
				4C5250D121E7BD7D00CE3D95 /* PhoneNumberValidator.swift */,
				4C0C36F7226647FE0083F19A /* ThreadMapping.swift */,
			);
			path = Models;
			sourceTree = "<group>";
		};
		458E38381D6699110094BD24 /* Models */ = {
			isa = PBXGroup;
			children = (
				4C5250D321E7C51900CE3D95 /* PhoneNumberValidatorTest.swift */,
				4C04F58321C860C50090D0BB /* MantlePerfTest.swift */,
				4C4BC6C22102D697004040C9 /* ContactDiscoveryOperationTest.swift */,
				458E38391D6699FA0094BD24 /* OWSDeviceProvisioningURLParserTest.m */,
				458967101DC117CC00E9DD21 /* AccountManagerTest.swift */,
			);
			name = Models;
			sourceTree = "<group>";
		};
		45CD81A41DBFF8CF004C9430 /* Storyboards */ = {
			isa = PBXGroup;
			children = (
				45CB2FA71CB7146C00E1B343 /* Launch Screen.storyboard */,
				A5509EC91A69AB8B00ABA4BC /* Main.storyboard */,
			);
			name = Storyboards;
			sourceTree = "<group>";
		};
		45D231751DC7E8C50034FA89 /* Jobs */ = {
			isa = PBXGroup;
			children = (
				4C9C50FF22F495F60054A33F /* BroadcastMediaMessageJob.swift */,
				4CC0B59B20EC5F2E00CF6EE0 /* ConversationConfigurationSyncOperation.swift */,
				452ECA4C1E087E7200E2F016 /* MessageFetcherJob.swift */,
				45D231761DC7E8F10034FA89 /* SessionResetJob.swift */,
				45CD81EE1DC030E7004C9430 /* SyncPushTokensJob.swift */,
			);
			path = Jobs;
			sourceTree = "<group>";
		};
		45FBC57A1DF8575700E9B410 /* CallKit */ = {
			isa = PBXGroup;
			children = (
				45FBC59A1DF8575700E9B410 /* CallKitCallManager.swift */,
				45F659721E1BD99C00444429 /* CallKitCallUIAdaptee.swift */,
			);
			name = CallKit;
			path = Speakerbox;
			sourceTree = "<group>";
		};
		4C3EF8002109184A0007EBF7 /* SSKTests */ = {
			isa = PBXGroup;
			children = (
				4C3EF7FC2107DDEE0007EBF7 /* ParamParserTest.swift */,
				4C3EF801210918740007EBF7 /* SSKProtoEnvelopeTest.swift */,
			);
			path = SSKTests;
			sourceTree = "<group>";
		};
		4C4F360E2284516F00A8DF48 /* MediaGallery */ = {
			isa = PBXGroup;
			children = (
				45B9EE9A200E91FB005D2F2D /* MediaDetailViewController.h */,
				45B9EE9B200E91FB005D2F2D /* MediaDetailViewController.m */,
				452EC6DE205E9E30000E787C /* MediaGalleryViewController.swift */,
				45F32C1D205718B000A300D5 /* MediaPageViewController.swift */,
				454A84032059C787008B8C75 /* MediaTileViewController.swift */,
				4CD675BF22E7BE47008010D2 /* Transitions */,
			);
			path = MediaGallery;
			sourceTree = "<group>";
		};
		4C6354FD22F15A0400A8ECE6 /* ConversationPicker */ = {
			isa = PBXGroup;
			children = (
				4C46361222EE680700185951 /* ConversationPicker.swift */,
				4C6354FF22F15A1E00A8ECE6 /* ConversationItem.swift */,
			);
			path = ConversationPicker;
			sourceTree = "<group>";
		};
		4CD675BF22E7BE47008010D2 /* Transitions */ = {
			isa = PBXGroup;
			children = (
				4C8A6DFB22E5499300469AE7 /* MediaZoomAnimationController.swift */,
				4C8A6DFD22E54AFA00469AE7 /* MediaInteractiveDismiss.swift */,
				4CD675BD22E7BE35008010D2 /* MediaDismissAnimationController.swift */,
				4CD675C622E7D393008010D2 /* MediaPresentationContext.swift */,
			);
			path = Transitions;
			sourceTree = "<group>";
		};
		4CFD151B22415A6C00F2450F /* Call */ = {
			isa = PBXGroup;
			children = (
				34B3F83B1E8DF1700035BE1A /* CallViewController.swift */,
				4CFD151C22415AA400F2450F /* CallVideoHintView.swift */,
			);
			path = Call;
			sourceTree = "<group>";
		};
		76EB03C118170B33006006FC /* src */ = {
			isa = PBXGroup;
			children = (
				76EB03C218170B33006006FC /* AppDelegate.h */,
				76EB03C318170B33006006FC /* AppDelegate.m */,
				76EB03FE18170B33006006FC /* call */,
				76EB041118170B33006006FC /* environment */,
				34C4E2542118957600BEA353 /* Generated */,
				45D231751DC7E8C50034FA89 /* Jobs */,
				457F3AC01D14A0F700C51351 /* Models */,
				76EB041D18170B33006006FC /* network */,
				45B201741DAECBFD00C461E0 /* Signal-Bridging-Header.h */,
				45CD81A41DBFF8CF004C9430 /* Storyboards */,
				450DF2061E0DD28D003D14BE /* UserInterface */,
				76EB04C818170B33006006FC /* util */,
			);
			path = src;
			sourceTree = "<group>";
		};
		76EB03FE18170B33006006FC /* call */ = {
			isa = PBXGroup;
			children = (
				45794E841E0061CF00066731 /* UserInterface */,
				45464DB81DFA03D8001D3FD6 /* Signaling */,
				45FBC5D01DF8592E00E9B410 /* SignalCall.swift */,
				458DE9D51DEE3FD00071BB03 /* PeerConnectionClient.swift */,
				4574A5D51DD6704700C6B692 /* CallService.swift */,
				45F170BA1E2FC5D3003FC1F2 /* CallAudioService.swift */,
				452C468E1E427E200087B011 /* OutboundCallInitiator.swift */,
			);
			path = call;
			sourceTree = "<group>";
		};
		76EB041118170B33006006FC /* environment */ = {
			isa = PBXGroup;
			children = (
				34D99CE3217509C1000AFB39 /* AppEnvironment.swift */,
				4539B5851F79348F007141FF /* PushRegistrationManager.swift */,
				346129981FD1E4DA00532771 /* SignalApp.h */,
				346129971FD1E4D900532771 /* SignalApp.m */,
			);
			path = environment;
			sourceTree = "<group>";
		};
		76EB041D18170B33006006FC /* network */ = {
			isa = PBXGroup;
			children = (
				3430FE171F7751D4000EC51B /* GiphyAPI.swift */,
				34D1F0511F7E8EA30066283D /* GiphyDownloader.swift */,
			);
			path = network;
			sourceTree = "<group>";
		};
		76EB04C818170B33006006FC /* util */ = {
			isa = PBXGroup;
			children = (
				4CC1ECFA211A553000CC13BE /* AppUpdateNag.swift */,
				3496956121A301A100DCFE74 /* Backup */,
				34B0796C1FCF46B000E248C2 /* MainAppContext.h */,
				34B0796B1FCF46B000E248C2 /* MainAppContext.m */,
				34D99C911F2937CC00D284D6 /* OWSAnalytics.swift */,
				34D2CCD82062E7D000CB1A14 /* OWSScreenLockUI.h */,
				34D2CCD92062E7D000CB1A14 /* OWSScreenLockUI.m */,
				4579431C1E7C8CE9008ED0C0 /* Pastelog.h */,
				4579431D1E7C8CE9008ED0C0 /* Pastelog.m */,
				450DF2041E0D74AC003D14BE /* Platform.swift */,
				34E5DC8020D8050D00C08145 /* RegistrationUtils.h */,
				34E5DC8120D8050D00C08145 /* RegistrationUtils.m */,
				4521C3BF1F59F3BA00B4C582 /* TextFieldHelper.swift */,
				FCFA64B11A24F29E0007FB87 /* UI Categories */,
				8811CF832295D8DA00FF6549 /* VolumeButtons.swift */,
				340CCB6923032762005243B3 /* YDBLegacyMigration.h */,
				340CCB6823032762005243B3 /* YDBLegacyMigration.m */,
			);
			path = util;
			sourceTree = "<group>";
		};
		76EB052B18170B33006006FC /* Views */ = {
			isa = PBXGroup;
			children = (
				4C2F454E214C00E1004871FF /* AvatarTableViewCell.swift */,
				4CA46F4B219CCC630038ABDE /* CaptionView.swift */,
				3434AE1D22AEF5A4002EE04E /* CircularProgressView.swift */,
				451764291DE939FD00EDB8B9 /* ContactCell.swift */,
				4C4AEC4420EC343B0020E72B /* DismissableTextField.swift */,
				88905E9D229CCA96004E4234 /* ExpirationNagView.swift */,
				45A663C41F92EC760027B59E /* GroupTableViewCell.swift */,
				34129B8521EF8779005457A8 /* LinkPreviewView.swift */,
				45E5A6981F61E6DD001E4A8A /* MarqueeLabel.swift */,
				34386A53207D271C009F5D9C /* NeverClearView.swift */,
				34F308A01ECB469700BB7697 /* OWSBezierPathView.h */,
				34F308A11ECB469700BB7697 /* OWSBezierPathView.m */,
				459311FA1D75C948008DD4F0 /* OWSDeviceTableViewCell.h */,
				459311FB1D75C948008DD4F0 /* OWSDeviceTableViewCell.m */,
				34330AA11E79686200DF2FB9 /* OWSProgressView.h */,
				34330AA21E79686200DF2FB9 /* OWSProgressView.m */,
				4C1885D1218F8E1C00B67051 /* PhotoGridViewCell.swift */,
				45D308AB2049A439000189E4 /* PinEntryView.h */,
				45D308AC2049A439000189E4 /* PinEntryView.m */,
				457F671A20746193000EABCD /* QuotedReplyPreview.swift */,
				45A6DAD51EBBF85500893231 /* ReminderView.swift */,
				450D19111F85236600970622 /* RemoteVideoView.h */,
				450D19121F85236600970622 /* RemoteVideoView.m */,
				34B6A902218B3F62007C4606 /* TypingIndicatorView.swift */,
				4C043929220A9EC800BAEA63 /* VoiceNoteLock.swift */,
				4C63550122F15A6700A8ECE6 /* DarkThemeHeaderView.swift */,
			);
			name = Views;
			path = views;
			sourceTree = "<group>";
		};
		8809CE8822F93C0D00D38867 /* Attachment Keyboard */ = {
			isa = PBXGroup;
			children = (
				8809CE8622F8FE6D00D38867 /* AttachmentKeyboard.swift */,
				8809CE8922F93C2200D38867 /* RecentPhotoCollectionView.swift */,
				88A9729122FA5D4B004B4FBF /* AttachmentFormatPickerView.swift */,
			);
			path = "Attachment Keyboard";
			sourceTree = "<group>";
		};
		88E34F2522F269B600966CC2 /* Storage Service */ = {
			isa = PBXGroup;
			children = (
				88E34F2622F269E900966CC2 /* StorageServiceManager.swift */,
				88E34F2822F26CC100966CC2 /* StorageServiceProto+Sync.swift */,
			);
			path = "Storage Service";
			sourceTree = "<group>";
		};
		9404664EC513585B05DF1350 /* Pods */ = {
			isa = PBXGroup;
			children = (
				DE2DD605305BC6EFAD731723 /* Pods-Signal.debug.xcconfig */,
				DF728B4B438716EAF95CEC18 /* Pods-Signal.app store release.xcconfig */,
				AD2AB1207E8888E4262D781B /* Pods-SignalTests.debug.xcconfig */,
				E85DB184824BA9DC302EC8B3 /* Pods-SignalTests.app store release.xcconfig */,
				1CE3CD5C23334683BDD3D78C /* Pods-Signal.test.xcconfig */,
				8981C8F64D94D3C52EB67A2C /* Pods-SignalTests.test.xcconfig */,
				69349DE607F5BA6036C9AC60 /* Pods-SignalShareExtension.debug.xcconfig */,
				1C93CF3971B64E8B6C1F9AC1 /* Pods-SignalShareExtension.test.xcconfig */,
				435EAC2E5E22D3F087EB3192 /* Pods-SignalShareExtension.app store release.xcconfig */,
				9B533A9FA46206D3D99C9ADA /* Pods-SignalMessaging.debug.xcconfig */,
				948239851C08032C842937CC /* Pods-SignalMessaging.test.xcconfig */,
				8EEE74B0753448C085B48721 /* Pods-SignalMessaging.app store release.xcconfig */,
			);
			name = Pods;
			sourceTree = "<group>";
		};
		B633C4FD1A1D190B0059AC12 /* Images */ = {
			isa = PBXGroup;
			children = (
				AD83FF381A73426500B5C81A /* audio_pause_button_blue.png */,
				AD83FF391A73426500B5C81A /* audio_pause_button_blue@2x.png */,
				AD83FF3D1A73426500B5C81A /* audio_pause_button.png */,
				AD83FF3E1A73426500B5C81A /* audio_pause_button@2x.png */,
				AD83FF461A73428300B5C81A /* audio_play_button_blue.png */,
				AD83FF3A1A73426500B5C81A /* audio_play_button_blue@2x.png */,
				AD83FF3B1A73426500B5C81A /* audio_play_button.png */,
				AD83FF3C1A73426500B5C81A /* audio_play_button@2x.png */,
				B633C5041A1D190B0059AC12 /* call@2x.png */,
				B633C50B1A1D190B0059AC12 /* contact_default_feed.png */,
				B633C51B1A1D190B0059AC12 /* endcall@2x.png */,
				FC5CDF371A3393DD00B47253 /* error_white@2x.png */,
				B633C5411A1D190B0059AC12 /* mute_off@2x.png */,
				B633C5421A1D190B0059AC12 /* mute_on@2x.png */,
				B10C9B5B1A7049EC00ECA2BF /* pause_icon.png */,
				B10C9B5C1A7049EC00ECA2BF /* pause_icon@2x.png */,
				B10C9B5D1A7049EC00ECA2BF /* play_icon.png */,
				B10C9B5E1A7049EC00ECA2BF /* play_icon@2x.png */,
				FC91203F1A39EFB70074545C /* qr@2x.png */,
				B633C54C1A1D190B0059AC12 /* quit@2x.png */,
				B633C5501A1D190B0059AC12 /* savephoto@2x.png */,
				34B6A90A218BA1D0007C4606 /* typing-animation.gif */,
				4C61819E219E1795009BD6B5 /* typing-animation-dark.gif */,
				FC5CDF381A3393DD00B47253 /* warning_white@2x.png */,
			);
			path = Images;
			sourceTree = "<group>";
		};
		B660F66C1C29867F00687D6E /* test */ = {
			isa = PBXGroup;
			children = (
				34C6B0A41FA0E46F00D35993 /* Assets */,
				B660F6731C29867F00687D6E /* call */,
				B660F6751C29867F00687D6E /* contact */,
				34843B29214FE295004DED45 /* mocks */,
				458E38381D6699110094BD24 /* Models */,
				34843B2321432293004DED45 /* SignalBaseTest.h */,
				34843B2221432292004DED45 /* SignalBaseTest.m */,
				4589670F1DC117CC00E9DD21 /* SignalTests-Bridging-Header.h */,
				4C3EF8002109184A0007EBF7 /* SSKTests */,
				B660F69D1C29868000687D6E /* Supporting Files */,
				B660F6A01C29868000687D6E /* TestUtil.h */,
				B660F6A21C29868000687D6E /* util */,
				34B3F8951E8DF1B90035BE1A /* ViewControllers */,
				34BEDB0F21C41E71007B0EAE /* views */,
			);
			path = test;
			sourceTree = "<group>";
		};
		B660F6731C29867F00687D6E /* call */ = {
			isa = PBXGroup;
			children = (
				456F6E2E1E261D1000FD2210 /* PeerConnectionClientTest.swift */,
			);
			path = call;
			sourceTree = "<group>";
		};
		B660F6751C29867F00687D6E /* contact */ = {
			isa = PBXGroup;
			children = (
				954AEE681DF33D32002E5410 /* ContactsPickerTest.swift */,
			);
			path = contact;
			sourceTree = "<group>";
		};
		B660F69D1C29868000687D6E /* Supporting Files */ = {
			isa = PBXGroup;
			children = (
				B660F69E1C29868000687D6E /* SignalTests-Info.plist */,
				B660F69F1C29868000687D6E /* whisperFake.cer */,
			);
			path = "Supporting Files";
			sourceTree = "<group>";
		};
		B660F6A21C29868000687D6E /* util */ = {
			isa = PBXGroup;
			children = (
				3421981B21061D2E00C57195 /* ByteParserTest.swift */,
				45E7A6A61E71CA7E00D44FB5 /* DisplayableTextFilterTest.swift */,
				3499997D22EF1E2100654932 /* FTS */,
				B660F6AD1C29868000687D6E /* FunctionalUtilTest.m */,
				455AC69D1F4F8B0300134004 /* ImageCacheTest.swift */,
				34DB0BEC2011548B007B313F /* OWSDatabaseConverterTest.m */,
				34843B25214327C9004DED45 /* OWSOrphanDataCleanerTest.m */,
				45666F571D9B2880008FE134 /* OWSScrubbingLogFormatterTest.m */,
				34E8A8D02085238900B272B1 /* ProtoParsingTest.m */,
				3491D9A021022DB7001EF5A1 /* RemoteAttestationSigningCertificateTest.m */,
				452D1AF02081059C00A67F7F /* StringAdditionsTest.swift */,
				B660F6B31C29868000687D6E /* UtilTest.h */,
				B660F6B41C29868000687D6E /* UtilTest.m */,
				340CCB6F2305962A005243B3 /* YDBToGRDBMigrationKeyValueTest.swift */,
				340CCB702305962B005243B3 /* YDBToGRDBMigrationModelTest.swift */,
			);
			path = util;
			sourceTree = "<group>";
		};
		B6B6C3C419193F5B00C0B76B /* Translations */ = {
			isa = PBXGroup;
			children = (
				B6F509951AA53F760068F56A /* Localizable.strings */,
			);
			name = Translations;
			sourceTree = "<group>";
		};
		D221A07E169C9E5E00537ABF = {
			isa = PBXGroup;
			children = (
				D221A093169C9E5E00537ABF /* Signal */,
				453518691FC635DD00210559 /* SignalShareExtension */,
				453518931FC63DBF00210559 /* SignalMessaging */,
				D221A08C169C9E5E00537ABF /* Frameworks */,
				D221A08A169C9E5E00537ABF /* Products */,
				9404664EC513585B05DF1350 /* Pods */,
			);
			sourceTree = "<group>";
		};
		D221A08A169C9E5E00537ABF /* Products */ = {
			isa = PBXGroup;
			children = (
				D221A089169C9E5E00537ABF /* Signal.app */,
				D221A0AA169C9E5F00537ABF /* SignalTests.xctest */,
				453518681FC635DD00210559 /* SignalShareExtension.appex */,
				453518921FC63DBF00210559 /* SignalMessaging.framework */,
			);
			name = Products;
			sourceTree = "<group>";
		};
		D221A08C169C9E5E00537ABF /* Frameworks */ = {
			isa = PBXGroup;
			children = (
				3496955F21A2FC8100DCFE74 /* CloudKit.framework */,
				4C9CA25C217E676900607C63 /* ZXingObjC.framework */,
				4CC1ECF8211A47CD00CC13BE /* StoreKit.framework */,
				455A16DB1F1FEA0000F86704 /* Metal.framework */,
				455A16DC1F1FEA0000F86704 /* MetalKit.framework */,
				45847E861E4283C30080EAB3 /* Intents.framework */,
				45BD60811DE9547E00A8F436 /* Contacts.framework */,
				4509E7991DD653700025A59F /* WebRTC.framework */,
				4520D8D41D417D8E00123472 /* Photos.framework */,
				B6B226961BE4B7D200860F4D /* ContactsUI.framework */,
				B6FE7EB61ADD62FA00A6D22F /* PushKit.framework */,
				FC3BD9871A30A790005B96BB /* Social.framework */,
				B60EDE031A05A01700D73516 /* AudioToolbox.framework */,
				FCB11D8B1A129A76002F93FB /* CoreMedia.framework */,
				B69CD25019773E79005CE69A /* XCTest.framework */,
				70377AAA1918450100CAF501 /* MobileCoreServices.framework */,
				B9EB5ABC1884C002007CBB57 /* MessageUI.framework */,
				A1C32D4D17A0652C000A904E /* AddressBook.framework */,
				A1C32D4F17A06537000A904E /* AddressBookUI.framework */,
				A163E8AA16F3F6A90094D68B /* Security.framework */,
				76C87F18181EFCE600C4ACAB /* MediaPlayer.framework */,
				768A1A2A17FC9CD300E00ED8 /* libz.dylib */,
				A11CD70C17FA230600A2D1B1 /* QuartzCore.framework */,
				E1A0AD8B16E13FDD0071E604 /* CoreFoundation.framework */,
				A1FDCBEE16DAA6C300868894 /* AVFoundation.framework */,
				D2AEACDB16C426DA00C364C0 /* CFNetwork.framework */,
				D2179CFB16BB0B3A0006F3AB /* CoreTelephony.framework */,
				D2179CFD16BB0B480006F3AB /* SystemConfiguration.framework */,
				D24B5BD4169F568C00681372 /* AudioToolbox.framework */,
				D221A0E7169DFFC500537ABF /* AVFoundation.framework */,
				D221A08D169C9E5E00537ABF /* UIKit.framework */,
				D221A08F169C9E5E00537ABF /* Foundation.framework */,
				D221A091169C9E5E00537ABF /* CoreGraphics.framework */,
				D17BB5C25D615AB49813100C /* Pods_Signal.framework */,
				0F94C85CB0B235DA37F68ED0 /* Pods_SignalShareExtension.framework */,
				748A5CAEDD7C919FC64C6807 /* Pods_SignalTests.framework */,
				264242150E87D10A357DB07B /* Pods_SignalMessaging.framework */,
			);
			name = Frameworks;
			sourceTree = "<group>";
		};
		D221A093169C9E5E00537ABF /* Signal */ = {
			isa = PBXGroup;
			children = (
				34330A581E7875FB00DF2FB9 /* Fonts */,
				B633C4FD1A1D190B0059AC12 /* Images */,
				B66DBF4919D5BBC8006EA940 /* Images.xcassets */,
				B67EBF5C19194AC60084CCFD /* Settings.bundle */,
				B657DDC91911A40500F45B0C /* Signal.entitlements */,
				34074F54203D0722004596AE /* Sounds */,
				76EB03C118170B33006006FC /* src */,
				D221A094169C9E5E00537ABF /* Supporting Files */,
				B660F66C1C29867F00687D6E /* test */,
			);
			path = Signal;
			sourceTree = "<group>";
		};
		D221A094169C9E5E00537ABF /* Supporting Files */ = {
			isa = PBXGroup;
			children = (
				4C63CBFF210A620B003AE45C /* SignalTSan.supp */,
				4C6F527B20FFE8400097DEEE /* SignalUBSan.supp */,
				B6B6C3C419193F5B00C0B76B /* Translations */,
				D221A099169C9E5E00537ABF /* main.m */,
				D221A095169C9E5E00537ABF /* Signal-Info.plist */,
				D221A09B169C9E5E00537ABF /* Signal-Prefix.pch */,
			);
			name = "Supporting Files";
			sourceTree = "<group>";
		};
		FCFA64B11A24F29E0007FB87 /* UI Categories */ = {
			isa = PBXGroup;
			children = (
				4C21D5D5223A9DC500EF8A77 /* UIAlerts+iOS9.m */,
				45C0DC1A1E68FE9000E04C47 /* UIApplication+OWS.swift */,
				45C0DC1D1E69011F00E04C47 /* UIStoryboard+OWS.swift */,
				4C586924224FAB83003FD070 /* AVAudioSession+OWS.h */,
				4C586925224FAB83003FD070 /* AVAudioSession+OWS.m */,
			);
			name = "UI Categories";
			path = ..;
			sourceTree = "<group>";
		};
/* End PBXGroup section */

/* Begin PBXHeadersBuildPhase section */
		4535188F1FC63DBF00210559 /* Headers */ = {
			isa = PBXHeadersBuildPhase;
			buildActionMask = 2147483647;
			files = (
				346129E71FD5C0C600532771 /* OWSDatabaseMigrationRunner.h in Headers */,
				3464451222B7F97100A957B1 /* DateUtil.h in Headers */,
				3464450E22B7F93600A957B1 /* OWSOrphanDataCleaner.h in Headers */,
				34AC09F9211B39B100997B47 /* CountryCodeViewController.h in Headers */,
				34ABB2C52090C59700C727A6 /* OWSResaveCollectionDBMigration.h in Headers */,
				459B775D207BA4810071D0AB /* OWSQuotedReplyModel.h in Headers */,
				34612A001FD5F31400532771 /* OWS105AttachmentFilePaths.h in Headers */,
				346129F61FD5F31400532771 /* OWS103EnableVideoCalling.h in Headers */,
				346129A91FD1F0E000532771 /* OWSFormat.h in Headers */,
				4C3A556F228C7937000E4935 /* PrivateMethodsForMigration.h in Headers */,
				34480B551FD0A7A400BC14EF /* DebugLogger.h in Headers */,
				4503F1C4204711D300CEE724 /* OWS107LegacySounds.h in Headers */,
				34AC0A20211B39EA00997B47 /* ThreadViewHelper.h in Headers */,
				34AC09DE211B39B100997B47 /* OWSNavigationController.h in Headers */,
				34612A011FD5F31400532771 /* OWS104CreateRecipientIdentities.h in Headers */,
				450998691FD8C10200D89EB3 /* AttachmentSharing.h in Headers */,
				34BEDB1621C80BCA007B0EAE /* OWSAnyTouchGestureRecognizer.h in Headers */,
				34AC09EC211B39B100997B47 /* OWSTableViewController.h in Headers */,
				451F8A3C1FD71392005CB9DA /* UIUtil.h in Headers */,
				346129D61FD20ADC00532771 /* UIViewController+OWS.h in Headers */,
				34612A061FD7238600532771 /* OWSSyncManager.h in Headers */,
				34480B571FD0A7A400BC14EF /* OWSScrubbingLogFormatter.h in Headers */,
				346129FC1FD5F31400532771 /* OWS101ExistingUsersBlockOnIdentityChange.h in Headers */,
				34AC09F2211B39B100997B47 /* OWSViewController.h in Headers */,
				4C38E500230374D700E464B9 /* UIViewController+Permissions.h in Headers */,
				451F8A491FD715CF005CB9DA /* OWSAvatarBuilder.h in Headers */,
				346129951FD1E30000532771 /* OWSDatabaseMigration.h in Headers */,
				34B6D27420F664C900765BE2 /* OWSUnreadIndicator.h in Headers */,
				34AC09E4211B39B100997B47 /* ScreenLockViewController.h in Headers */,
				346129B41FD1F7E800532771 /* OWSProfileManager.h in Headers */,
				342950892124CB0A0000B063 /* OWSSearchBar.h in Headers */,
				346941A1215D2EE400B5BFAD /* Theme.h in Headers */,
				346129FA1FD5F31400532771 /* OWS100RemoveTSRecipientsMigration.h in Headers */,
				346129E21FD5C0BE00532771 /* VersionMigrations.h in Headers */,
				34AC09E8211B39B100997B47 /* NewNonContactConversationViewController.h in Headers */,
				34480B611FD0A98800BC14EF /* UIColor+OWS.h in Headers */,
				453518961FC63DBF00210559 /* SignalMessaging.h in Headers */,
				346941A4215D2EE400B5BFAD /* OWSConversationColor.h in Headers */,
				3461295A1FD1D74C00532771 /* Environment.h in Headers */,
				450C801020AD1AE400F3A091 /* OWSWindowManager.h in Headers */,
				34D58730208E2C4200D2255A /* OWS109OutgoingMessageState.h in Headers */,
				4598198E204E2F28009414F2 /* OWS108CallLoggingPreference.h in Headers */,
				34AC0A0F211B39EA00997B47 /* ContactTableViewCell.h in Headers */,
				34480B631FD0A98800BC14EF /* UIView+OWS.h in Headers */,
				451F8A4B1FD715E1005CB9DA /* OWSGroupAvatarBuilder.h in Headers */,
				346129391FD1B47300532771 /* OWSPreferences.h in Headers */,
				34AC09F4211B39B100997B47 /* SelectThreadViewController.h in Headers */,
				34AC09DD211B39B100997B47 /* ViewControllerUtils.h in Headers */,
				451F8A451FD71570005CB9DA /* BlockListUIUtils.h in Headers */,
				34AC0A0E211B39EA00997B47 /* ContactsViewHelper.h in Headers */,
				34C3C7922040B0DD0000134C /* OWSAudioPlayer.h in Headers */,
				451F8A4A1FD715D9005CB9DA /* OWSContactAvatarBuilder.h in Headers */,
				34480B5B1FD0A7E300BC14EF /* SignalMessaging-Prefix.pch in Headers */,
				342950842124C9750000B063 /* OWSTextView.h in Headers */,
				3478506A1FD9B78A007B8332 /* AppSetup.h in Headers */,
				346129A51FD1F09100532771 /* OWSContactsManager.h in Headers */,
				34480B681FD0AA9400BC14EF /* UIFont+OWS.h in Headers */,
				34AC09F5211B39B100997B47 /* SharingThreadPickerViewController.h in Headers */,
				34AC09E0211B39B100997B47 /* SelectRecipientViewController.h in Headers */,
				342950852124C9750000B063 /* OWSTextField.h in Headers */,
				45194F901FD7200000333B2C /* ThreadUtil.h in Headers */,
				346129FD1FD5F31400532771 /* OWS102MoveLoggingPreferenceToUserDefaults.h in Headers */,
				34074F62203D0CBE004596AE /* OWSSounds.h in Headers */,
				34AC0A1D211B39EA00997B47 /* ContactCellView.h in Headers */,
			);
			runOnlyForDeploymentPostprocessing = 0;
		};
/* End PBXHeadersBuildPhase section */

/* Begin PBXNativeTarget section */
		453518671FC635DD00210559 /* SignalShareExtension */ = {
			isa = PBXNativeTarget;
			buildConfigurationList = 453518761FC635DD00210559 /* Build configuration list for PBXNativeTarget "SignalShareExtension" */;
			buildPhases = (
				16FA77C536F8C08C5046FA6B /* [CP] Check Pods Manifest.lock */,
				453518641FC635DD00210559 /* Sources */,
				453518651FC635DD00210559 /* Frameworks */,
				88905E9F229CDE3A004E4234 /* Run Script: update_share_plist_info */,
				453518661FC635DD00210559 /* Resources */,
			);
			buildRules = (
			);
			dependencies = (
				34480B3A1FD0950000BC14EF /* PBXTargetDependency */,
			);
			name = SignalShareExtension;
			productName = SignalShareExtension;
			productReference = 453518681FC635DD00210559 /* SignalShareExtension.appex */;
			productType = "com.apple.product-type.app-extension";
		};
		453518911FC63DBF00210559 /* SignalMessaging */ = {
			isa = PBXNativeTarget;
			buildConfigurationList = 4535189E1FC63DBF00210559 /* Build configuration list for PBXNativeTarget "SignalMessaging" */;
			buildPhases = (
				F4C416F20E3CB0B25DC10C56 /* [CP] Check Pods Manifest.lock */,
				4535188D1FC63DBF00210559 /* Sources */,
				4535188E1FC63DBF00210559 /* Frameworks */,
				4535188F1FC63DBF00210559 /* Headers */,
				453518901FC63DBF00210559 /* Resources */,
			);
			buildRules = (
			);
			dependencies = (
			);
			name = SignalMessaging;
			productName = SignalMessaging;
			productReference = 453518921FC63DBF00210559 /* SignalMessaging.framework */;
			productType = "com.apple.product-type.framework";
		};
		D221A088169C9E5E00537ABF /* Signal */ = {
			isa = PBXNativeTarget;
			buildConfigurationList = D221A0BC169C9E5F00537ABF /* Build configuration list for PBXNativeTarget "Signal" */;
			buildPhases = (
				1460156AE01E0DB0949D61FE /* [CP] Check Pods Manifest.lock */,
				45AE48531E073428004D96C2 /* Swift Lint */,
				D221A085169C9E5E00537ABF /* Sources */,
				D221A086169C9E5E00537ABF /* Frameworks */,
				34C239432180B01B00B6108F /* Run Script: update_plist_info */,
				D221A087169C9E5E00537ABF /* Resources */,
				59C9DBA462715B5C999FFB02 /* [CP] Embed Pods Frameworks */,
				451DE9EE1DC1546A00810E42 /* [Carthage] Copy Frameworks */,
				453518771FC635DD00210559 /* Embed App Extensions */,
				4535189F1FC63DBF00210559 /* Embed Frameworks */,
			);
			buildRules = (
			);
			dependencies = (
				453518711FC635DD00210559 /* PBXTargetDependency */,
				453518981FC63DBF00210559 /* PBXTargetDependency */,
			);
			name = Signal;
			productName = RedPhone;
			productReference = D221A089169C9E5E00537ABF /* Signal.app */;
			productType = "com.apple.product-type.application";
		};
		D221A0A9169C9E5F00537ABF /* SignalTests */ = {
			isa = PBXNativeTarget;
			buildConfigurationList = D221A0BF169C9E5F00537ABF /* Build configuration list for PBXNativeTarget "SignalTests" */;
			buildPhases = (
				6565655F4068F9E5CDC5687F /* [CP] Check Pods Manifest.lock */,
				D221A0A5169C9E5F00537ABF /* Sources */,
				D221A0A6169C9E5F00537ABF /* Frameworks */,
				D221A0A7169C9E5F00537ABF /* Resources */,
				B4E9B04E862FB64FC9A8F79B /* [CP] Embed Pods Frameworks */,
				451DE9FB1DC18D4500810E42 /* [Carthage] Copy Frameworks */,
			);
			buildRules = (
			);
			dependencies = (
				3478506E1FD9CFF4007B8332 /* PBXTargetDependency */,
				B6AFCEBB19A93DA60098CFCB /* PBXTargetDependency */,
			);
			name = SignalTests;
			productName = RedPhoneTests;
			productReference = D221A0AA169C9E5F00537ABF /* SignalTests.xctest */;
			productType = "com.apple.product-type.bundle.unit-test";
		};
/* End PBXNativeTarget section */

/* Begin PBXProject section */
		D221A080169C9E5E00537ABF /* Project object */ = {
			isa = PBXProject;
			attributes = {
				LastSwiftUpdateCheck = 0920;
				LastTestingUpgradeCheck = 0600;
				LastUpgradeCheck = 1020;
				ORGANIZATIONNAME = "Open Whisper Systems";
				TargetAttributes = {
					453518671FC635DD00210559 = {
						CreatedOnToolsVersion = 9.2;
						DevelopmentTeam = U68MSDN6DR;
						LastSwiftMigration = 1020;
						ProvisioningStyle = Automatic;
						SystemCapabilities = {
							com.apple.ApplicationGroups.iOS = {
								enabled = 1;
							};
							com.apple.DataProtection = {
								enabled = 1;
							};
							com.apple.Keychain = {
								enabled = 1;
							};
							com.apple.iCloud = {
								enabled = 0;
							};
						};
					};
					453518911FC63DBF00210559 = {
						CreatedOnToolsVersion = 9.2;
						DevelopmentTeam = U68MSDN6DR;
						LastSwiftMigration = 1020;
						ProvisioningStyle = Automatic;
					};
					D221A088169C9E5E00537ABF = {
						DevelopmentTeam = U68MSDN6DR;
						LastSwiftMigration = 1020;
						ProvisioningStyle = Automatic;
						SystemCapabilities = {
							com.apple.ApplicationGroups.iOS = {
								enabled = 1;
							};
							com.apple.DataProtection = {
								enabled = 1;
							};
							com.apple.InAppPurchase = {
								enabled = 0;
							};
							com.apple.InterAppAudio = {
								enabled = 0;
							};
							com.apple.Keychain = {
								enabled = 1;
							};
							com.apple.Push = {
								enabled = 1;
							};
							com.apple.VPNLite = {
								enabled = 0;
							};
							com.apple.iCloud = {
								enabled = 1;
							};
						};
					};
					D221A0A9169C9E5F00537ABF = {
						DevelopmentTeam = U68MSDN6DR;
						LastSwiftMigration = 1020;
						ProvisioningStyle = Automatic;
						TestTargetID = D221A088169C9E5E00537ABF;
					};
				};
			};
			buildConfigurationList = D221A083169C9E5E00537ABF /* Build configuration list for PBXProject "Signal" */;
			compatibilityVersion = "Xcode 3.2";
			developmentRegion = en;
			hasScannedForEncodings = 0;
			knownRegions = (
				en,
				az_AZ,
				bg_BG,
				bs,
				ca,
				cs,
				da,
				de,
				el_GR,
				es,
				et_EE,
				fi,
				fr,
				fil,
				hi_IN,
				hu,
				it_IT,
				ja_JP,
				ko_KR,
				lv,
				nb_NO,
				nl,
				pl,
				pt_BR,
				pt_PT,
				ro_RO,
				ru,
				sl,
				sv_SE,
				th_TH,
				tr_TR,
				zh_CN,
				hr,
				ro,
				sn,
				id,
				gl,
				mk,
				sq,
				bg,
				Base,
				ar,
				km,
				lt,
				he,
				my,
				fa,
				et,
				zh_TW,
				ko,
				az,
				el,
				it,
				ja,
				sv,
				th,
				tr,
				nb,
			);
			mainGroup = D221A07E169C9E5E00537ABF;
			productRefGroup = D221A08A169C9E5E00537ABF /* Products */;
			projectDirPath = "";
			projectRoot = "";
			targets = (
				D221A088169C9E5E00537ABF /* Signal */,
				D221A0A9169C9E5F00537ABF /* SignalTests */,
				453518671FC635DD00210559 /* SignalShareExtension */,
				453518911FC63DBF00210559 /* SignalMessaging */,
			);
		};
/* End PBXProject section */

/* Begin PBXResourcesBuildPhase section */
		453518661FC635DD00210559 /* Resources */ = {
			isa = PBXResourcesBuildPhase;
			buildActionMask = 2147483647;
			files = (
				347850321FD7494A007B8332 /* ElegantIcons.ttf in Resources */,
				4535186E1FC635DD00210559 /* MainInterface.storyboard in Resources */,
				347850551FD749C0007B8332 /* Localizable.strings in Resources */,
				347850331FD7494A007B8332 /* fontawesome-webfont.ttf in Resources */,
				3478504C1FD7496D007B8332 /* Images.xcassets in Resources */,
				347850311FD7494A007B8332 /* dripicons-v2.ttf in Resources */,
			);
			runOnlyForDeploymentPostprocessing = 0;
		};
		453518901FC63DBF00210559 /* Resources */ = {
			isa = PBXResourcesBuildPhase;
			buildActionMask = 2147483647;
			files = (
			);
			runOnlyForDeploymentPostprocessing = 0;
		};
		D221A087169C9E5E00537ABF /* Resources */ = {
			isa = PBXResourcesBuildPhase;
			buildActionMask = 2147483647;
			files = (
				4C63CC00210A620B003AE45C /* SignalTSan.supp in Resources */,
				4C6F527C20FFE8400097DEEE /* SignalUBSan.supp in Resources */,
				34CF078A203E6B78005C4D61 /* end_call_tone_cept.caf in Resources */,
				AD83FF3F1A73426500B5C81A /* audio_pause_button_blue.png in Resources */,
				34330A5A1E7875FB00DF2FB9 /* fontawesome-webfont.ttf in Resources */,
				A5509ECA1A69AB8B00ABA4BC /* Main.storyboard in Resources */,
				AD83FF421A73426500B5C81A /* audio_play_button.png in Resources */,
				34330A5C1E787A9800DF2FB9 /* dripicons-v2.ttf in Resources */,
				B633C5C41A1D190B0059AC12 /* mute_on@2x.png in Resources */,
				B633C5CE1A1D190B0059AC12 /* quit@2x.png in Resources */,
				AD83FF441A73426500B5C81A /* audio_pause_button.png in Resources */,
				B6F509971AA53F760068F56A /* Localizable.strings in Resources */,
				B633C59D1A1D190B0059AC12 /* endcall@2x.png in Resources */,
				FC5CDF391A3393DD00B47253 /* error_white@2x.png in Resources */,
				B633C5D21A1D190B0059AC12 /* savephoto@2x.png in Resources */,
				B10C9B611A7049EC00ECA2BF /* play_icon.png in Resources */,
				AD83FF401A73426500B5C81A /* audio_pause_button_blue@2x.png in Resources */,
				B66DBF4A19D5BBC8006EA940 /* Images.xcassets in Resources */,
				34CF0788203E6B78005C4D61 /* ringback_tone_ansi.caf in Resources */,
				34C3C78F2040A4F70000134C /* sonarping.mp3 in Resources */,
				AD83FF431A73426500B5C81A /* audio_play_button@2x.png in Resources */,
				34661FB820C1C0D60056EDD6 /* message_sent.aiff in Resources */,
				45CB2FA81CB7146C00E1B343 /* Launch Screen.storyboard in Resources */,
				B633C5C31A1D190B0059AC12 /* mute_off@2x.png in Resources */,
				AD83FF411A73426500B5C81A /* audio_play_button_blue@2x.png in Resources */,
				34C3C78D20409F320000134C /* Opening.m4r in Resources */,
				FC5CDF3A1A3393DD00B47253 /* warning_white@2x.png in Resources */,
				B633C58D1A1D190B0059AC12 /* contact_default_feed.png in Resources */,
				B10C9B621A7049EC00ECA2BF /* play_icon@2x.png in Resources */,
				B633C5861A1D190B0059AC12 /* call@2x.png in Resources */,
				B67EBF5D19194AC60084CCFD /* Settings.bundle in Resources */,
				B10C9B601A7049EC00ECA2BF /* pause_icon@2x.png in Resources */,
				FC9120411A39EFB70074545C /* qr@2x.png in Resources */,
				34CF0787203E6B78005C4D61 /* busy_tone_ansi.caf in Resources */,
				B10C9B5F1A7049EC00ECA2BF /* pause_icon.png in Resources */,
				AD83FF471A73428300B5C81A /* audio_play_button_blue.png in Resources */,
				34330A5E1E787BD800DF2FB9 /* ElegantIcons.ttf in Resources */,
				AD83FF451A73426500B5C81A /* audio_pause_button@2x.png in Resources */,
				45A2F005204473A3002E978A /* NewMessage.aifc in Resources */,
				45B74A882044AAB600CD42F8 /* aurora.aifc in Resources */,
				45B74A742044AAB600CD42F8 /* aurora-quiet.aifc in Resources */,
				45B74A852044AAB600CD42F8 /* bamboo.aifc in Resources */,
				45B74A782044AAB600CD42F8 /* bamboo-quiet.aifc in Resources */,
				45B74A7B2044AAB600CD42F8 /* chord.aifc in Resources */,
				45B74A812044AAB600CD42F8 /* chord-quiet.aifc in Resources */,
				45B74A832044AAB600CD42F8 /* circles.aifc in Resources */,
				45B74A892044AAB600CD42F8 /* circles-quiet.aifc in Resources */,
				4503F1BF20470A5B00CEE724 /* classic.aifc in Resources */,
				4503F1BE20470A5B00CEE724 /* classic-quiet.aifc in Resources */,
				45B74A7E2044AAB600CD42F8 /* complete.aifc in Resources */,
				45B74A872044AAB600CD42F8 /* complete-quiet.aifc in Resources */,
				45B74A772044AAB600CD42F8 /* hello.aifc in Resources */,
				4C61819F219E1796009BD6B5 /* typing-animation-dark.gif in Resources */,
				45B74A7C2044AAB600CD42F8 /* hello-quiet.aifc in Resources */,
				45B74A792044AAB600CD42F8 /* input.aifc in Resources */,
				45B74A8C2044AAB600CD42F8 /* input-quiet.aifc in Resources */,
				45B74A7A2044AAB600CD42F8 /* keys.aifc in Resources */,
				45B74A762044AAB600CD42F8 /* keys-quiet.aifc in Resources */,
				45B74A862044AAB600CD42F8 /* note.aifc in Resources */,
				45B74A7F2044AAB600CD42F8 /* note-quiet.aifc in Resources */,
				45B74A842044AAB600CD42F8 /* popcorn.aifc in Resources */,
				45B74A7D2044AAB600CD42F8 /* popcorn-quiet.aifc in Resources */,
				45B74A822044AAB600CD42F8 /* pulse.aifc in Resources */,
				34B6A90B218BA1D1007C4606 /* typing-animation.gif in Resources */,
				45B74A802044AAB600CD42F8 /* pulse-quiet.aifc in Resources */,
				45B74A8B2044AAB600CD42F8 /* synth.aifc in Resources */,
				45B74A752044AAB600CD42F8 /* synth-quiet.aifc in Resources */,
			);
			runOnlyForDeploymentPostprocessing = 0;
		};
		D221A0A7169C9E5F00537ABF /* Resources */ = {
			isa = PBXResourcesBuildPhase;
			buildActionMask = 2147483647;
			files = (
				34C6B0AE1FA0E4AA00D35993 /* test-jpg.jpg in Resources */,
				B660F6D41C29868000687D6E /* whisperFake.cer in Resources */,
				34C6B0A91FA0E46F00D35993 /* test-gif.gif in Resources */,
				34C6B0AC1FA0E46F00D35993 /* test-mp4.mp4 in Resources */,
				34C6B0AB1FA0E46F00D35993 /* test-mp3.mp3 in Resources */,
			);
			runOnlyForDeploymentPostprocessing = 0;
		};
/* End PBXResourcesBuildPhase section */

/* Begin PBXShellScriptBuildPhase section */
		1460156AE01E0DB0949D61FE /* [CP] Check Pods Manifest.lock */ = {
			isa = PBXShellScriptBuildPhase;
			buildActionMask = 2147483647;
			files = (
			);
			inputPaths = (
				"${PODS_PODFILE_DIR_PATH}/Podfile.lock",
				"${PODS_ROOT}/Manifest.lock",
			);
			name = "[CP] Check Pods Manifest.lock";
			outputPaths = (
				"$(DERIVED_FILE_DIR)/Pods-Signal-checkManifestLockResult.txt",
			);
			runOnlyForDeploymentPostprocessing = 0;
			shellPath = /bin/sh;
			shellScript = "diff \"${PODS_PODFILE_DIR_PATH}/Podfile.lock\" \"${PODS_ROOT}/Manifest.lock\" > /dev/null\nif [ $? != 0 ] ; then\n    # print error to STDERR\n    echo \"error: The sandbox is not in sync with the Podfile.lock. Run 'pod install' or update your CocoaPods installation.\" >&2\n    exit 1\nfi\n# This output is used by Xcode 'outputs' to avoid re-running this script phase.\necho \"SUCCESS\" > \"${SCRIPT_OUTPUT_FILE_0}\"\n";
			showEnvVarsInLog = 0;
		};
		16FA77C536F8C08C5046FA6B /* [CP] Check Pods Manifest.lock */ = {
			isa = PBXShellScriptBuildPhase;
			buildActionMask = 2147483647;
			files = (
			);
			inputPaths = (
				"${PODS_PODFILE_DIR_PATH}/Podfile.lock",
				"${PODS_ROOT}/Manifest.lock",
			);
			name = "[CP] Check Pods Manifest.lock";
			outputPaths = (
				"$(DERIVED_FILE_DIR)/Pods-SignalShareExtension-checkManifestLockResult.txt",
			);
			runOnlyForDeploymentPostprocessing = 0;
			shellPath = /bin/sh;
			shellScript = "diff \"${PODS_PODFILE_DIR_PATH}/Podfile.lock\" \"${PODS_ROOT}/Manifest.lock\" > /dev/null\nif [ $? != 0 ] ; then\n    # print error to STDERR\n    echo \"error: The sandbox is not in sync with the Podfile.lock. Run 'pod install' or update your CocoaPods installation.\" >&2\n    exit 1\nfi\n# This output is used by Xcode 'outputs' to avoid re-running this script phase.\necho \"SUCCESS\" > \"${SCRIPT_OUTPUT_FILE_0}\"\n";
			showEnvVarsInLog = 0;
		};
		34C239432180B01B00B6108F /* Run Script: update_plist_info */ = {
			isa = PBXShellScriptBuildPhase;
			buildActionMask = 2147483647;
			files = (
			);
			inputPaths = (
			);
			name = "Run Script: update_plist_info";
			outputPaths = (
			);
			runOnlyForDeploymentPostprocessing = 0;
			shellPath = /bin/sh;
			shellScript = "$PROJECT_DIR/Scripts/update_plist_info.sh\n";
		};
		451DE9EE1DC1546A00810E42 /* [Carthage] Copy Frameworks */ = {
			isa = PBXShellScriptBuildPhase;
			buildActionMask = 2147483647;
			files = (
			);
			inputPaths = (
				"$(SRCROOT)/ThirdParty/WebRTC/Build/WebRTC.framework",
				"$(SRCROOT)/ThirdParty/Carthage/Build/iOS/ZXingObjC.framework",
			);
			name = "[Carthage] Copy Frameworks";
			outputPaths = (
			);
			runOnlyForDeploymentPostprocessing = 0;
			shellPath = /bin/sh;
			shellScript = "/usr/local/bin/carthage copy-frameworks\n";
		};
		451DE9FB1DC18D4500810E42 /* [Carthage] Copy Frameworks */ = {
			isa = PBXShellScriptBuildPhase;
			buildActionMask = 2147483647;
			files = (
			);
			inputPaths = (
				"$(SRCROOT)/ThirdParty/WebRTC/Build/WebRTC.framework",
				"$(SRCROOT)/ThirdParty/Carthage/Build/iOS/ZXingObjC.framework",
			);
			name = "[Carthage] Copy Frameworks";
			outputPaths = (
			);
			runOnlyForDeploymentPostprocessing = 0;
			shellPath = /bin/sh;
			shellScript = "/usr/local/bin/carthage copy-frameworks\n";
		};
		45AE48531E073428004D96C2 /* Swift Lint */ = {
			isa = PBXShellScriptBuildPhase;
			buildActionMask = 2147483647;
			files = (
			);
			inputPaths = (
			);
			name = "Swift Lint";
			outputPaths = (
			);
			runOnlyForDeploymentPostprocessing = 0;
			shellPath = /bin/sh;
			shellScript = "if which swiftlint >/dev/null; then\n# disabled for now. too many lint errors outside of the scope of this branch\n#(cd Signal && swiftlint)\n# never fail.\nexit 0\nelse\necho \"warning: SwiftLint not installed, download from https://github.com/realm/SwiftLint\"\nfi";
		};
		59C9DBA462715B5C999FFB02 /* [CP] Embed Pods Frameworks */ = {
			isa = PBXShellScriptBuildPhase;
			buildActionMask = 2147483647;
			files = (
			);
			inputPaths = (
				"${SRCROOT}/Pods/Target Support Files/Pods-Signal/Pods-Signal-frameworks.sh",
				"${BUILT_PRODUCTS_DIR}/AFNetworking/AFNetworking.framework",
				"${BUILT_PRODUCTS_DIR}/AxolotlKit/AxolotlKit.framework",
				"${BUILT_PRODUCTS_DIR}/CocoaLumberjack/CocoaLumberjack.framework",
				"${BUILT_PRODUCTS_DIR}/Curve25519Kit/Curve25519Kit.framework",
				"${BUILT_PRODUCTS_DIR}/GRDBCipher/GRDBCipher.framework",
				"${PODS_ROOT}/GRKOpenSSLFramework/OpenSSL-iOS/bin/openssl.framework",
				"${BUILT_PRODUCTS_DIR}/HKDFKit/HKDFKit.framework",
				"${BUILT_PRODUCTS_DIR}/Mantle/Mantle.framework",
				"${BUILT_PRODUCTS_DIR}/PromiseKit/PromiseKit.framework",
				"${BUILT_PRODUCTS_DIR}/PureLayout/PureLayout.framework",
				"${BUILT_PRODUCTS_DIR}/Reachability/Reachability.framework",
				"${BUILT_PRODUCTS_DIR}/SAMKeychain/SAMKeychain.framework",
				"${BUILT_PRODUCTS_DIR}/SQLCipher/SQLCipher.framework",
				"${BUILT_PRODUCTS_DIR}/SSZipArchive/SSZipArchive.framework",
				"${BUILT_PRODUCTS_DIR}/SignalCoreKit/SignalCoreKit.framework",
				"${BUILT_PRODUCTS_DIR}/SignalMetadataKit/SignalMetadataKit.framework",
				"${BUILT_PRODUCTS_DIR}/SignalServiceKit/SignalServiceKit.framework",
				"${BUILT_PRODUCTS_DIR}/Starscream/Starscream.framework",
				"${BUILT_PRODUCTS_DIR}/SwiftProtobuf/SwiftProtobuf.framework",
				"${BUILT_PRODUCTS_DIR}/YYImage/YYImage.framework",
				"${BUILT_PRODUCTS_DIR}/YapDatabase/YapDatabase.framework",
				"${BUILT_PRODUCTS_DIR}/libPhoneNumber-iOS/libPhoneNumber_iOS.framework",
				"${BUILT_PRODUCTS_DIR}/libwebp/libwebp.framework",
			);
			name = "[CP] Embed Pods Frameworks";
			outputPaths = (
				"${TARGET_BUILD_DIR}/${FRAMEWORKS_FOLDER_PATH}/AFNetworking.framework",
				"${TARGET_BUILD_DIR}/${FRAMEWORKS_FOLDER_PATH}/AxolotlKit.framework",
				"${TARGET_BUILD_DIR}/${FRAMEWORKS_FOLDER_PATH}/CocoaLumberjack.framework",
				"${TARGET_BUILD_DIR}/${FRAMEWORKS_FOLDER_PATH}/Curve25519Kit.framework",
				"${TARGET_BUILD_DIR}/${FRAMEWORKS_FOLDER_PATH}/GRDBCipher.framework",
				"${TARGET_BUILD_DIR}/${FRAMEWORKS_FOLDER_PATH}/openssl.framework",
				"${TARGET_BUILD_DIR}/${FRAMEWORKS_FOLDER_PATH}/HKDFKit.framework",
				"${TARGET_BUILD_DIR}/${FRAMEWORKS_FOLDER_PATH}/Mantle.framework",
				"${TARGET_BUILD_DIR}/${FRAMEWORKS_FOLDER_PATH}/PromiseKit.framework",
				"${TARGET_BUILD_DIR}/${FRAMEWORKS_FOLDER_PATH}/PureLayout.framework",
				"${TARGET_BUILD_DIR}/${FRAMEWORKS_FOLDER_PATH}/Reachability.framework",
				"${TARGET_BUILD_DIR}/${FRAMEWORKS_FOLDER_PATH}/SAMKeychain.framework",
				"${TARGET_BUILD_DIR}/${FRAMEWORKS_FOLDER_PATH}/SQLCipher.framework",
				"${TARGET_BUILD_DIR}/${FRAMEWORKS_FOLDER_PATH}/SSZipArchive.framework",
				"${TARGET_BUILD_DIR}/${FRAMEWORKS_FOLDER_PATH}/SignalCoreKit.framework",
				"${TARGET_BUILD_DIR}/${FRAMEWORKS_FOLDER_PATH}/SignalMetadataKit.framework",
				"${TARGET_BUILD_DIR}/${FRAMEWORKS_FOLDER_PATH}/SignalServiceKit.framework",
				"${TARGET_BUILD_DIR}/${FRAMEWORKS_FOLDER_PATH}/Starscream.framework",
				"${TARGET_BUILD_DIR}/${FRAMEWORKS_FOLDER_PATH}/SwiftProtobuf.framework",
				"${TARGET_BUILD_DIR}/${FRAMEWORKS_FOLDER_PATH}/YYImage.framework",
				"${TARGET_BUILD_DIR}/${FRAMEWORKS_FOLDER_PATH}/YapDatabase.framework",
				"${TARGET_BUILD_DIR}/${FRAMEWORKS_FOLDER_PATH}/libPhoneNumber_iOS.framework",
				"${TARGET_BUILD_DIR}/${FRAMEWORKS_FOLDER_PATH}/libwebp.framework",
			);
			runOnlyForDeploymentPostprocessing = 0;
			shellPath = /bin/sh;
			shellScript = "\"${SRCROOT}/Pods/Target Support Files/Pods-Signal/Pods-Signal-frameworks.sh\"\n";
			showEnvVarsInLog = 0;
		};
		6565655F4068F9E5CDC5687F /* [CP] Check Pods Manifest.lock */ = {
			isa = PBXShellScriptBuildPhase;
			buildActionMask = 2147483647;
			files = (
			);
			inputPaths = (
				"${PODS_PODFILE_DIR_PATH}/Podfile.lock",
				"${PODS_ROOT}/Manifest.lock",
			);
			name = "[CP] Check Pods Manifest.lock";
			outputPaths = (
				"$(DERIVED_FILE_DIR)/Pods-SignalTests-checkManifestLockResult.txt",
			);
			runOnlyForDeploymentPostprocessing = 0;
			shellPath = /bin/sh;
			shellScript = "diff \"${PODS_PODFILE_DIR_PATH}/Podfile.lock\" \"${PODS_ROOT}/Manifest.lock\" > /dev/null\nif [ $? != 0 ] ; then\n    # print error to STDERR\n    echo \"error: The sandbox is not in sync with the Podfile.lock. Run 'pod install' or update your CocoaPods installation.\" >&2\n    exit 1\nfi\n# This output is used by Xcode 'outputs' to avoid re-running this script phase.\necho \"SUCCESS\" > \"${SCRIPT_OUTPUT_FILE_0}\"\n";
			showEnvVarsInLog = 0;
		};
		88905E9F229CDE3A004E4234 /* Run Script: update_share_plist_info */ = {
			isa = PBXShellScriptBuildPhase;
			buildActionMask = 2147483647;
			files = (
			);
			inputFileListPaths = (
			);
			inputPaths = (
			);
			name = "Run Script: update_share_plist_info";
			outputFileListPaths = (
			);
			outputPaths = (
			);
			runOnlyForDeploymentPostprocessing = 0;
			shellPath = /bin/sh;
			shellScript = "$PROJECT_DIR/Scripts/update_share_plist_info.sh\n";
		};
		B4E9B04E862FB64FC9A8F79B /* [CP] Embed Pods Frameworks */ = {
			isa = PBXShellScriptBuildPhase;
			buildActionMask = 2147483647;
			files = (
			);
			inputPaths = (
				"${SRCROOT}/Pods/Target Support Files/Pods-SignalTests/Pods-SignalTests-frameworks.sh",
				"${BUILT_PRODUCTS_DIR}/AFNetworking/AFNetworking.framework",
				"${BUILT_PRODUCTS_DIR}/AxolotlKit/AxolotlKit.framework",
				"${BUILT_PRODUCTS_DIR}/CocoaLumberjack/CocoaLumberjack.framework",
				"${BUILT_PRODUCTS_DIR}/Curve25519Kit/Curve25519Kit.framework",
				"${BUILT_PRODUCTS_DIR}/GRDBCipher/GRDBCipher.framework",
				"${PODS_ROOT}/GRKOpenSSLFramework/OpenSSL-iOS/bin/openssl.framework",
				"${BUILT_PRODUCTS_DIR}/HKDFKit/HKDFKit.framework",
				"${BUILT_PRODUCTS_DIR}/Mantle/Mantle.framework",
				"${BUILT_PRODUCTS_DIR}/PromiseKit/PromiseKit.framework",
				"${BUILT_PRODUCTS_DIR}/PureLayout/PureLayout.framework",
				"${BUILT_PRODUCTS_DIR}/Reachability/Reachability.framework",
				"${BUILT_PRODUCTS_DIR}/SAMKeychain/SAMKeychain.framework",
				"${BUILT_PRODUCTS_DIR}/SQLCipher/SQLCipher.framework",
				"${BUILT_PRODUCTS_DIR}/SignalCoreKit/SignalCoreKit.framework",
				"${BUILT_PRODUCTS_DIR}/SignalMetadataKit/SignalMetadataKit.framework",
				"${BUILT_PRODUCTS_DIR}/SignalServiceKit/SignalServiceKit.framework",
				"${BUILT_PRODUCTS_DIR}/Starscream/Starscream.framework",
				"${BUILT_PRODUCTS_DIR}/SwiftProtobuf/SwiftProtobuf.framework",
				"${BUILT_PRODUCTS_DIR}/YYImage/YYImage.framework",
				"${BUILT_PRODUCTS_DIR}/YapDatabase/YapDatabase.framework",
				"${BUILT_PRODUCTS_DIR}/libPhoneNumber-iOS/libPhoneNumber_iOS.framework",
				"${BUILT_PRODUCTS_DIR}/libwebp/libwebp.framework",
			);
			name = "[CP] Embed Pods Frameworks";
			outputPaths = (
				"${TARGET_BUILD_DIR}/${FRAMEWORKS_FOLDER_PATH}/AFNetworking.framework",
				"${TARGET_BUILD_DIR}/${FRAMEWORKS_FOLDER_PATH}/AxolotlKit.framework",
				"${TARGET_BUILD_DIR}/${FRAMEWORKS_FOLDER_PATH}/CocoaLumberjack.framework",
				"${TARGET_BUILD_DIR}/${FRAMEWORKS_FOLDER_PATH}/Curve25519Kit.framework",
				"${TARGET_BUILD_DIR}/${FRAMEWORKS_FOLDER_PATH}/GRDBCipher.framework",
				"${TARGET_BUILD_DIR}/${FRAMEWORKS_FOLDER_PATH}/openssl.framework",
				"${TARGET_BUILD_DIR}/${FRAMEWORKS_FOLDER_PATH}/HKDFKit.framework",
				"${TARGET_BUILD_DIR}/${FRAMEWORKS_FOLDER_PATH}/Mantle.framework",
				"${TARGET_BUILD_DIR}/${FRAMEWORKS_FOLDER_PATH}/PromiseKit.framework",
				"${TARGET_BUILD_DIR}/${FRAMEWORKS_FOLDER_PATH}/PureLayout.framework",
				"${TARGET_BUILD_DIR}/${FRAMEWORKS_FOLDER_PATH}/Reachability.framework",
				"${TARGET_BUILD_DIR}/${FRAMEWORKS_FOLDER_PATH}/SAMKeychain.framework",
				"${TARGET_BUILD_DIR}/${FRAMEWORKS_FOLDER_PATH}/SQLCipher.framework",
				"${TARGET_BUILD_DIR}/${FRAMEWORKS_FOLDER_PATH}/SignalCoreKit.framework",
				"${TARGET_BUILD_DIR}/${FRAMEWORKS_FOLDER_PATH}/SignalMetadataKit.framework",
				"${TARGET_BUILD_DIR}/${FRAMEWORKS_FOLDER_PATH}/SignalServiceKit.framework",
				"${TARGET_BUILD_DIR}/${FRAMEWORKS_FOLDER_PATH}/Starscream.framework",
				"${TARGET_BUILD_DIR}/${FRAMEWORKS_FOLDER_PATH}/SwiftProtobuf.framework",
				"${TARGET_BUILD_DIR}/${FRAMEWORKS_FOLDER_PATH}/YYImage.framework",
				"${TARGET_BUILD_DIR}/${FRAMEWORKS_FOLDER_PATH}/YapDatabase.framework",
				"${TARGET_BUILD_DIR}/${FRAMEWORKS_FOLDER_PATH}/libPhoneNumber_iOS.framework",
				"${TARGET_BUILD_DIR}/${FRAMEWORKS_FOLDER_PATH}/libwebp.framework",
			);
			runOnlyForDeploymentPostprocessing = 0;
			shellPath = /bin/sh;
			shellScript = "\"${SRCROOT}/Pods/Target Support Files/Pods-SignalTests/Pods-SignalTests-frameworks.sh\"\n";
			showEnvVarsInLog = 0;
		};
		F4C416F20E3CB0B25DC10C56 /* [CP] Check Pods Manifest.lock */ = {
			isa = PBXShellScriptBuildPhase;
			buildActionMask = 2147483647;
			files = (
			);
			inputPaths = (
				"${PODS_PODFILE_DIR_PATH}/Podfile.lock",
				"${PODS_ROOT}/Manifest.lock",
			);
			name = "[CP] Check Pods Manifest.lock";
			outputPaths = (
				"$(DERIVED_FILE_DIR)/Pods-SignalMessaging-checkManifestLockResult.txt",
			);
			runOnlyForDeploymentPostprocessing = 0;
			shellPath = /bin/sh;
			shellScript = "diff \"${PODS_PODFILE_DIR_PATH}/Podfile.lock\" \"${PODS_ROOT}/Manifest.lock\" > /dev/null\nif [ $? != 0 ] ; then\n    # print error to STDERR\n    echo \"error: The sandbox is not in sync with the Podfile.lock. Run 'pod install' or update your CocoaPods installation.\" >&2\n    exit 1\nfi\n# This output is used by Xcode 'outputs' to avoid re-running this script phase.\necho \"SUCCESS\" > \"${SCRIPT_OUTPUT_FILE_0}\"\n";
			showEnvVarsInLog = 0;
		};
/* End PBXShellScriptBuildPhase section */

/* Begin PBXSourcesBuildPhase section */
		453518641FC635DD00210559 /* Sources */ = {
			isa = PBXSourcesBuildPhase;
			buildActionMask = 2147483647;
			files = (
				4535186B1FC635DD00210559 /* ShareViewController.swift in Sources */,
				34480B361FD0929200BC14EF /* ShareAppExtensionContext.m in Sources */,
				34641E1F2088DA6D00E2EDE5 /* SAEScreenLockViewController.m in Sources */,
				3461284B1FD0B94000532771 /* SAELoadViewController.swift in Sources */,
				347850571FD86544007B8332 /* SAEFailedViewController.swift in Sources */,
			);
			runOnlyForDeploymentPostprocessing = 0;
		};
		4535188D1FC63DBF00210559 /* Sources */ = {
			isa = PBXSourcesBuildPhase;
			buildActionMask = 2147483647;
			files = (
				45F59A0A2029140500E8D2B0 /* OWSVideoPlayer.swift in Sources */,
				340872C82239563500CB25B0 /* ApprovalRailCellView.swift in Sources */,
				4CB93DC22180FF07004B9764 /* ProximityMonitoringManager.swift in Sources */,
				34AC09E1211B39B100997B47 /* SelectThreadViewController.m in Sources */,
				34AC09EF211B39B100997B47 /* ViewControllerUtils.m in Sources */,
				346941A2215D2EE400B5BFAD /* OWSConversationColor.m in Sources */,
				34AC0A17211B39EA00997B47 /* VideoPlayerView.swift in Sources */,
				34BEDB1321C43F6A007B0EAE /* ImageEditorView.swift in Sources */,
				34AC09EE211B39B100997B47 /* EditContactShareNameViewController.swift in Sources */,
				346129F71FD5F31400532771 /* OWS105AttachmentFilePaths.m in Sources */,
				450998681FD8C0FF00D89EB3 /* AttachmentSharing.m in Sources */,
				346129F81FD5F31400532771 /* OWS100RemoveTSRecipientsMigration.m in Sources */,
				34AC09DF211B39B100997B47 /* OWSNavigationController.m in Sources */,
				34074F61203D0CBE004596AE /* OWSSounds.m in Sources */,
				34C2EEB02270B8E200BCA1D0 /* StickerKeyboard.swift in Sources */,
				34BEDB1721C80BCA007B0EAE /* OWSAnyTouchGestureRecognizer.m in Sources */,
				340872C92239563500CB25B0 /* AttachmentItemCollection.swift in Sources */,
				34080EFE2225F96D0087E99F /* ImageEditorPaletteView.swift in Sources */,
				34B6A909218B8824007C4606 /* OWS112TypingIndicatorsMigration.swift in Sources */,
				4C6E446922AEDDEE007982E6 /* NewAccountDiscovery.swift in Sources */,
				4C3E245D21F2B395000AE092 /* DirectionalPanGestureRecognizer.swift in Sources */,
				346129B51FD1F7E800532771 /* OWSProfileManager.m in Sources */,
				4CBBCA6321714B4500EEB37D /* OWS110SortIdMigration.swift in Sources */,
				342950832124C9750000B063 /* OWSTextView.m in Sources */,
				34BBC85D220D19D600857249 /* ImageEditorPanGestureRecognizer.swift in Sources */,
				342950882124CB0A0000B063 /* OWSSearchBar.m in Sources */,
				342950822124C9750000B063 /* OWSTextField.m in Sources */,
				34AC0A13211B39EA00997B47 /* DisappearingTimerConfigurationView.swift in Sources */,
				4CA46F4D219CFDAA0038ABDE /* GalleryRailView.swift in Sources */,
				34480B621FD0A98800BC14EF /* UIColor+OWS.m in Sources */,
				4C20B2B720CA0034001BAC90 /* ThreadViewModel.swift in Sources */,
				34BBC857220C7ADA00857249 /* ImageEditorItem.swift in Sources */,
				346E35BE224283B100E55D5F /* UIAlertController+OWS.swift in Sources */,
				34C2EEB22270CC8E00BCA1D0 /* StickerPackCollectionView.swift in Sources */,
				34480B641FD0A98800BC14EF /* UIView+OWS.m in Sources */,
				34AC0A1C211B39EA00997B47 /* OWSFlatButton.swift in Sources */,
				340872D822397F4600CB25B0 /* AttachmentCaptionViewController.swift in Sources */,
				34C3C7932040B0DD0000134C /* OWSAudioPlayer.m in Sources */,
				34AC09E5211B39B100997B47 /* ScreenLockViewController.m in Sources */,
				34AC09F7211B39B100997B47 /* MediaMessageView.swift in Sources */,
				34BBC858220C7ADA00857249 /* ImageEditorContents.swift in Sources */,
				3461293A1FD1B47300532771 /* OWSPreferences.m in Sources */,
				34AC09E6211B39B100997B47 /* SelectRecipientViewController.m in Sources */,
				4C858A52212DC5E1001B45D3 /* UIImage+OWS.swift in Sources */,
				34480B671FD0AA9400BC14EF /* UIFont+OWS.m in Sources */,
				346129E61FD5C0C600532771 /* OWSDatabaseMigrationRunner.m in Sources */,
				34AC0A11211B39EA00997B47 /* OWSLayerView.swift in Sources */,
				34AC0A1B211B39EA00997B47 /* GradientView.swift in Sources */,
				34AC09E2211B39B100997B47 /* ReturnToCallViewController.swift in Sources */,
				34080E4022E9F50200B4D9DA /* YDBToGRDBMigration.swift in Sources */,
				346129AB1FD1F0EE00532771 /* OWSFormat.m in Sources */,
				34AC0A12211B39EA00997B47 /* ContactTableViewCell.m in Sources */,
				451F8A461FD715BA005CB9DA /* OWSGroupAvatarBuilder.m in Sources */,
				34BBC85B220C7ADA00857249 /* OrderedDictionary.swift in Sources */,
				34C2EEB42270D1CE00BCA1D0 /* StickerView.swift in Sources */,
				346129961FD1E30000532771 /* OWSDatabaseMigration.m in Sources */,
				346129FB1FD5F31400532771 /* OWS101ExistingUsersBlockOnIdentityChange.m in Sources */,
				34AC09EA211B39B100997B47 /* ModalActivityIndicatorViewController.swift in Sources */,
				344F248D2007CCD600CFB4F4 /* DisplayableText.swift in Sources */,
				450998651FD8A34D00D89EB3 /* DeviceSleepManager.swift in Sources */,
				34AC09EB211B39B100997B47 /* ContactShareApprovalViewController.swift in Sources */,
				34AC0A1F211B39EA00997B47 /* AvatarImageView.swift in Sources */,
				3466087220E550F400AFFE73 /* ConversationStyle.swift in Sources */,
				3478506B1FD9B78A007B8332 /* NoopCallMessageHandler.swift in Sources */,
				4C9B4F23225025F100DD5B9A /* OWS1XXGRDBMigration.swift in Sources */,
				340872CA2239563500CB25B0 /* AttachmentApprovalViewController.swift in Sources */,
				346129AD1FD1F34E00532771 /* ImageCache.swift in Sources */,
				34D5872F208E2C4200D2255A /* OWS109OutgoingMessageState.m in Sources */,
				340872D02239787F00CB25B0 /* AttachmentTextToolbar.swift in Sources */,
				3416BCAE2277A24000E761B4 /* StickerPackDataSource.swift in Sources */,
				34AC09F8211B39B100997B47 /* CountryCodeViewController.m in Sources */,
				451F8A341FD710C3005CB9DA /* FullTextSearcher.swift in Sources */,
				3416BCAC227798D100E761B4 /* StickerPackViewController.swift in Sources */,
				34080F04222858DC0087E99F /* OWSViewController+ImageEditor.swift in Sources */,
				346129FE1FD5F31400532771 /* OWS106EnsureProfileComplete.swift in Sources */,
				34AC0A10211B39EA00997B47 /* TappableView.swift in Sources */,
				346129F91FD5F31400532771 /* OWS104CreateRecipientIdentities.m in Sources */,
				34C2EEAC2270A69400BCA1D0 /* CircleView.swift in Sources */,
				346129B61FD1F7E800532771 /* ProfileFetcherJob.swift in Sources */,
				34AC09E9211B39B100997B47 /* OWSTableViewController.m in Sources */,
				340872CE2239596100CB25B0 /* AttachmentApprovalInputAccessoryView.swift in Sources */,
				346129F51FD5F31400532771 /* OWS102MoveLoggingPreferenceToUserDefaults.m in Sources */,
				45194F8F1FD71FF500333B2C /* ThreadUtil.m in Sources */,
				34BEDB0E21C405B0007B0EAE /* ImageEditorModel.swift in Sources */,
				34C2EEB62270FF7C00BCA1D0 /* LinearHorizontalLayout.swift in Sources */,
				451F8A3B1FD71297005CB9DA /* UIUtil.m in Sources */,
				340872C122394CAA00CB25B0 /* ImageEditorTransform.swift in Sources */,
				450C800F20AD1AB900F3A091 /* OWSWindowManager.m in Sources */,
				454A965A1FD6017E008D2A0E /* SignalAttachment.swift in Sources */,
				45BC829D1FD9C4B400011CF3 /* ShareViewDelegate.swift in Sources */,
				3461295B1FD1D74C00532771 /* Environment.m in Sources */,
				4CBF6F7B230B03C000549FFC /* OWS115CleanupProfileAvatars.swift in Sources */,
				346129D51FD20ADC00532771 /* UIViewController+OWS.m in Sources */,
				34BBC851220B8EEF00857249 /* ImageEditorCanvasView.swift in Sources */,
				347850691FD9B78A007B8332 /* AppSetup.m in Sources */,
				346941A3215D2EE400B5BFAD /* Theme.m in Sources */,
				4C23A5F2215C4ADE00534937 /* SheetViewController.swift in Sources */,
				34BBC84D220B2D0800857249 /* ImageEditorPinchGestureRecognizer.swift in Sources */,
				340872BF22393CFA00CB25B0 /* UIGestureRecognizer+OWS.swift in Sources */,
				34080F02222853E30087E99F /* ImageEditorBrushViewController.swift in Sources */,
				34AC0A14211B39EA00997B47 /* ContactCellView.m in Sources */,
				34AC0A15211B39EA00997B47 /* ContactsViewHelper.m in Sources */,
				346129FF1FD5F31400532771 /* OWS103EnableVideoCalling.m in Sources */,
				346129E31FD5C0BE00532771 /* VersionMigrations.m in Sources */,
				4C7537892193779700DF5E37 /* OWS113MultiAttachmentMediaMessages.swift in Sources */,
				340872CB2239563500CB25B0 /* AttachmentPrepViewController.swift in Sources */,
				34C758DA2289DDDD00802527 /* StickerSharingViewController.swift in Sources */,
				88E34F2922F26CC100966CC2 /* StorageServiceProto+Sync.swift in Sources */,
				34C758DD228DD81C00802527 /* StickerTooltip.swift in Sources */,
				34AC0A16211B39EA00997B47 /* OWSNavigationBar.swift in Sources */,
				34BEDB0B21C2FA3D007B0EAE /* OWS114RemoveDynamicInteractions.swift in Sources */,
				34AC0A1A211B39EA00997B47 /* CommonStrings.swift in Sources */,
				34AC0A19211B39EA00997B47 /* OWSAlerts.swift in Sources */,
				340872DA22397FEB00CB25B0 /* AttachmentTextView.swift in Sources */,
				34FDB29221FF986600A01202 /* UIView+OWS.swift in Sources */,
				34BBC859220C7ADA00857249 /* ImageEditorStrokeItem.swift in Sources */,
				451F8A351FD710DE005CB9DA /* Searcher.swift in Sources */,
				451F8A481FD715BA005CB9DA /* OWSContactAvatarBuilder.m in Sources */,
				4503F1C3204711D300CEE724 /* OWS107LegacySounds.m in Sources */,
				3464450D22B7F93600A957B1 /* OWSOrphanDataCleaner.m in Sources */,
				34AC0A18211B39EA00997B47 /* TappableStackView.swift in Sources */,
				34B6D27520F664C900765BE2 /* OWSUnreadIndicator.m in Sources */,
				346129A61FD1F09100532771 /* OWSContactsManager.m in Sources */,
				8809CE8122F534B200D38867 /* CustomKeyboard.swift in Sources */,
				4541B71D209D3B7A0008608F /* ContactShareViewModel.swift in Sources */,
				4C618199219DF03A009BD6B5 /* OWSButton.swift in Sources */,
				4598198F204E2F28009414F2 /* OWS108CallLoggingPreference.m in Sources */,
				34AC09F3211B39B100997B47 /* NewNonContactConversationViewController.m in Sources */,
				4C3E245C21F29FCE000AE092 /* Toast.swift in Sources */,
				34BBC84B220B2CB200857249 /* ImageEditorTextViewController.swift in Sources */,
				34AC09FA211B39B100997B47 /* SharingThreadPickerViewController.m in Sources */,
				45F59A082028E4FB00E8D2B0 /* OWSAudioSession.swift in Sources */,
				34612A071FD7238600532771 /* OWSSyncManager.m in Sources */,
				88E34F2722F269E900966CC2 /* StorageServiceManager.swift in Sources */,
				450C801220AD1D5B00F3A091 /* UIDevice+featureSupport.swift in Sources */,
				451F8A471FD715BA005CB9DA /* OWSAvatarBuilder.m in Sources */,
				349ED992221EE80D008045B0 /* AppPreferences.swift in Sources */,
				4C9C50FE22F36FA50054A33F /* OutboundMessage+OWS.swift in Sources */,
				34AC09E7211B39B100997B47 /* MessageApprovalViewController.swift in Sources */,
				34480B591FD0A7A400BC14EF /* OWSScrubbingLogFormatter.m in Sources */,
				342BF24D227A03F8005CEAA9 /* StickerHorizontalListView.swift in Sources */,
				451F8A441FD7156B005CB9DA /* BlockListUIUtils.m in Sources */,
				34AC0A1E211B39EA00997B47 /* ThreadViewHelper.m in Sources */,
				34BBC85A220C7ADA00857249 /* ImageEditorTextItem.swift in Sources */,
				34641E182088D7E900E2EDE5 /* OWSScreenLock.swift in Sources */,
				344DC9AF226E483D004E7322 /* ManageStickersViewController.swift in Sources */,
				349EA07C2162AEA800F7B17F /* OWS111UDAttributesMigration.swift in Sources */,
				8821334E2304E72700353626 /* NonContactTableViewCell.swift in Sources */,
				34480B561FD0A7A400BC14EF /* DebugLogger.m in Sources */,
				459B775C207BA46C0071D0AB /* OWSQuotedReplyModel.m in Sources */,
				340872D622397E6800CB25B0 /* AttachmentCaptionToolbar.swift in Sources */,
				3464451122B7F97100A957B1 /* DateUtil.m in Sources */,
				34ABB2C42090C59700C727A6 /* OWSResaveCollectionDBMigration.m in Sources */,
				4C38E501230374D700E464B9 /* UIViewController+Permissions.m in Sources */,
				4C948FF72146EB4800349F0D /* BlockListCache.swift in Sources */,
				4551DB5A205C562300C8AE75 /* Collection+OWS.swift in Sources */,
				34BBC84F220B8A0100857249 /* ImageEditorCropViewController.swift in Sources */,
				34AC09ED211B39B100997B47 /* ContactFieldView.swift in Sources */,
				346129AF1FD1F5D900532771 /* SystemContactsFetcher.swift in Sources */,
				34AC09E3211B39B100997B47 /* OWSViewController.m in Sources */,
			);
			runOnlyForDeploymentPostprocessing = 0;
		};
		D221A085169C9E5E00537ABF /* Sources */ = {
			isa = PBXSourcesBuildPhase;
			buildActionMask = 2147483647;
			files = (
				4CC0B59C20EC5F2E00CF6EE0 /* ConversationConfigurationSyncOperation.swift in Sources */,
				3434AE1C22AEDE7D002EE04E /* ViewOnceMessageViewController.swift in Sources */,
				34C4E2582118957600BEA353 /* WebRTCProto.swift in Sources */,
				34D1F0BD1F8D108C0066283D /* AttachmentUploadView.m in Sources */,
				4C8A6DFE22E54AFA00469AE7 /* MediaInteractiveDismiss.swift in Sources */,
				452EC6DF205E9E30000E787C /* MediaGalleryViewController.swift in Sources */,
				88D1D40622EF8F1100F472C5 /* ThreadDetailsCell.swift in Sources */,
				34386A52207D0C01009F5D9C /* HomeViewCell.m in Sources */,
				34DC9BD921543E0C00FDDCEC /* DebugContactsUtils.m in Sources */,
				34DBF007206C3CB200025978 /* OWSBubbleShapeView.m in Sources */,
				4C04392A220A9EC800BAEA63 /* VoiceNoteLock.swift in Sources */,
				34D1F0BA1F8800D90066283D /* OWSAudioMessageView.m in Sources */,
				34D8C02B1ED3685800188D7C /* DebugUIContacts.m in Sources */,
				3496956E21A301A100DCFE74 /* OWSBackupExportJob.m in Sources */,
				4C1885D2218F8E1C00B67051 /* PhotoGridViewCell.swift in Sources */,
				45C9DEB81DF4E35A0065CA84 /* WebRTCCallMessageHandler.swift in Sources */,
				34D1F0501F7D45A60066283D /* GifPickerCell.swift in Sources */,
				881677C522DD2B21007BAF49 /* OWSPinReminderViewController.swift in Sources */,
				3496957421A301A100DCFE74 /* OWSBackupAPI.swift in Sources */,
				34D99C931F2937CC00D284D6 /* OWSAnalytics.swift in Sources */,
				340FC8B8204DAC8D007AEB0F /* AddToGroupViewController.m in Sources */,
				4C8A6DFC22E5499300469AE7 /* MediaZoomAnimationController.swift in Sources */,
				341F2C0F1F2B8AE700D07D6B /* DebugUIMisc.m in Sources */,
				340FC8AF204DAC8D007AEB0F /* OWSLinkDeviceViewController.m in Sources */,
				3434AE1E22AEF5A4002EE04E /* CircularProgressView.swift in Sources */,
				34E3EF0D1EFC235B007F6822 /* DebugUIDiskUsage.m in Sources */,
				454A84042059C787008B8C75 /* MediaTileViewController.swift in Sources */,
				340FC8B4204DAC8D007AEB0F /* OWSBackupSettingsViewController.m in Sources */,
				34D1F0871F8678AA0066283D /* ConversationViewItem.m in Sources */,
				4CD675C722E7D393008010D2 /* MediaPresentationContext.swift in Sources */,
				451A13B11E13DED2000A50FD /* AppNotifications.swift in Sources */,
				34D99CE4217509C2000AFB39 /* AppEnvironment.swift in Sources */,
				348570A820F67575004FF32B /* OWSMessageHeaderView.m in Sources */,
				450DF2091E0DD2C6003D14BE /* UserNotificationsAdaptee.swift in Sources */,
				34B6A907218B5241007C4606 /* TypingIndicatorCell.swift in Sources */,
				4CD675C522E7CF22008010D2 /* ConversationViewController+OWS.swift in Sources */,
				4CFD151D22415AA400F2450F /* CallVideoHintView.swift in Sources */,
				343A65981FC4CFE7000477A1 /* ConversationScrollButton.m in Sources */,
				34386A51207D0C01009F5D9C /* HomeViewController.m in Sources */,
				34D1F0A91F867BFC0066283D /* ConversationViewCell.m in Sources */,
				4C4F5EBC22711EEB00F3DD01 /* SendMediaBottomButton.swift in Sources */,
				88D1D40222EBB5A100F472C5 /* MessageRequestView.swift in Sources */,
				45CD81EF1DC030E7004C9430 /* SyncPushTokensJob.swift in Sources */,
				4C0C36F8226647FE0083F19A /* ThreadMapping.swift in Sources */,
				34D2CCE0206939B400CB1A14 /* DebugUIMessagesAssetLoader.m in Sources */,
				45794E861E00620000066731 /* CallUIAdapter.swift in Sources */,
				3416BCAA227763A500E761B4 /* OWSMessageView.m in Sources */,
				88905E9E229CCA96004E4234 /* ExpirationNagView.swift in Sources */,
				881D85B822D92C2B00E118DF /* OWSPinSetupViewController.swift in Sources */,
				340FC8BA204DAC8D007AEB0F /* FingerprintViewScanController.m in Sources */,
				4585C4681ED8F8D200896AEA /* SafetyNumberConfirmationAlert.swift in Sources */,
				4C20B2B920CA10DE001BAC90 /* ConversationSearchViewController.swift in Sources */,
				450D19131F85236600970622 /* RemoteVideoView.m in Sources */,
				34129B8621EF877A005457A8 /* LinkPreviewView.swift in Sources */,
				34386A54207D271D009F5D9C /* NeverClearView.swift in Sources */,
				8811CF842295D8DA00FF6549 /* VolumeButtons.swift in Sources */,
				45DF5DF21DDB843F00C936C7 /* CompareSafetyNumbersActivity.swift in Sources */,
				451166C01FD86B98000739BA /* AccountManager.swift in Sources */,
				3430FE181F7751D4000EC51B /* GiphyAPI.swift in Sources */,
				4C2F454F214C00E1004871FF /* AvatarTableViewCell.swift in Sources */,
				346E9D5421B040B700562252 /* RegistrationController.swift in Sources */,
				4CD675BE22E7BE35008010D2 /* MediaDismissAnimationController.swift in Sources */,
				340FC8AD204DAC8D007AEB0F /* OWSLinkedDevicesTableViewController.m in Sources */,
				340FC8AA204DAC8D007AEB0F /* NotificationSettingsViewController.m in Sources */,
				4C63550022F15A1E00A8ECE6 /* ConversationItem.swift in Sources */,
				4C090A1B210FD9C7001FD7F9 /* HapticFeedback.swift in Sources */,
				3496744F2076ACD000080B5F /* LongTextViewController.swift in Sources */,
				34B3F8931E8DF1710035BE1A /* SignalsNavigationController.m in Sources */,
				34F308A21ECB469700BB7697 /* OWSBezierPathView.m in Sources */,
				88A9729422FB4D02004B4FBF /* LocationPicker.swift in Sources */,
				45B27B862037FFB400A539DF /* DebugUIFileBrowser.swift in Sources */,
				340CCB6A23032762005243B3 /* YDBLegacyMigration.m in Sources */,
				3496955D219B605E00DCFE74 /* PhotoCollectionPickerController.swift in Sources */,
				34CE88E71F2FB9A10098030F /* ProfileViewController.m in Sources */,
				3403B95D20EA9527001A1F44 /* OWSContactShareButtonsView.m in Sources */,
				34B0796D1FCF46B100E248C2 /* MainAppContext.m in Sources */,
				34E3EF101EFC2684007F6822 /* DebugUIPage.m in Sources */,
				34A8B3512190A40E00218A25 /* MediaAlbumCellView.swift in Sources */,
				34D1F0AE1F867BFC0066283D /* OWSMessageCell.m in Sources */,
				4C4AEC4520EC343B0020E72B /* DismissableTextField.swift in Sources */,
				4CB5F26720F6E1E2004D1B42 /* MenuActionsViewController.swift in Sources */,
				3496955E219B605E00DCFE74 /* PhotoLibrary.swift in Sources */,
				349ED990221B0194008045B0 /* Onboarding2FAViewController.swift in Sources */,
				45D231771DC7E8F10034FA89 /* SessionResetJob.swift in Sources */,
				340FC8A9204DAC8D007AEB0F /* NotificationSettingsOptionsViewController.m in Sources */,
				452037D11EE84975004E4CDF /* DebugUISessionState.m in Sources */,
				D221A09A169C9E5E00537ABF /* main.m in Sources */,
				3496957221A301A100DCFE74 /* OWSBackup.m in Sources */,
				34B3F87B1E8DF1700035BE1A /* ExperienceUpgradeViewController.swift in Sources */,
				3448E1622213585C004B052E /* OnboardingBaseViewController.swift in Sources */,
				34E5DC8220D8050D00C08145 /* RegistrationUtils.m in Sources */,
				45638BDC1F3DD0D400128435 /* DebugUICalling.swift in Sources */,
				34D1F0521F7E8EA30066283D /* GiphyDownloader.swift in Sources */,
				340FC8BC204DAC8D007AEB0F /* FingerprintViewController.m in Sources */,
				450DF2051E0D74AC003D14BE /* Platform.swift in Sources */,
				34A4C61E221613D00042EF2E /* OnboardingVerificationViewController.swift in Sources */,
				4CC613362227A00400E21A3A /* ConversationSearch.swift in Sources */,
				340FC8B2204DAC8D007AEB0F /* AdvancedSettingsTableViewController.m in Sources */,
				452B999020A34B6B006F2F9E /* AddContactShareToExistingContactViewController.swift in Sources */,
				346129991FD1E4DA00532771 /* SignalApp.m in Sources */,
				34BE2F5822A7371D002C94AC /* PdfViewController.swift in Sources */,
				3496957121A301A100DCFE74 /* OWSBackupImportJob.m in Sources */,
				34BECE301F7ABCF800D7438D /* GifPickerLayout.swift in Sources */,
				343A65951FC47D5E000477A1 /* DebugUISyncMessages.m in Sources */,
				4C63550222F15A6700A8ECE6 /* DarkThemeHeaderView.swift in Sources */,
				45C0DC1E1E69011F00E04C47 /* UIStoryboard+OWS.swift in Sources */,
				452ECA4D1E087E7200E2F016 /* MessageFetcherJob.swift in Sources */,
				4556FA681F54AA9500AF40DD /* DebugUIProfile.swift in Sources */,
				45A6DAD61EBBF85500893231 /* ReminderView.swift in Sources */,
				34D1F0881F8678AA0066283D /* ConversationViewLayout.m in Sources */,
				4CA485BB2232339F004B9E7D /* PhotoCaptureViewController.swift in Sources */,
				3448E16422135FFA004B052E /* OnboardingPhoneNumberViewController.swift in Sources */,
				34330AA31E79686200DF2FB9 /* OWSProgressView.m in Sources */,
				347137FC22A1BCE800F43A63 /* OWSMessageViewOnceView.m in Sources */,
				45D2AC02204885170033C692 /* OWS2FAReminderViewController.swift in Sources */,
				4542DF54208D40AC007B4E76 /* LoadingViewController.swift in Sources */,
				34D5CCA91EAE3D30005515DB /* AvatarViewHelper.m in Sources */,
				34D1F0B71F87F8850066283D /* OWSGenericAttachmentView.m in Sources */,
				3448E15C22133274004B052E /* OnboardingPermissionsViewController.swift in Sources */,
				34D920E720E179C200D51158 /* OWSMessageFooterView.m in Sources */,
				341341EF2187467A00192D59 /* ConversationViewModel.m in Sources */,
				348BB25D20A0C5530047AEC2 /* ContactShareViewHelper.swift in Sources */,
				34B3F8801E8DF1700035BE1A /* InviteFlow.swift in Sources */,
				457C87B82032645C008D52D6 /* DebugUINotifications.swift in Sources */,
				4C21D5D8223AC60F00EF8A77 /* PhotoCapture.swift in Sources */,
				4C13C9F620E57BA30089A98B /* ColorPickerViewController.swift in Sources */,
				4CC1ECFB211A553000CC13BE /* AppUpdateNag.swift in Sources */,
				3448E16022134C89004B052E /* OnboardingSplashViewController.swift in Sources */,
				34B6A903218B3F63007C4606 /* TypingIndicatorView.swift in Sources */,
				458E38371D668EBF0094BD24 /* OWSDeviceProvisioningURLParser.m in Sources */,
				34B6A905218B4C91007C4606 /* TypingIndicatorInteraction.swift in Sources */,
				4517642B1DE939FD00EDB8B9 /* ContactCell.swift in Sources */,
				34EA69402194933900702471 /* MediaDownloadView.swift in Sources */,
				340FC8AB204DAC8D007AEB0F /* DomainFrontingCountryViewController.m in Sources */,
				4C586926224FAB83003FD070 /* AVAudioSession+OWS.m in Sources */,
				3496744D2076768700080B5F /* OWSMessageBubbleView.m in Sources */,
				34B3F8751E8DF1700035BE1A /* CallViewController.swift in Sources */,
				4C4AE6A1224AF35700D4AF6F /* SendMediaNavigationController.swift in Sources */,
				34D8C0281ED3673300188D7C /* DebugUITableViewController.m in Sources */,
				45F32C222057297A00A300D5 /* MediaDetailViewController.m in Sources */,
				34B3F8851E8DF1700035BE1A /* NewGroupViewController.m in Sources */,
				34ABC0E421DD20C500ED9469 /* ConversationMessageMapping.swift in Sources */,
				34D8C0271ED3673300188D7C /* DebugUIMessages.m in Sources */,
				34DBF003206BD5A500025978 /* OWSMessageTextView.m in Sources */,
				34D1F0B41F86D31D0066283D /* ConversationCollectionView.m in Sources */,
				34B3F8821E8DF1700035BE1A /* NewContactThreadViewController.m in Sources */,
				45D308AD2049A439000189E4 /* PinEntryView.m in Sources */,
				340FC8B1204DAC8D007AEB0F /* BlockListViewController.m in Sources */,
				4CFE6B6C21F92BA700006701 /* LegacyNotificationsAdaptee.swift in Sources */,
				3441FD9F21A3604F00BB9542 /* BackupRestoreViewController.swift in Sources */,
				45F659821E1BE77000444429 /* NonCallKitCallUIAdaptee.swift in Sources */,
				4C5250D221E7BD7D00CE3D95 /* PhoneNumberValidator.swift in Sources */,
				45AE48511E0732D6004D96C2 /* TurnServerInfo.swift in Sources */,
				34B3F8771E8DF1700035BE1A /* ContactsPicker.swift in Sources */,
				88D1D40422EF8A9700F472C5 /* ThreadDetailsInteraction.swift in Sources */,
				45C0DC1B1E68FE9000E04C47 /* UIApplication+OWS.swift in Sources */,
				4C46361122EB98EC00185951 /* CameraFirstNavigationController.swift in Sources */,
				45FBC5C81DF8575700E9B410 /* CallKitCallManager.swift in Sources */,
				4539B5861F79348F007141FF /* PushRegistrationManager.swift in Sources */,
				45FBC5D11DF8592E00E9B410 /* SignalCall.swift in Sources */,
				340FC8BB204DAC8D007AEB0F /* OWSAddToContactViewController.m in Sources */,
				34C2EEB92272244600BCA1D0 /* OWSMessageStickerView.m in Sources */,
				45F32C232057297A00A300D5 /* MediaPageViewController.swift in Sources */,
				8809CE8722F8FE6D00D38867 /* AttachmentKeyboard.swift in Sources */,
				8810223722DF9C2300A7C44F /* OnboardingAccountLockedViewController.swift in Sources */,
				452C468F1E427E200087B011 /* OutboundCallInitiator.swift in Sources */,
				34D2CCDA2062E7D000CB1A14 /* OWSScreenLockUI.m in Sources */,
				45F170BB1E2FC5D3003FC1F2 /* CallAudioService.swift in Sources */,
				4CA46F4C219CCC630038ABDE /* CaptionView.swift in Sources */,
				345BC30C2047030700257B7C /* OWS2FASettingsViewController.m in Sources */,
				340FC8B7204DAC8D007AEB0F /* OWSConversationSettingsViewController.m in Sources */,
				34BECE2E1F7ABCE000D7438D /* GifPickerViewController.swift in Sources */,
				34D1F0C01F8EC1760066283D /* MessageRecipientStatusUtils.swift in Sources */,
				45F659731E1BD99C00444429 /* CallKitCallUIAdaptee.swift in Sources */,
				34277A5E20751BDC006049F2 /* OWSQuotedMessageView.m in Sources */,
				458DE9D61DEE3FD00071BB03 /* PeerConnectionClient.swift in Sources */,
				45DDA6242090CEB500DE97F8 /* ConversationHeaderView.swift in Sources */,
				3488F9362191CC4000E524CC /* ConversationMediaView.swift in Sources */,
				45F32C242057297A00A300D5 /* MessageDetailViewController.swift in Sources */,
				4C19A0FC227B356F007A0C7F /* DebugUIMessages+OWS.swift in Sources */,
				3496955C219B605E00DCFE74 /* ImagePickerController.swift in Sources */,
				34D1F0841F8678AA0066283D /* ConversationInputToolbar.m in Sources */,
				457F671B20746193000EABCD /* QuotedReplyPreview.swift in Sources */,
				34A6C28021E503E700B5B12E /* OWSImagePickerController.swift in Sources */,
				88A9729222FA5D4B004B4FBF /* AttachmentFormatPickerView.swift in Sources */,
				4C21D5D6223A9DC500EF8A77 /* UIAlerts+iOS9.m in Sources */,
				34DBF004206BD5A500025978 /* OWSBubbleView.m in Sources */,
				3496957021A301A100DCFE74 /* OWSBackupIO.m in Sources */,
				34E88D262098C5AE00A608F4 /* ContactViewController.swift in Sources */,
				34AC0A23211C829F00997B47 /* OWSLabel.m in Sources */,
				88F7EE93230253C5003ADF7D /* UsernameViewController.swift in Sources */,
				34EA69422194DE8000702471 /* MediaUploadView.swift in Sources */,
				76EB054018170B33006006FC /* AppDelegate.m in Sources */,
				34D1F0831F8678AA0066283D /* ConversationInputTextView.m in Sources */,
				340FC8B6204DAC8D007AEB0F /* OWSQRCodeScanningViewController.m in Sources */,
				4CB5F26920F7D060004D1B42 /* MessageActions.swift in Sources */,
				4C46361322EE680700185951 /* ConversationPicker.swift in Sources */,
				340FC8B5204DAC8D007AEB0F /* AboutTableViewController.m in Sources */,
				34BECE2B1F74C12700D7438D /* DebugUIStress.m in Sources */,
				340FC8B9204DAC8D007AEB0F /* UpdateGroupViewController.m in Sources */,
				3448E1662215B313004B052E /* OnboardingCaptchaViewController.swift in Sources */,
				4574A5D61DD6704700C6B692 /* CallService.swift in Sources */,
				4521C3C01F59F3BA00B4C582 /* TextFieldHelper.swift in Sources */,
				34D2CCDF206939B400CB1A14 /* DebugUIMessagesAction.m in Sources */,
				340FC8AC204DAC8D007AEB0F /* PrivacySettingsTableViewController.m in Sources */,
				340FC8C5204DE223007AEB0F /* DebugUIBackup.m in Sources */,
				4C11AA5020FD59C700351FBD /* MessageStatusView.swift in Sources */,
				340FC8AE204DAC8D007AEB0F /* OWSSoundSettingsViewController.m in Sources */,
				4579431E1E7C8CE9008ED0C0 /* Pastelog.m in Sources */,
				8809CE8A22F93C2200D38867 /* RecentPhotoCollectionView.swift in Sources */,
				340FC8B0204DAC8D007AEB0F /* AddToBlockListViewController.m in Sources */,
				3496957321A301A100DCFE74 /* OWSBackupJob.m in Sources */,
				340FC8B3204DAC8D007AEB0F /* AppSettingsViewController.m in Sources */,
				34C4E2572118957600BEA353 /* OWSWebRTCDataProtos.pb.swift in Sources */,
				346B66311F4E29B200E5122F /* CropScaleImageViewController.swift in Sources */,
				45E5A6991F61E6DE001E4A8A /* MarqueeLabel.swift in Sources */,
				34D1F0B01F867BFC0066283D /* OWSSystemMessageCell.m in Sources */,
				45A663C51F92EC760027B59E /* GroupTableViewCell.swift in Sources */,
				34CA631B2097806F00E526A0 /* OWSContactShareView.m in Sources */,
				34D1F0861F8678AA0066283D /* ConversationViewController.m in Sources */,
				3427C64320F500E000EEC730 /* OWSMessageTimerView.m in Sources */,
				3448E15E221333F5004B052E /* OnboardingController.swift in Sources */,
				340FC8BD204DAC8D007AEB0F /* ShowGroupMembersViewController.m in Sources */,
				3496956F21A301A100DCFE74 /* OWSBackupLazyRestore.swift in Sources */,
				4C9C510022F495F60054A33F /* BroadcastMediaMessageJob.swift in Sources */,
				459311FC1D75C948008DD4F0 /* OWSDeviceTableViewCell.m in Sources */,
			);
			runOnlyForDeploymentPostprocessing = 0;
		};
		D221A0A5169C9E5F00537ABF /* Sources */ = {
			isa = PBXSourcesBuildPhase;
			buildActionMask = 2147483647;
			files = (
				456F6E2F1E261D1000FD2210 /* PeerConnectionClientTest.swift in Sources */,
				458967111DC117CC00E9DD21 /* AccountManagerTest.swift in Sources */,
				3491D9A121022DB7001EF5A1 /* RemoteAttestationSigningCertificateTest.m in Sources */,
				34BBC861220E883300857249 /* ImageEditorModelTest.swift in Sources */,
				340B02BA1FA0D6C700F9CFEC /* ConversationViewItemTest.m in Sources */,
				458E383A1D6699FA0094BD24 /* OWSDeviceProvisioningURLParserTest.m in Sources */,
				3499998222EF1E2100654932 /* GRDBFullTextSearcherTest.swift in Sources */,
				3421981C21061D2E00C57195 /* ByteParserTest.swift in Sources */,
				34843B26214327C9004DED45 /* OWSOrphanDataCleanerTest.m in Sources */,
				340CCB722305962B005243B3 /* YDBToGRDBMigrationModelTest.swift in Sources */,
				4C04F58421C860C50090D0BB /* MantlePerfTest.swift in Sources */,
				34BBC862220E883300857249 /* ImageEditorTest.swift in Sources */,
				34DB0BED2011548B007B313F /* OWSDatabaseConverterTest.m in Sources */,
				3499998122EF1E2100654932 /* SearcherTest.swift in Sources */,
				34843B2C214FE296004DED45 /* MockEnvironment.m in Sources */,
				45360B911F952AA900FA666C /* MarqueeLabel.swift in Sources */,
				454EBAB41F2BE14C00ACE0BB /* OWSAnalytics.swift in Sources */,
				340CCB712305962B005243B3 /* YDBToGRDBMigrationKeyValueTest.swift in Sources */,
				954AEE6A1DF33E01002E5410 /* ContactsPickerTest.swift in Sources */,
				45666F581D9B2880008FE134 /* OWSScrubbingLogFormatterTest.m in Sources */,
				B660F6E01C29868000687D6E /* UtilTest.m in Sources */,
				4C3EF7FD2107DDEE0007EBF7 /* ParamParserTest.swift in Sources */,
				B660F6DB1C29868000687D6E /* FunctionalUtilTest.m in Sources */,
				45E7A6A81E71CA7E00D44FB5 /* DisplayableTextFilterTest.swift in Sources */,
				34843B2421432293004DED45 /* SignalBaseTest.m in Sources */,
				4C3EF802210918740007EBF7 /* SSKProtoEnvelopeTest.swift in Sources */,
				4C5250D421E7C51900CE3D95 /* PhoneNumberValidatorTest.swift in Sources */,
				452D1AF12081059C00A67F7F /* StringAdditionsTest.swift in Sources */,
				3499998322EF1E2100654932 /* YDBFullTextSearcherTest.swift in Sources */,
				4C4BC6C32102D697004040C9 /* ContactDiscoveryOperationTest.swift in Sources */,
				455AC69E1F4F8B0300134004 /* ImageCacheTest.swift in Sources */,
				34E8A8D12085238A00B272B1 /* ProtoParsingTest.m in Sources */,
			);
			runOnlyForDeploymentPostprocessing = 0;
		};
/* End PBXSourcesBuildPhase section */

/* Begin PBXTargetDependency section */
		34480B3A1FD0950000BC14EF /* PBXTargetDependency */ = {
			isa = PBXTargetDependency;
			target = 453518911FC63DBF00210559 /* SignalMessaging */;
			targetProxy = 34480B391FD0950000BC14EF /* PBXContainerItemProxy */;
		};
		3478506E1FD9CFF4007B8332 /* PBXTargetDependency */ = {
			isa = PBXTargetDependency;
			target = 453518911FC63DBF00210559 /* SignalMessaging */;
			targetProxy = 3478506D1FD9CFF4007B8332 /* PBXContainerItemProxy */;
		};
		453518711FC635DD00210559 /* PBXTargetDependency */ = {
			isa = PBXTargetDependency;
			target = 453518671FC635DD00210559 /* SignalShareExtension */;
			targetProxy = 453518701FC635DD00210559 /* PBXContainerItemProxy */;
		};
		453518981FC63DBF00210559 /* PBXTargetDependency */ = {
			isa = PBXTargetDependency;
			target = 453518911FC63DBF00210559 /* SignalMessaging */;
			targetProxy = 453518971FC63DBF00210559 /* PBXContainerItemProxy */;
		};
		B6AFCEBB19A93DA60098CFCB /* PBXTargetDependency */ = {
			isa = PBXTargetDependency;
			target = D221A088169C9E5E00537ABF /* Signal */;
			targetProxy = B6AFCEBA19A93DA60098CFCB /* PBXContainerItemProxy */;
		};
/* End PBXTargetDependency section */

/* Begin PBXVariantGroup section */
		4535186C1FC635DD00210559 /* MainInterface.storyboard */ = {
			isa = PBXVariantGroup;
			children = (
				4535186D1FC635DD00210559 /* Base */,
			);
			name = MainInterface.storyboard;
			sourceTree = "<group>";
		};
		B6F509951AA53F760068F56A /* Localizable.strings */ = {
			isa = PBXVariantGroup;
			children = (
				B6F509961AA53F760068F56A /* en */,
				B69C2D191AA5446C00A640C2 /* bs */,
				B69C2D1A1AA5447600A640C2 /* ca */,
				B69C2D1B1AA5448300A640C2 /* cs */,
				B6BC3D0C1AA544B100C2907F /* da */,
				B676BCEF1AA544E7009637B8 /* de */,
				B676BCF11AA5451E009637B8 /* es */,
				B63FBC9E1AA545CB00548746 /* fi */,
				B646D10E1AA5461A004133BA /* fr */,
				B646D10F1AA54626004133BA /* fil */,
				B646D1141AA54674004133BA /* hu */,
				B68CB7D81AA546C30065AC3F /* lv */,
				B68CB7DA1AA546F50065AC3F /* nl */,
				B68CB7DB1AA547070065AC3F /* pl */,
				B68CB7DC1AA547100065AC3F /* pt_BR */,
				B68CB7DD1AA5471A0065AC3F /* pt_PT */,
				B68CB7E01AA548420065AC3F /* ru */,
				B68CB7E11AA5484F0065AC3F /* sl */,
				B68CB7E61AA548870065AC3F /* zh_CN */,
				B634CBB31AB10D2300C49B99 /* hr */,
				B634CBB51AB10D5400C49B99 /* ro */,
				453CC0361D08E1A60040EBA3 /* sn */,
				45E282DE1D08E67800ADD4C8 /* gl */,
				45E282DF1D08E6CC00ADD4C8 /* id */,
				454B35071D08EED80026D658 /* mk */,
				4597E94E1D8313C100040CDE /* sq */,
				4597E94F1D8313CB00040CDE /* bg */,
				3495BC911F1426B800B478F5 /* ar */,
				456D0FD51F63094D008499CD /* km */,
				456D0FD81F631F4E008499CD /* lt */,
				340B02B61F9FD31800F9CFEC /* he */,
				34491FC11FB0F78500B3E5A3 /* my */,
				341458471FBE11C4005ABCF9 /* fa */,
				3478505A1FD999D5007B8332 /* et */,
				3478505C1FD99A1F007B8332 /* zh_TW */,
				4C1D2333218B692800A0598F /* ko */,
				4C1D2334218B6A1100A0598F /* az */,
				4C1D2335218B6A7600A0598F /* el */,
				4C1D2337218B6BA000A0598F /* it */,
				4C1D2338218B6BF100A0598F /* ja */,
				4C1D2339218B6C6D00A0598F /* sv */,
				4C1D233A218B6CDB00A0598F /* th */,
				4C1D233B218B6D3100A0598F /* tr */,
				4CFB4E9B220BC56D00ECB4DE /* nb */,
			);
			name = Localizable.strings;
			sourceTree = "<group>";
		};
/* End PBXVariantGroup section */

/* Begin XCBuildConfiguration section */
		453518731FC635DD00210559 /* Debug */ = {
			isa = XCBuildConfiguration;
			baseConfigurationReference = 69349DE607F5BA6036C9AC60 /* Pods-SignalShareExtension.debug.xcconfig */;
			buildSettings = {
				CLANG_ANALYZER_NONNULL = YES;
				CLANG_ANALYZER_NUMBER_OBJECT_CONVERSION = YES_AGGRESSIVE;
				CLANG_CXX_LANGUAGE_STANDARD = "gnu++14";
				CLANG_CXX_LIBRARY = "libc++";
				CLANG_ENABLE_MODULES = YES;
				CLANG_WARN_BOOL_CONVERSION = YES;
				CLANG_WARN_DIRECT_OBJC_ISA_USAGE = YES_ERROR;
				CLANG_WARN_DOCUMENTATION_COMMENTS = YES;
				CLANG_WARN_NON_LITERAL_NULL_CONVERSION = YES;
				CLANG_WARN_OBJC_LITERAL_CONVERSION = YES;
				CLANG_WARN_OBJC_ROOT_CLASS = YES_ERROR;
				CLANG_WARN_UNGUARDED_AVAILABILITY = YES_AGGRESSIVE;
				CODE_SIGN_ENTITLEMENTS = SignalShareExtension/SignalShareExtension.entitlements;
				CODE_SIGN_IDENTITY = "iPhone Developer";
				"CODE_SIGN_IDENTITY[sdk=iphoneos*]" = "iPhone Developer";
				CODE_SIGN_STYLE = Automatic;
				COPY_PHASE_STRIP = NO;
				DEBUG_INFORMATION_FORMAT = dwarf;
				DEVELOPMENT_TEAM = U68MSDN6DR;
				FRAMEWORK_SEARCH_PATHS = "$(inherited)";
				GCC_C_LANGUAGE_STANDARD = gnu11;
				GCC_DYNAMIC_NO_PIC = NO;
				GCC_OPTIMIZATION_LEVEL = 0;
				GCC_PRECOMPILE_PREFIX_HEADER = YES;
				GCC_PREFIX_HEADER = "SignalShareExtension/SignalShareExtension-Prefix.pch";
				GCC_WARN_ABOUT_RETURN_TYPE = YES_ERROR;
				GCC_WARN_UNINITIALIZED_AUTOS = YES_AGGRESSIVE;
				INFOPLIST_FILE = SignalShareExtension/Info.plist;
				IPHONEOS_DEPLOYMENT_TARGET = 9.0;
				LD_RUNPATH_SEARCH_PATHS = "$(inherited) @executable_path/Frameworks @executable_path/../../Frameworks";
				MTL_ENABLE_DEBUG_INFO = YES;
				OTHER_SWIFT_FLAGS = "$(inherited) -D DEBUG";
				PRODUCT_BUNDLE_IDENTIFIER = org.whispersystems.signal.shareextension;
				PRODUCT_NAME = "$(TARGET_NAME)";
				SKIP_INSTALL = YES;
				SWIFT_ACTIVE_COMPILATION_CONDITIONS = DEBUG;
				SWIFT_OBJC_BRIDGING_HEADER = "SignalShareExtension/SignalShareExtension-Bridging-Header.h";
				SWIFT_OPTIMIZATION_LEVEL = "-Onone";
				SWIFT_VERSION = 5.0;
				TARGETED_DEVICE_FAMILY = 1;
			};
			name = Debug;
		};
		453518751FC635DD00210559 /* App Store Release */ = {
			isa = XCBuildConfiguration;
			baseConfigurationReference = 435EAC2E5E22D3F087EB3192 /* Pods-SignalShareExtension.app store release.xcconfig */;
			buildSettings = {
				ALWAYS_SEARCH_USER_PATHS = NO;
				CLANG_ANALYZER_NONNULL = YES;
				CLANG_ANALYZER_NUMBER_OBJECT_CONVERSION = YES_AGGRESSIVE;
				CLANG_CXX_LANGUAGE_STANDARD = "gnu++14";
				CLANG_CXX_LIBRARY = "libc++";
				CLANG_ENABLE_MODULES = YES;
				CLANG_ENABLE_OBJC_ARC = YES;
				CLANG_WARN_BLOCK_CAPTURE_AUTORELEASING = YES;
				CLANG_WARN_BOOL_CONVERSION = YES;
				CLANG_WARN_COMMA = YES;
				CLANG_WARN_CONSTANT_CONVERSION = YES;
				CLANG_WARN_DIRECT_OBJC_ISA_USAGE = YES_ERROR;
				CLANG_WARN_DOCUMENTATION_COMMENTS = YES;
				CLANG_WARN_EMPTY_BODY = YES;
				CLANG_WARN_ENUM_CONVERSION = YES;
				CLANG_WARN_INFINITE_RECURSION = YES;
				CLANG_WARN_INT_CONVERSION = YES;
				CLANG_WARN_NON_LITERAL_NULL_CONVERSION = YES;
				CLANG_WARN_OBJC_LITERAL_CONVERSION = YES;
				CLANG_WARN_OBJC_ROOT_CLASS = YES_ERROR;
				CLANG_WARN_RANGE_LOOP_ANALYSIS = YES;
				CLANG_WARN_STRICT_PROTOTYPES = YES;
				CLANG_WARN_SUSPICIOUS_MOVE = YES;
				CLANG_WARN_UNGUARDED_AVAILABILITY = YES_AGGRESSIVE;
				CLANG_WARN_UNREACHABLE_CODE = YES;
				CLANG_WARN__DUPLICATE_METHOD_MATCH = YES;
				CODE_SIGN_ENTITLEMENTS = SignalShareExtension/SignalShareExtension.entitlements;
				CODE_SIGN_IDENTITY = "iPhone Developer";
				"CODE_SIGN_IDENTITY[sdk=iphoneos*]" = "iPhone Developer";
				CODE_SIGN_STYLE = Automatic;
				COPY_PHASE_STRIP = NO;
				DEBUG_INFORMATION_FORMAT = "dwarf-with-dsym";
				DEVELOPMENT_TEAM = U68MSDN6DR;
				ENABLE_NS_ASSERTIONS = NO;
				ENABLE_STRICT_OBJC_MSGSEND = YES;
				FRAMEWORK_SEARCH_PATHS = "$(inherited)";
				GCC_C_LANGUAGE_STANDARD = gnu11;
				GCC_NO_COMMON_BLOCKS = YES;
				GCC_PRECOMPILE_PREFIX_HEADER = YES;
				GCC_PREFIX_HEADER = "SignalShareExtension/SignalShareExtension-Prefix.pch";
				GCC_WARN_64_TO_32_BIT_CONVERSION = YES;
				GCC_WARN_ABOUT_RETURN_TYPE = YES_ERROR;
				GCC_WARN_UNDECLARED_SELECTOR = YES;
				GCC_WARN_UNINITIALIZED_AUTOS = YES_AGGRESSIVE;
				GCC_WARN_UNUSED_FUNCTION = YES;
				GCC_WARN_UNUSED_VARIABLE = YES;
				INFOPLIST_FILE = SignalShareExtension/Info.plist;
				IPHONEOS_DEPLOYMENT_TARGET = 9.0;
				LD_RUNPATH_SEARCH_PATHS = "$(inherited) @executable_path/Frameworks @executable_path/../../Frameworks";
				MTL_ENABLE_DEBUG_INFO = NO;
				PRODUCT_BUNDLE_IDENTIFIER = org.whispersystems.signal.shareextension;
				PRODUCT_NAME = "$(TARGET_NAME)";
				SDKROOT = iphoneos;
				SKIP_INSTALL = YES;
				SWIFT_OBJC_BRIDGING_HEADER = "SignalShareExtension/SignalShareExtension-Bridging-Header.h";
				SWIFT_OPTIMIZATION_LEVEL = "-Owholemodule";
				SWIFT_VERSION = 5.0;
				TARGETED_DEVICE_FAMILY = 1;
				VALIDATE_PRODUCT = YES;
			};
			name = "App Store Release";
		};
		4535189B1FC63DBF00210559 /* Debug */ = {
			isa = XCBuildConfiguration;
			baseConfigurationReference = 9B533A9FA46206D3D99C9ADA /* Pods-SignalMessaging.debug.xcconfig */;
			buildSettings = {
				APPLICATION_EXTENSION_API_ONLY = YES;
				CLANG_ANALYZER_NONNULL = YES;
				CLANG_ANALYZER_NUMBER_OBJECT_CONVERSION = YES_AGGRESSIVE;
				CLANG_CXX_LANGUAGE_STANDARD = "gnu++14";
				CLANG_CXX_LIBRARY = "libc++";
				CLANG_ENABLE_MODULES = YES;
				CLANG_WARN_BOOL_CONVERSION = YES;
				CLANG_WARN_DIRECT_OBJC_ISA_USAGE = YES_ERROR;
				CLANG_WARN_DOCUMENTATION_COMMENTS = YES;
				CLANG_WARN_NON_LITERAL_NULL_CONVERSION = YES;
				CLANG_WARN_OBJC_LITERAL_CONVERSION = YES;
				CLANG_WARN_OBJC_ROOT_CLASS = YES_ERROR;
				CLANG_WARN_UNGUARDED_AVAILABILITY = YES_AGGRESSIVE;
				CODE_SIGN_IDENTITY = "";
				"CODE_SIGN_IDENTITY[sdk=iphoneos*]" = "iPhone Developer";
				CODE_SIGN_STYLE = Automatic;
				COPY_PHASE_STRIP = NO;
				CURRENT_PROJECT_VERSION = 1;
				DEBUG_INFORMATION_FORMAT = dwarf;
				DEFINES_MODULE = YES;
				DEVELOPMENT_TEAM = U68MSDN6DR;
				DYLIB_COMPATIBILITY_VERSION = 1;
				DYLIB_CURRENT_VERSION = 1;
				DYLIB_INSTALL_NAME_BASE = "@rpath";
				FRAMEWORK_SEARCH_PATHS = "$(inherited)";
				GCC_C_LANGUAGE_STANDARD = gnu11;
				GCC_DYNAMIC_NO_PIC = NO;
				GCC_OPTIMIZATION_LEVEL = 0;
				GCC_PRECOMPILE_PREFIX_HEADER = YES;
				GCC_PREFIX_HEADER = "SignalMessaging/SignalMessaging-Prefix.pch";
				GCC_WARN_ABOUT_RETURN_TYPE = YES_ERROR;
				GCC_WARN_UNINITIALIZED_AUTOS = YES_AGGRESSIVE;
				INFOPLIST_FILE = SignalMessaging/Info.plist;
				INSTALL_PATH = "$(LOCAL_LIBRARY_DIR)/Frameworks";
				IPHONEOS_DEPLOYMENT_TARGET = 9.0;
				LD_RUNPATH_SEARCH_PATHS = "$(inherited) @executable_path/Frameworks @loader_path/Frameworks";
				MTL_ENABLE_DEBUG_INFO = YES;
				OTHER_SWIFT_FLAGS = "$(inherited) -D DEBUG";
				PRODUCT_BUNDLE_IDENTIFIER = org.whispersystems.signal.SignalMessaging;
				PRODUCT_NAME = "$(TARGET_NAME:c99extidentifier)";
				SKIP_INSTALL = YES;
				SWIFT_ACTIVE_COMPILATION_CONDITIONS = DEBUG;
				SWIFT_OBJC_BRIDGING_HEADER = "";
				SWIFT_OPTIMIZATION_LEVEL = "-Onone";
				SWIFT_VERSION = 5.0;
				TARGETED_DEVICE_FAMILY = "1,2";
				VERSIONING_SYSTEM = "apple-generic";
				VERSION_INFO_PREFIX = "";
			};
			name = Debug;
		};
		4535189D1FC63DBF00210559 /* App Store Release */ = {
			isa = XCBuildConfiguration;
			baseConfigurationReference = 8EEE74B0753448C085B48721 /* Pods-SignalMessaging.app store release.xcconfig */;
			buildSettings = {
				ALWAYS_SEARCH_USER_PATHS = NO;
				APPLICATION_EXTENSION_API_ONLY = YES;
				CLANG_ANALYZER_NONNULL = YES;
				CLANG_ANALYZER_NUMBER_OBJECT_CONVERSION = YES_AGGRESSIVE;
				CLANG_CXX_LANGUAGE_STANDARD = "gnu++14";
				CLANG_CXX_LIBRARY = "libc++";
				CLANG_ENABLE_MODULES = YES;
				CLANG_ENABLE_OBJC_ARC = YES;
				CLANG_WARN_BLOCK_CAPTURE_AUTORELEASING = YES;
				CLANG_WARN_BOOL_CONVERSION = YES;
				CLANG_WARN_COMMA = YES;
				CLANG_WARN_CONSTANT_CONVERSION = YES;
				CLANG_WARN_DIRECT_OBJC_ISA_USAGE = YES_ERROR;
				CLANG_WARN_DOCUMENTATION_COMMENTS = YES;
				CLANG_WARN_EMPTY_BODY = YES;
				CLANG_WARN_ENUM_CONVERSION = YES;
				CLANG_WARN_INFINITE_RECURSION = YES;
				CLANG_WARN_INT_CONVERSION = YES;
				CLANG_WARN_NON_LITERAL_NULL_CONVERSION = YES;
				CLANG_WARN_OBJC_LITERAL_CONVERSION = YES;
				CLANG_WARN_OBJC_ROOT_CLASS = YES_ERROR;
				CLANG_WARN_RANGE_LOOP_ANALYSIS = YES;
				CLANG_WARN_STRICT_PROTOTYPES = YES;
				CLANG_WARN_SUSPICIOUS_MOVE = YES;
				CLANG_WARN_UNGUARDED_AVAILABILITY = YES_AGGRESSIVE;
				CLANG_WARN_UNREACHABLE_CODE = YES;
				CLANG_WARN__DUPLICATE_METHOD_MATCH = YES;
				CODE_SIGN_IDENTITY = "";
				"CODE_SIGN_IDENTITY[sdk=iphoneos*]" = "iPhone Developer";
				CODE_SIGN_STYLE = Automatic;
				COPY_PHASE_STRIP = NO;
				CURRENT_PROJECT_VERSION = 1;
				DEBUG_INFORMATION_FORMAT = "dwarf-with-dsym";
				DEFINES_MODULE = YES;
				DEVELOPMENT_TEAM = U68MSDN6DR;
				DYLIB_COMPATIBILITY_VERSION = 1;
				DYLIB_CURRENT_VERSION = 1;
				DYLIB_INSTALL_NAME_BASE = "@rpath";
				ENABLE_NS_ASSERTIONS = NO;
				ENABLE_STRICT_OBJC_MSGSEND = YES;
				FRAMEWORK_SEARCH_PATHS = "$(inherited)";
				GCC_C_LANGUAGE_STANDARD = gnu11;
				GCC_NO_COMMON_BLOCKS = YES;
				GCC_PRECOMPILE_PREFIX_HEADER = YES;
				GCC_PREFIX_HEADER = "SignalMessaging/SignalMessaging-Prefix.pch";
				GCC_WARN_64_TO_32_BIT_CONVERSION = YES;
				GCC_WARN_ABOUT_RETURN_TYPE = YES_ERROR;
				GCC_WARN_UNDECLARED_SELECTOR = YES;
				GCC_WARN_UNINITIALIZED_AUTOS = YES_AGGRESSIVE;
				GCC_WARN_UNUSED_FUNCTION = YES;
				GCC_WARN_UNUSED_VARIABLE = YES;
				INFOPLIST_FILE = SignalMessaging/Info.plist;
				INSTALL_PATH = "$(LOCAL_LIBRARY_DIR)/Frameworks";
				IPHONEOS_DEPLOYMENT_TARGET = 9.0;
				LD_RUNPATH_SEARCH_PATHS = "$(inherited) @executable_path/Frameworks @loader_path/Frameworks";
				MTL_ENABLE_DEBUG_INFO = NO;
				PRODUCT_BUNDLE_IDENTIFIER = org.whispersystems.signal.SignalMessaging;
				PRODUCT_NAME = "$(TARGET_NAME:c99extidentifier)";
				SDKROOT = iphoneos;
				SKIP_INSTALL = YES;
				SWIFT_OBJC_BRIDGING_HEADER = "";
				SWIFT_OPTIMIZATION_LEVEL = "-Owholemodule";
				SWIFT_VERSION = 5.0;
				TARGETED_DEVICE_FAMILY = "1,2";
				VALIDATE_PRODUCT = YES;
				VERSIONING_SYSTEM = "apple-generic";
				VERSION_INFO_PREFIX = "";
			};
			name = "App Store Release";
		};
		D221A0BA169C9E5F00537ABF /* Debug */ = {
			isa = XCBuildConfiguration;
			buildSettings = {
				ALWAYS_SEARCH_USER_PATHS = NO;
				CLANG_ANALYZER_LOCALIZABILITY_NONLOCALIZED = YES;
				CLANG_CXX_LANGUAGE_STANDARD = "gnu++0x";
				CLANG_ENABLE_MODULES = YES;
				CLANG_ENABLE_OBJC_ARC = YES;
				CLANG_WARN_BLOCK_CAPTURE_AUTORELEASING = YES;
				CLANG_WARN_COMMA = YES;
				CLANG_WARN_CONSTANT_CONVERSION = YES;
				CLANG_WARN_DEPRECATED_OBJC_IMPLEMENTATIONS = YES;
				CLANG_WARN_EMPTY_BODY = YES;
				CLANG_WARN_ENUM_CONVERSION = YES;
				CLANG_WARN_IMPLICIT_SIGN_CONVERSION = YES;
				CLANG_WARN_INFINITE_RECURSION = YES;
				CLANG_WARN_INT_CONVERSION = YES;
				CLANG_WARN_OBJC_IMPLICIT_RETAIN_SELF = YES;
				CLANG_WARN_OBJC_RECEIVER_WEAK = YES;
				CLANG_WARN_RANGE_LOOP_ANALYSIS = YES;
				CLANG_WARN_SEMICOLON_BEFORE_METHOD_BODY = YES;
				CLANG_WARN_STRICT_PROTOTYPES = YES;
				CLANG_WARN_SUSPICIOUS_IMPLICIT_CONVERSION = YES;
				CLANG_WARN_SUSPICIOUS_MOVE = YES;
				CLANG_WARN_UNREACHABLE_CODE = YES;
				CLANG_WARN__ARC_BRIDGE_CAST_NONARC = YES;
				CLANG_WARN__DUPLICATE_METHOD_MATCH = YES;
				CODE_SIGN_IDENTITY = "iPhone Developer";
				ENABLE_BITCODE = NO;
				ENABLE_STRICT_OBJC_MSGSEND = YES;
				ENABLE_TESTABILITY = YES;
				FRAMEWORK_SEARCH_PATHS = (
					"$(PROJECT_DIR)/ThirdParty/WebRTC/Build",
					"$(PROJECT_DIR)/ThirdParty/Carthage/Build/iOS",
				);
				GCC_NO_COMMON_BLOCKS = YES;
				GCC_PREPROCESSOR_DEFINITIONS = (
					"DEBUG=1",
					"$(inherited)",
				);
				GCC_TREAT_IMPLICIT_FUNCTION_DECLARATIONS_AS_ERRORS = YES;
				GCC_TREAT_INCOMPATIBLE_POINTER_TYPE_WARNINGS_AS_ERRORS = YES;
				GCC_WARN_64_TO_32_BIT_CONVERSION = YES;
				GCC_WARN_ABOUT_DEPRECATED_FUNCTIONS = YES;
				GCC_WARN_ABOUT_MISSING_FIELD_INITIALIZERS = YES;
				GCC_WARN_ABOUT_MISSING_NEWLINE = YES;
				GCC_WARN_ABOUT_MISSING_PROTOTYPES = YES;
				GCC_WARN_ABOUT_POINTER_SIGNEDNESS = YES;
				GCC_WARN_ABOUT_RETURN_TYPE = YES;
				GCC_WARN_ALLOW_INCOMPLETE_PROTOCOL = YES;
				GCC_WARN_CHECK_SWITCH_STATEMENTS = YES;
				GCC_WARN_FOUR_CHARACTER_CONSTANTS = YES;
				GCC_WARN_INITIALIZER_NOT_FULLY_BRACKETED = YES;
				GCC_WARN_MISSING_PARENTHESES = YES;
				GCC_WARN_MULTIPLE_DEFINITION_TYPES_FOR_SELECTOR = YES;
				GCC_WARN_SHADOW = YES;
				GCC_WARN_SIGN_COMPARE = YES;
				GCC_WARN_STRICT_SELECTOR_MATCH = YES;
				GCC_WARN_TYPECHECK_CALLS_TO_PRINTF = YES;
				GCC_WARN_UNDECLARED_SELECTOR = YES;
				GCC_WARN_UNINITIALIZED_AUTOS = YES;
				GCC_WARN_UNKNOWN_PRAGMAS = YES;
				GCC_WARN_UNUSED_FUNCTION = YES;
				GCC_WARN_UNUSED_LABEL = YES;
				GCC_WARN_UNUSED_VALUE = YES;
				GCC_WARN_UNUSED_VARIABLE = YES;
				HEADER_SEARCH_PATHS = "";
				IPHONEOS_DEPLOYMENT_TARGET = 9.0;
				ONLY_ACTIVE_ARCH = YES;
				OTHER_CFLAGS = "-fobjc-arc-exceptions";
				SDKROOT = iphoneos;
				SWIFT_VERSION = 4.0;
				VALIDATE_PRODUCT = YES;
				WARNING_CFLAGS = (
					"-Werror=incompatible-pointer-types",
					"-Werror=protocol",
					"-Werror=incomplete-implementation",
					"-Werror=objc-literal-conversion",
				);
			};
			name = Debug;
		};
		D221A0BB169C9E5F00537ABF /* App Store Release */ = {
			isa = XCBuildConfiguration;
			buildSettings = {
				ALWAYS_SEARCH_USER_PATHS = NO;
				CLANG_ANALYZER_LOCALIZABILITY_NONLOCALIZED = YES;
				CLANG_CXX_LANGUAGE_STANDARD = "gnu++0x";
				CLANG_ENABLE_MODULES = YES;
				CLANG_ENABLE_OBJC_ARC = YES;
				CLANG_WARN_BLOCK_CAPTURE_AUTORELEASING = YES;
				CLANG_WARN_COMMA = YES;
				CLANG_WARN_CONSTANT_CONVERSION = YES;
				CLANG_WARN_DEPRECATED_OBJC_IMPLEMENTATIONS = YES;
				CLANG_WARN_EMPTY_BODY = YES;
				CLANG_WARN_ENUM_CONVERSION = YES;
				CLANG_WARN_IMPLICIT_SIGN_CONVERSION = YES;
				CLANG_WARN_INFINITE_RECURSION = YES;
				CLANG_WARN_INT_CONVERSION = YES;
				CLANG_WARN_OBJC_IMPLICIT_RETAIN_SELF = YES;
				CLANG_WARN_OBJC_RECEIVER_WEAK = YES;
				CLANG_WARN_RANGE_LOOP_ANALYSIS = YES;
				CLANG_WARN_SEMICOLON_BEFORE_METHOD_BODY = YES;
				CLANG_WARN_STRICT_PROTOTYPES = YES;
				CLANG_WARN_SUSPICIOUS_IMPLICIT_CONVERSION = YES;
				CLANG_WARN_SUSPICIOUS_MOVE = YES;
				CLANG_WARN_UNREACHABLE_CODE = YES;
				CLANG_WARN__ARC_BRIDGE_CAST_NONARC = YES;
				CLANG_WARN__DUPLICATE_METHOD_MATCH = YES;
				CODE_SIGN_IDENTITY = "iPhone Distribution";
				ENABLE_BITCODE = NO;
				ENABLE_STRICT_OBJC_MSGSEND = YES;
				FRAMEWORK_SEARCH_PATHS = (
					"$(PROJECT_DIR)/ThirdParty/WebRTC/Build",
					"$(PROJECT_DIR)/ThirdParty/Carthage/Build/iOS",
				);
				GCC_NO_COMMON_BLOCKS = YES;
				GCC_TREAT_IMPLICIT_FUNCTION_DECLARATIONS_AS_ERRORS = YES;
				GCC_TREAT_INCOMPATIBLE_POINTER_TYPE_WARNINGS_AS_ERRORS = YES;
				GCC_WARN_64_TO_32_BIT_CONVERSION = YES;
				GCC_WARN_ABOUT_DEPRECATED_FUNCTIONS = YES;
				GCC_WARN_ABOUT_MISSING_FIELD_INITIALIZERS = YES;
				GCC_WARN_ABOUT_MISSING_NEWLINE = YES;
				GCC_WARN_ABOUT_MISSING_PROTOTYPES = YES;
				GCC_WARN_ABOUT_POINTER_SIGNEDNESS = YES;
				GCC_WARN_ABOUT_RETURN_TYPE = YES;
				GCC_WARN_ALLOW_INCOMPLETE_PROTOCOL = YES;
				GCC_WARN_CHECK_SWITCH_STATEMENTS = YES;
				GCC_WARN_FOUR_CHARACTER_CONSTANTS = YES;
				GCC_WARN_INITIALIZER_NOT_FULLY_BRACKETED = YES;
				GCC_WARN_MISSING_PARENTHESES = YES;
				GCC_WARN_MULTIPLE_DEFINITION_TYPES_FOR_SELECTOR = YES;
				GCC_WARN_SHADOW = YES;
				GCC_WARN_SIGN_COMPARE = YES;
				GCC_WARN_STRICT_SELECTOR_MATCH = YES;
				GCC_WARN_TYPECHECK_CALLS_TO_PRINTF = YES;
				GCC_WARN_UNDECLARED_SELECTOR = YES;
				GCC_WARN_UNINITIALIZED_AUTOS = YES;
				GCC_WARN_UNKNOWN_PRAGMAS = YES;
				GCC_WARN_UNUSED_FUNCTION = YES;
				GCC_WARN_UNUSED_LABEL = YES;
				GCC_WARN_UNUSED_VALUE = YES;
				GCC_WARN_UNUSED_VARIABLE = YES;
				HEADER_SEARCH_PATHS = "";
				IPHONEOS_DEPLOYMENT_TARGET = 9.0;
				ONLY_ACTIVE_ARCH = NO;
				OTHER_CFLAGS = (
					"-DNS_BLOCK_ASSERTIONS=1",
					"-fobjc-arc-exceptions",
				);
				SDKROOT = iphoneos;
				SWIFT_OPTIMIZATION_LEVEL = "-Owholemodule";
				SWIFT_VERSION = 4.0;
				VALIDATE_PRODUCT = YES;
				WARNING_CFLAGS = (
					"-Werror=incompatible-pointer-types",
					"-Werror=protocol",
					"-Werror=incomplete-implementation",
					"-Werror=objc-literal-conversion",
				);
			};
			name = "App Store Release";
		};
		D221A0BD169C9E5F00537ABF /* Debug */ = {
			isa = XCBuildConfiguration;
			baseConfigurationReference = DE2DD605305BC6EFAD731723 /* Pods-Signal.debug.xcconfig */;
			buildSettings = {
				ALWAYS_EMBED_SWIFT_STANDARD_LIBRARIES = YES;
				ASSETCATALOG_COMPILER_APPICON_NAME = AppIcon;
				CLANG_ADDRESS_SANITIZER_CONTAINER_OVERFLOW = YES;
				CLANG_ANALYZER_SECURITY_FLOATLOOPCOUNTER = YES;
				CLANG_ANALYZER_SECURITY_INSECUREAPI_RAND = YES;
				CLANG_ANALYZER_SECURITY_INSECUREAPI_STRCPY = YES;
				CLANG_ENABLE_MODULES = YES;
				CLANG_UNDEFINED_BEHAVIOR_SANITIZER_INTEGER = YES;
				CLANG_UNDEFINED_BEHAVIOR_SANITIZER_NULLABILITY = YES;
				CODE_SIGN_ENTITLEMENTS = Signal/Signal.entitlements;
				CODE_SIGN_IDENTITY = "iPhone Developer";
				"CODE_SIGN_IDENTITY[sdk=iphoneos*]" = "iPhone Developer";
				CURRENT_PROJECT_VERSION = 1;
				DEVELOPMENT_TEAM = U68MSDN6DR;
				FRAMEWORK_SEARCH_PATHS = (
					"$(inherited)",
					"$(SRCROOT)",
				);
				GCC_OPTIMIZATION_LEVEL = 0;
				GCC_PRECOMPILE_PREFIX_HEADER = YES;
				GCC_PREFIX_HEADER = "Signal/Signal-Prefix.pch";
				GCC_PREPROCESSOR_DEFINITIONS = (
					"DEBUG=1",
					"$(inherited)",
					HAVE_CONFIG_H,
				);
				GCC_STRICT_ALIASING = NO;
				GCC_WARN_MULTIPLE_DEFINITION_TYPES_FOR_SELECTOR = NO;
				GCC_WARN_STRICT_SELECTOR_MATCH = YES;
				GCC_WARN_UNDECLARED_SELECTOR = YES;
				HEADER_SEARCH_PATHS = (
					"$(inherited)",
					"\"${SRCROOT}/RedPhone/lib/ogg/include\"",
					"\"${SRCROOT}/RedPhone/lib/debug/include\"",
					"\"$(SRCROOT)/libtommath\"",
					"\"$(SRCROOT)/libtomcrypt/headers\"",
					"\"$(SRCROOT)/MMDrawerController\"",
					"\"$(SRCROOT)/Libraries\"/**",
				);
				INFOPLIST_FILE = "$(SRCROOT)/Signal/Signal-Info.plist";
				IPHONEOS_DEPLOYMENT_TARGET = 9.0;
				LD_RUNPATH_SEARCH_PATHS = "$(inherited) @executable_path/Frameworks";
				LIBRARY_SEARCH_PATHS = (
					"$(inherited)",
					"$(SRCROOT)",
				);
				LLVM_LTO = NO;
				OTHER_LDFLAGS = "$(inherited)";
				OTHER_SWIFT_FLAGS = "$(inherited) -D DEBUG";
				PRODUCT_BUNDLE_IDENTIFIER = org.whispersystems.signal;
				PRODUCT_NAME = Signal;
				PROVISIONING_PROFILE = "";
				PROVISIONING_PROFILE_SPECIFIER = "";
				RUN_CLANG_STATIC_ANALYZER = YES;
				SDKROOT = iphoneos;
				SWIFT_OBJC_BRIDGING_HEADER = "Signal/src/Signal-Bridging-Header.h";
				SWIFT_OPTIMIZATION_LEVEL = "-Onone";
				SWIFT_VERSION = 5.0;
				TEST_AFTER_BUILD = YES;
				VALID_ARCHS = "arm64 armv7 armv7s";
				WRAPPER_EXTENSION = app;
			};
			name = Debug;
		};
		D221A0BE169C9E5F00537ABF /* App Store Release */ = {
			isa = XCBuildConfiguration;
			baseConfigurationReference = DF728B4B438716EAF95CEC18 /* Pods-Signal.app store release.xcconfig */;
			buildSettings = {
				ALWAYS_EMBED_SWIFT_STANDARD_LIBRARIES = YES;
				ASSETCATALOG_COMPILER_APPICON_NAME = AppIcon;
				CLANG_ADDRESS_SANITIZER_CONTAINER_OVERFLOW = NO;
				CLANG_ANALYZER_SECURITY_FLOATLOOPCOUNTER = YES;
				CLANG_ANALYZER_SECURITY_INSECUREAPI_RAND = YES;
				CLANG_ANALYZER_SECURITY_INSECUREAPI_STRCPY = YES;
				CLANG_ENABLE_MODULES = YES;
				CODE_SIGN_ENTITLEMENTS = Signal/Signal.entitlements;
				CODE_SIGN_IDENTITY = "iPhone Developer";
				"CODE_SIGN_IDENTITY[sdk=iphoneos*]" = "iPhone Developer";
				CURRENT_PROJECT_VERSION = 1;
				DEVELOPMENT_TEAM = U68MSDN6DR;
				FRAMEWORK_SEARCH_PATHS = (
					"$(inherited)",
					"$(SRCROOT)",
				);
				GCC_OPTIMIZATION_LEVEL = 3;
				GCC_PRECOMPILE_PREFIX_HEADER = YES;
				GCC_PREFIX_HEADER = "Signal/Signal-Prefix.pch";
				GCC_PREPROCESSOR_DEFINITIONS = (
					"$(inherited)",
					HAVE_CONFIG_H,
					"RELEASE=1",
				);
				GCC_STRICT_ALIASING = NO;
				GCC_WARN_MULTIPLE_DEFINITION_TYPES_FOR_SELECTOR = NO;
				GCC_WARN_STRICT_SELECTOR_MATCH = YES;
				GCC_WARN_UNDECLARED_SELECTOR = YES;
				HEADER_SEARCH_PATHS = (
					"$(inherited)",
					"\"${SRCROOT}/RedPhone/lib/ogg/include\"",
					"\"${SRCROOT}/RedPhone/lib/debug/include\"",
					"\"$(SRCROOT)/libtommath\"",
					"\"$(SRCROOT)/libtomcrypt/headers\"",
					"\"$(SRCROOT)/MMDrawerController\"",
					"\"$(SRCROOT)/Libraries\"/**",
				);
				INFOPLIST_FILE = "$(SRCROOT)/Signal/Signal-Info.plist";
				IPHONEOS_DEPLOYMENT_TARGET = 9.0;
				LD_RUNPATH_SEARCH_PATHS = "$(inherited) @executable_path/Frameworks";
				LIBRARY_SEARCH_PATHS = (
					"$(inherited)",
					"$(SRCROOT)",
				);
				LLVM_LTO = NO;
				OTHER_LDFLAGS = "$(inherited)";
				PRODUCT_BUNDLE_IDENTIFIER = org.whispersystems.signal;
				PRODUCT_NAME = Signal;
				PROVISIONING_PROFILE = "";
				RUN_CLANG_STATIC_ANALYZER = YES;
				SDKROOT = iphoneos;
				SWIFT_OBJC_BRIDGING_HEADER = "Signal/src/Signal-Bridging-Header.h";
				SWIFT_VERSION = 5.0;
				TEST_AFTER_BUILD = YES;
				VALID_ARCHS = "arm64 armv7 armv7s";
				WRAPPER_EXTENSION = app;
			};
			name = "App Store Release";
		};
		D221A0C0169C9E5F00537ABF /* Debug */ = {
			isa = XCBuildConfiguration;
			baseConfigurationReference = AD2AB1207E8888E4262D781B /* Pods-SignalTests.debug.xcconfig */;
			buildSettings = {
				ALWAYS_EMBED_SWIFT_STANDARD_LIBRARIES = YES;
				BUNDLE_LOADER = "$(BUILT_PRODUCTS_DIR)/Signal.app/Signal";
				CLANG_ALLOW_NON_MODULAR_INCLUDES_IN_FRAMEWORK_MODULES = YES;
				CLANG_ENABLE_MODULES = YES;
				CODE_SIGN_IDENTITY = "iPhone Developer";
				"CODE_SIGN_IDENTITY[sdk=iphoneos*]" = "iPhone Developer";
				DEFINES_MODULE = YES;
				FRAMEWORK_SEARCH_PATHS = (
					"$(inherited)",
					"$(SRCROOT)",
				);
				GCC_GENERATE_TEST_COVERAGE_FILES = NO;
				GCC_OPTIMIZATION_LEVEL = 0;
				GCC_PRECOMPILE_PREFIX_HEADER = YES;
				GCC_PREFIX_HEADER = "Signal/Signal-Prefix.pch";
				GCC_VERSION = "";
				GCC_WARN_MULTIPLE_DEFINITION_TYPES_FOR_SELECTOR = NO;
				GCC_WARN_STRICT_SELECTOR_MATCH = YES;
				GCC_WARN_UNDECLARED_SELECTOR = YES;
				HEADER_SEARCH_PATHS = (
					"${PODS_HEADERS_SEARCH_PATHS}",
					"$(inherited)",
					"\"${SRCROOT}/Signal/lib/speex/include\"",
					"\"${SRCROOT}/Signal/lib/ogg/include\"",
					"\"${SRCROOT}/Signal/lib/debug/include\"",
					"\"$(SRCROOT)/libtommath\"",
					"\"$(SRCROOT)/libtomcrypt/headers\"",
					"\"$(SRCROOT)/spandsp/spandsp/spandsp\"",
					"\"$(SRCROOT)/Libraries\"/**",
					"\"$(TARGET_TEMP_DIR)/../$(PROJECT_NAME).build/DerivedSources\"",
				);
				INFOPLIST_FILE = "Signal/test/Supporting Files/SignalTests-Info.plist";
				IPHONEOS_DEPLOYMENT_TARGET = 9.0;
				LD_RUNPATH_SEARCH_PATHS = "$(inherited) @executable_path/Frameworks @loader_path/Frameworks";
				LIBRARY_SEARCH_PATHS = (
					"$(inherited)",
					"$(SRCROOT)",
				);
				OTHER_LDFLAGS = (
					"-all_load",
					"-ObjC",
					"$(inherited)",
				);
				OTHER_SWIFT_FLAGS = "$(inherited) -D DEBUG";
				PRODUCT_BUNDLE_IDENTIFIER = "org.whispersystems.${PRODUCT_NAME:rfc1034identifier}";
				PRODUCT_NAME = SignalTests;
				PROVISIONING_PROFILE = "";
				SWIFT_OBJC_BRIDGING_HEADER = "Signal/test/SignalTests-Bridging-Header.h";
				SWIFT_OPTIMIZATION_LEVEL = "-Onone";
				SWIFT_VERSION = 5.0;
				TEST_HOST = "$(BUNDLE_LOADER)";
				VALID_ARCHS = "arm64 armv7s armv7 i386 x86_64";
			};
			name = Debug;
		};
		D221A0C1169C9E5F00537ABF /* App Store Release */ = {
			isa = XCBuildConfiguration;
			baseConfigurationReference = E85DB184824BA9DC302EC8B3 /* Pods-SignalTests.app store release.xcconfig */;
			buildSettings = {
				ALWAYS_EMBED_SWIFT_STANDARD_LIBRARIES = YES;
				BUNDLE_LOADER = "$(BUILT_PRODUCTS_DIR)/Signal.app/Signal";
				CLANG_ALLOW_NON_MODULAR_INCLUDES_IN_FRAMEWORK_MODULES = YES;
				CLANG_ENABLE_MODULES = YES;
				CODE_SIGN_IDENTITY = "iPhone Developer";
				"CODE_SIGN_IDENTITY[sdk=iphoneos*]" = "iPhone Developer";
				DEFINES_MODULE = YES;
				FRAMEWORK_SEARCH_PATHS = (
					"$(inherited)",
					"$(SRCROOT)",
				);
				GCC_GENERATE_TEST_COVERAGE_FILES = NO;
				GCC_OPTIMIZATION_LEVEL = 0;
				GCC_PRECOMPILE_PREFIX_HEADER = YES;
				GCC_PREFIX_HEADER = "Signal/Signal-Prefix.pch";
				GCC_VERSION = "";
				GCC_WARN_MULTIPLE_DEFINITION_TYPES_FOR_SELECTOR = NO;
				GCC_WARN_STRICT_SELECTOR_MATCH = YES;
				GCC_WARN_UNDECLARED_SELECTOR = YES;
				HEADER_SEARCH_PATHS = (
					"${PODS_HEADERS_SEARCH_PATHS}",
					"$(inherited)",
					"\"${SRCROOT}/Signal/lib/speex/include\"",
					"\"${SRCROOT}/Signal/lib/ogg/include\"",
					"\"${SRCROOT}/Signal/lib/debug/include\"",
					"\"$(SRCROOT)/libtommath\"",
					"\"$(SRCROOT)/libtomcrypt/headers\"",
					"\"$(SRCROOT)/Libraries\"/**",
					"\"$(TARGET_TEMP_DIR)/../$(PROJECT_NAME).build/DerivedSources\"",
				);
				INFOPLIST_FILE = "Signal/test/Supporting Files/SignalTests-Info.plist";
				IPHONEOS_DEPLOYMENT_TARGET = 9.0;
				LD_RUNPATH_SEARCH_PATHS = "$(inherited) @executable_path/Frameworks @loader_path/Frameworks";
				LIBRARY_SEARCH_PATHS = (
					"$(inherited)",
					"$(SRCROOT)",
				);
				OTHER_LDFLAGS = (
					"-all_load",
					"-ObjC",
					"$(inherited)",
				);
				PRODUCT_BUNDLE_IDENTIFIER = "org.whispersystems.${PRODUCT_NAME:rfc1034identifier}";
				PRODUCT_NAME = SignalTests;
				PROVISIONING_PROFILE = "";
				SWIFT_OBJC_BRIDGING_HEADER = "Signal/test/SignalTests-Bridging-Header.h";
				SWIFT_OPTIMIZATION_LEVEL = "-Owholemodule";
				SWIFT_VERSION = 5.0;
				TEST_HOST = "$(BUNDLE_LOADER)";
				VALID_ARCHS = "arm64 armv7s armv7 i386 x86_64";
			};
			name = "App Store Release";
		};
/* End XCBuildConfiguration section */

/* Begin XCConfigurationList section */
		453518761FC635DD00210559 /* Build configuration list for PBXNativeTarget "SignalShareExtension" */ = {
			isa = XCConfigurationList;
			buildConfigurations = (
				453518731FC635DD00210559 /* Debug */,
				453518751FC635DD00210559 /* App Store Release */,
			);
			defaultConfigurationIsVisible = 0;
			defaultConfigurationName = "App Store Release";
		};
		4535189E1FC63DBF00210559 /* Build configuration list for PBXNativeTarget "SignalMessaging" */ = {
			isa = XCConfigurationList;
			buildConfigurations = (
				4535189B1FC63DBF00210559 /* Debug */,
				4535189D1FC63DBF00210559 /* App Store Release */,
			);
			defaultConfigurationIsVisible = 0;
			defaultConfigurationName = "App Store Release";
		};
		D221A083169C9E5E00537ABF /* Build configuration list for PBXProject "Signal" */ = {
			isa = XCConfigurationList;
			buildConfigurations = (
				D221A0BA169C9E5F00537ABF /* Debug */,
				D221A0BB169C9E5F00537ABF /* App Store Release */,
			);
			defaultConfigurationIsVisible = 0;
			defaultConfigurationName = "App Store Release";
		};
		D221A0BC169C9E5F00537ABF /* Build configuration list for PBXNativeTarget "Signal" */ = {
			isa = XCConfigurationList;
			buildConfigurations = (
				D221A0BD169C9E5F00537ABF /* Debug */,
				D221A0BE169C9E5F00537ABF /* App Store Release */,
			);
			defaultConfigurationIsVisible = 0;
			defaultConfigurationName = "App Store Release";
		};
		D221A0BF169C9E5F00537ABF /* Build configuration list for PBXNativeTarget "SignalTests" */ = {
			isa = XCConfigurationList;
			buildConfigurations = (
				D221A0C0169C9E5F00537ABF /* Debug */,
				D221A0C1169C9E5F00537ABF /* App Store Release */,
			);
			defaultConfigurationIsVisible = 0;
			defaultConfigurationName = "App Store Release";
		};
/* End XCConfigurationList section */
	};
	rootObject = D221A080169C9E5E00537ABF /* Project object */;
}<|MERGE_RESOLUTION|>--- conflicted
+++ resolved
@@ -517,13 +517,9 @@
 		4C8A6DFC22E5499300469AE7 /* MediaZoomAnimationController.swift in Sources */ = {isa = PBXBuildFile; fileRef = 4C8A6DFB22E5499300469AE7 /* MediaZoomAnimationController.swift */; };
 		4C8A6DFE22E54AFA00469AE7 /* MediaInteractiveDismiss.swift in Sources */ = {isa = PBXBuildFile; fileRef = 4C8A6DFD22E54AFA00469AE7 /* MediaInteractiveDismiss.swift */; };
 		4C948FF72146EB4800349F0D /* BlockListCache.swift in Sources */ = {isa = PBXBuildFile; fileRef = 4C948FF62146EB4800349F0D /* BlockListCache.swift */; };
-<<<<<<< HEAD
-		4C9B4F23225025F100DD5B9A /* OWS115GRDBMigration.swift in Sources */ = {isa = PBXBuildFile; fileRef = 4C9B4F22225025F100DD5B9A /* OWS115GRDBMigration.swift */; };
 		4C9C50FE22F36FA50054A33F /* OutboundMessage+OWS.swift in Sources */ = {isa = PBXBuildFile; fileRef = 4C9C50FD22F36FA40054A33F /* OutboundMessage+OWS.swift */; };
 		4C9C510022F495F60054A33F /* BroadcastMediaMessageJob.swift in Sources */ = {isa = PBXBuildFile; fileRef = 4C9C50FF22F495F60054A33F /* BroadcastMediaMessageJob.swift */; };
-=======
 		4C9B4F23225025F100DD5B9A /* OWS1XXGRDBMigration.swift in Sources */ = {isa = PBXBuildFile; fileRef = 4C9B4F22225025F100DD5B9A /* OWS1XXGRDBMigration.swift */; };
->>>>>>> 6173a7a3
 		4C9CA25D217E676900607C63 /* ZXingObjC.framework in Frameworks */ = {isa = PBXBuildFile; fileRef = 4C9CA25C217E676900607C63 /* ZXingObjC.framework */; };
 		4CA46F4C219CCC630038ABDE /* CaptionView.swift in Sources */ = {isa = PBXBuildFile; fileRef = 4CA46F4B219CCC630038ABDE /* CaptionView.swift */; };
 		4CA46F4D219CFDAA0038ABDE /* GalleryRailView.swift in Sources */ = {isa = PBXBuildFile; fileRef = 4CA46F49219C78050038ABDE /* GalleryRailView.swift */; };
@@ -1318,13 +1314,9 @@
 		4C8A6DFB22E5499300469AE7 /* MediaZoomAnimationController.swift */ = {isa = PBXFileReference; lastKnownFileType = sourcecode.swift; path = MediaZoomAnimationController.swift; sourceTree = "<group>"; };
 		4C8A6DFD22E54AFA00469AE7 /* MediaInteractiveDismiss.swift */ = {isa = PBXFileReference; lastKnownFileType = sourcecode.swift; path = MediaInteractiveDismiss.swift; sourceTree = "<group>"; };
 		4C948FF62146EB4800349F0D /* BlockListCache.swift */ = {isa = PBXFileReference; lastKnownFileType = sourcecode.swift; path = BlockListCache.swift; sourceTree = "<group>"; };
-<<<<<<< HEAD
-		4C9B4F22225025F100DD5B9A /* OWS115GRDBMigration.swift */ = {isa = PBXFileReference; lastKnownFileType = sourcecode.swift; path = OWS115GRDBMigration.swift; sourceTree = "<group>"; };
 		4C9C50FD22F36FA40054A33F /* OutboundMessage+OWS.swift */ = {isa = PBXFileReference; fileEncoding = 4; lastKnownFileType = sourcecode.swift; path = "OutboundMessage+OWS.swift"; sourceTree = "<group>"; };
 		4C9C50FF22F495F60054A33F /* BroadcastMediaMessageJob.swift */ = {isa = PBXFileReference; fileEncoding = 4; lastKnownFileType = sourcecode.swift; path = BroadcastMediaMessageJob.swift; sourceTree = "<group>"; };
-=======
 		4C9B4F22225025F100DD5B9A /* OWS1XXGRDBMigration.swift */ = {isa = PBXFileReference; lastKnownFileType = sourcecode.swift; path = OWS1XXGRDBMigration.swift; sourceTree = "<group>"; };
->>>>>>> 6173a7a3
 		4C9CA25C217E676900607C63 /* ZXingObjC.framework */ = {isa = PBXFileReference; lastKnownFileType = wrapper.framework; name = ZXingObjC.framework; path = ThirdParty/Carthage/Build/iOS/ZXingObjC.framework; sourceTree = "<group>"; };
 		4CA46F49219C78050038ABDE /* GalleryRailView.swift */ = {isa = PBXFileReference; lastKnownFileType = sourcecode.swift; path = GalleryRailView.swift; sourceTree = "<group>"; };
 		4CA46F4B219CCC630038ABDE /* CaptionView.swift */ = {isa = PBXFileReference; lastKnownFileType = sourcecode.swift; path = CaptionView.swift; sourceTree = "<group>"; };
