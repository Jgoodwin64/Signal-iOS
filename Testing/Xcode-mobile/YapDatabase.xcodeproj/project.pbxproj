// !$*UTF8*$!
{
	archiveVersion = 1;
	classes = {
	};
	objectVersion = 46;
	objects = {

/* Begin PBXBuildFile section */
		DC005BC11774C666002E57DE /* TestViewChangeLogic.m in Sources */ = {isa = PBXBuildFile; fileRef = DC005BC01774C666002E57DE /* TestViewChangeLogic.m */; };
		DC23CF8B1764021E00E103A9 /* YapCollectionKey.m in Sources */ = {isa = PBXBuildFile; fileRef = DC23CF8A1764021E00E103A9 /* YapCollectionKey.m */; };
		DC23CFAB1766A17100E103A9 /* TestYapCollectionsDatabaseView.m in Sources */ = {isa = PBXBuildFile; fileRef = DC23CFAA1766A17100E103A9 /* TestYapCollectionsDatabaseView.m */; };
		DC24FBE61687EB9000E855DC /* YapCollectionsDatabase.m in Sources */ = {isa = PBXBuildFile; fileRef = DC24FBDE1687EB9000E855DC /* YapCollectionsDatabase.m */; };
		DC24FBE81687EB9000E855DC /* YapCollectionsDatabaseConnection.m in Sources */ = {isa = PBXBuildFile; fileRef = DC24FBE01687EB9000E855DC /* YapCollectionsDatabaseConnection.m */; };
		DC24FBEA1687EB9000E855DC /* YapCollectionsDatabaseTransaction.m in Sources */ = {isa = PBXBuildFile; fileRef = DC24FBE31687EB9000E855DC /* YapCollectionsDatabaseTransaction.m */; };
		DC24FBEF1688047700E855DC /* TestYapCollectionsDatabase.m in Sources */ = {isa = PBXBuildFile; fileRef = DC24FBEE1688047700E855DC /* TestYapCollectionsDatabase.m */; };
		DC24FBF2168806E400E855DC /* YapCache.m in Sources */ = {isa = PBXBuildFile; fileRef = DC24FBF1168806E400E855DC /* YapCache.m */; };
		DC28F34D17F0FE500042BAEA /* YapTouch.m in Sources */ = {isa = PBXBuildFile; fileRef = DC28F34C17F0FE500042BAEA /* YapTouch.m */; };
		DC2C98A817E3C82900F1E04F /* YapCollectionsDatabaseView.m in Sources */ = {isa = PBXBuildFile; fileRef = DC2C988B17E3C82900F1E04F /* YapCollectionsDatabaseView.m */; };
		DC2C98A917E3C82900F1E04F /* YapCollectionsDatabaseViewConnection.m in Sources */ = {isa = PBXBuildFile; fileRef = DC2C988D17E3C82900F1E04F /* YapCollectionsDatabaseViewConnection.m */; };
		DC2C98AA17E3C82900F1E04F /* YapCollectionsDatabaseViewTransaction.m in Sources */ = {isa = PBXBuildFile; fileRef = DC2C989017E3C82900F1E04F /* YapCollectionsDatabaseViewTransaction.m */; };
		DC2C98AB17E3C82900F1E04F /* YapDatabaseViewPage.mm in Sources */ = {isa = PBXBuildFile; fileRef = DC2C989517E3C82900F1E04F /* YapDatabaseViewPage.mm */; };
		DC2C98AC17E3C82900F1E04F /* YapDatabaseViewPageMetadata.m in Sources */ = {isa = PBXBuildFile; fileRef = DC2C989717E3C82900F1E04F /* YapDatabaseViewPageMetadata.m */; };
		DC2C98AD17E3C82900F1E04F /* YapDatabaseView.m in Sources */ = {isa = PBXBuildFile; fileRef = DC2C989B17E3C82900F1E04F /* YapDatabaseView.m */; };
		DC2C98AE17E3C82900F1E04F /* YapDatabaseViewConnection.m in Sources */ = {isa = PBXBuildFile; fileRef = DC2C989D17E3C82900F1E04F /* YapDatabaseViewConnection.m */; };
		DC2C98AF17E3C82900F1E04F /* YapDatabaseViewTransaction.m in Sources */ = {isa = PBXBuildFile; fileRef = DC2C98A017E3C82900F1E04F /* YapDatabaseViewTransaction.m */; };
		DC2C98B017E3C82900F1E04F /* YapDatabaseViewChange.m in Sources */ = {isa = PBXBuildFile; fileRef = DC2C98A317E3C82900F1E04F /* YapDatabaseViewChange.m */; };
		DC2C98B117E3C82900F1E04F /* YapDatabaseViewMappings.m in Sources */ = {isa = PBXBuildFile; fileRef = DC2C98A517E3C82900F1E04F /* YapDatabaseViewMappings.m */; };
		DC2C98B217E3C82900F1E04F /* YapDatabaseViewRangeOptions.m in Sources */ = {isa = PBXBuildFile; fileRef = DC2C98A717E3C82900F1E04F /* YapDatabaseViewRangeOptions.m */; };
		DC3CD8A217F38A67006DECD3 /* YapDatabaseLogging.m in Sources */ = {isa = PBXBuildFile; fileRef = DC3CD8A117F38A67006DECD3 /* YapDatabaseLogging.m */; };
		DC3D2EBB1673FF6800DFAFAA /* DDAbstractDatabaseLogger.m in Sources */ = {isa = PBXBuildFile; fileRef = DC3D2EAB1673FF6800DFAFAA /* DDAbstractDatabaseLogger.m */; };
		DC3D2EBD1673FF6800DFAFAA /* DDASLLogger.m in Sources */ = {isa = PBXBuildFile; fileRef = DC3D2EAD1673FF6800DFAFAA /* DDASLLogger.m */; };
		DC3D2EBF1673FF6800DFAFAA /* DDFileLogger.m in Sources */ = {isa = PBXBuildFile; fileRef = DC3D2EAF1673FF6800DFAFAA /* DDFileLogger.m */; };
		DC3D2EC11673FF6800DFAFAA /* DDLog.m in Sources */ = {isa = PBXBuildFile; fileRef = DC3D2EB11673FF6800DFAFAA /* DDLog.m */; };
		DC3D2EC31673FF6800DFAFAA /* DDTTYLogger.m in Sources */ = {isa = PBXBuildFile; fileRef = DC3D2EB31673FF6800DFAFAA /* DDTTYLogger.m */; };
		DC3D2EC51673FF6800DFAFAA /* ContextFilterLogFormatter.m in Sources */ = {isa = PBXBuildFile; fileRef = DC3D2EB61673FF6800DFAFAA /* ContextFilterLogFormatter.m */; };
		DC3D2EC71673FF6800DFAFAA /* DispatchQueueLogFormatter.m in Sources */ = {isa = PBXBuildFile; fileRef = DC3D2EB81673FF6800DFAFAA /* DispatchQueueLogFormatter.m */; };
		DC3D2F091673FF9500DFAFAA /* YapDatabaseConnectionState.m in Sources */ = {isa = PBXBuildFile; fileRef = DC3D2EDD1673FF9500DFAFAA /* YapDatabaseConnectionState.m */; };
		DC3D2F0B1673FF9500DFAFAA /* YapDatabaseManager.m in Sources */ = {isa = PBXBuildFile; fileRef = DC3D2EE01673FF9500DFAFAA /* YapDatabaseManager.m */; };
		DC3D2F0F1673FF9500DFAFAA /* YapDatabase.m in Sources */ = {isa = PBXBuildFile; fileRef = DC3D2EE61673FF9500DFAFAA /* YapDatabase.m */; };
		DC3D2F111673FF9500DFAFAA /* YapDatabaseConnection.m in Sources */ = {isa = PBXBuildFile; fileRef = DC3D2EE81673FF9500DFAFAA /* YapDatabaseConnection.m */; };
		DC3D2F151673FF9500DFAFAA /* YapDatabaseTransaction.m in Sources */ = {isa = PBXBuildFile; fileRef = DC3D2EED1673FF9500DFAFAA /* YapDatabaseTransaction.m */; };
		DC3D2F2B1673FFEC00DFAFAA /* TestObject.m in Sources */ = {isa = PBXBuildFile; fileRef = DC3D2F261673FFEC00DFAFAA /* TestObject.m */; };
		DC3D2F2C1673FFEC00DFAFAA /* TestYapDatabase.m in Sources */ = {isa = PBXBuildFile; fileRef = DC3D2F281673FFEC00DFAFAA /* TestYapDatabase.m */; };
		DC3D2F301674001600DFAFAA /* BenchmarkYapCache.m in Sources */ = {isa = PBXBuildFile; fileRef = DC3D2F2F1674001600DFAFAA /* BenchmarkYapCache.m */; };
		DC3D2F3E1675657100DFAFAA /* libsqlite3.dylib in Frameworks */ = {isa = PBXBuildFile; fileRef = DC3D2F3D1675657100DFAFAA /* libsqlite3.dylib */; };
		DC3D2F3F1675657C00DFAFAA /* libsqlite3.dylib in Frameworks */ = {isa = PBXBuildFile; fileRef = DC3D2F3D1675657100DFAFAA /* libsqlite3.dylib */; };
		DC3D2F4016756E9C00DFAFAA /* CoreGraphics.framework in Frameworks */ = {isa = PBXBuildFile; fileRef = DCAE51EE1673FE2600395076 /* CoreGraphics.framework */; };
		DC49733917E7DB4E00489267 /* YapDatabaseFullTextSearch.m in Sources */ = {isa = PBXBuildFile; fileRef = DC49733317E7DB4E00489267 /* YapDatabaseFullTextSearch.m */; };
		DC49733A17E7DB4E00489267 /* YapDatabaseFullTextSearchConnection.m in Sources */ = {isa = PBXBuildFile; fileRef = DC49733517E7DB4E00489267 /* YapDatabaseFullTextSearchConnection.m */; };
		DC49733B17E7DB4E00489267 /* YapDatabaseFullTextSearchTransaction.m in Sources */ = {isa = PBXBuildFile; fileRef = DC49733817E7DB4E00489267 /* YapDatabaseFullTextSearchTransaction.m */; };
		DC49734017E7E34700489267 /* YapDatabaseFullTextSearchSnippetOptions.m in Sources */ = {isa = PBXBuildFile; fileRef = DC49733F17E7E34700489267 /* YapDatabaseFullTextSearchSnippetOptions.m */; };
		DC49734317E7ED5E00489267 /* TestYapDatabaseFullTextSearch.m in Sources */ = {isa = PBXBuildFile; fileRef = DC49734217E7ED5E00489267 /* TestYapDatabaseFullTextSearch.m */; };
		DC49734717E8E84B00489267 /* YapCollectionsDatabaseFullTextSearch.m in Sources */ = {isa = PBXBuildFile; fileRef = DC49734617E8E84B00489267 /* YapCollectionsDatabaseFullTextSearch.m */; };
		DC49734D17E8E88000489267 /* YapCollectionsDatabaseFullTextSearchTransaction.m in Sources */ = {isa = PBXBuildFile; fileRef = DC49734C17E8E88000489267 /* YapCollectionsDatabaseFullTextSearchTransaction.m */; };
		DC49735017E8E89A00489267 /* YapCollectionsDatabaseFullTextSearchConnection.m in Sources */ = {isa = PBXBuildFile; fileRef = DC49734F17E8E89A00489267 /* YapCollectionsDatabaseFullTextSearchConnection.m */; };
		DC49735417E90C2F00489267 /* TestYapCollectionsDatabaseFullTextSearch.m in Sources */ = {isa = PBXBuildFile; fileRef = DC49735317E90C2F00489267 /* TestYapCollectionsDatabaseFullTextSearch.m */; };
		DC5BAD82174D4EB500DF9465 /* TestYapDatabaseView.m in Sources */ = {isa = PBXBuildFile; fileRef = DC5BAD81174D4EB500DF9465 /* TestYapDatabaseView.m */; };
		DC81B6C916921F66006FA74B /* YapAbstractDatabase.m in Sources */ = {isa = PBXBuildFile; fileRef = DC81B6C316921F66006FA74B /* YapAbstractDatabase.m */; };
		DC81B6CB16921F66006FA74B /* YapAbstractDatabaseConnection.m in Sources */ = {isa = PBXBuildFile; fileRef = DC81B6C516921F66006FA74B /* YapAbstractDatabaseConnection.m */; };
		DC81B6CD16921F66006FA74B /* YapAbstractDatabaseTransaction.m in Sources */ = {isa = PBXBuildFile; fileRef = DC81B6C816921F66006FA74B /* YapAbstractDatabaseTransaction.m */; };
		DC84FF71174EF4B0003BFBB2 /* YapAbstractDatabaseExtension.m in Sources */ = {isa = PBXBuildFile; fileRef = DC84FF61174EF4B0003BFBB2 /* YapAbstractDatabaseExtension.m */; };
		DC84FF73174EF4B0003BFBB2 /* YapAbstractDatabaseExtensionConnection.m in Sources */ = {isa = PBXBuildFile; fileRef = DC84FF63174EF4B0003BFBB2 /* YapAbstractDatabaseExtensionConnection.m */; };
		DC84FF75174EF4B0003BFBB2 /* YapAbstractDatabaseExtensionTransaction.m in Sources */ = {isa = PBXBuildFile; fileRef = DC84FF66174EF4B0003BFBB2 /* YapAbstractDatabaseExtensionTransaction.m */; };
		DCAC1F12176B9A52005CD448 /* YapSet.m in Sources */ = {isa = PBXBuildFile; fileRef = DCAC1F11176B9A52005CD448 /* YapSet.m */; };
		DCAE51EB1673FE2600395076 /* UIKit.framework in Frameworks */ = {isa = PBXBuildFile; fileRef = DCAE51EA1673FE2600395076 /* UIKit.framework */; };
		DCAE51ED1673FE2600395076 /* Foundation.framework in Frameworks */ = {isa = PBXBuildFile; fileRef = DCAE51EC1673FE2600395076 /* Foundation.framework */; };
		DCAE51EF1673FE2600395076 /* CoreGraphics.framework in Frameworks */ = {isa = PBXBuildFile; fileRef = DCAE51EE1673FE2600395076 /* CoreGraphics.framework */; };
		DCAE51F51673FE2600395076 /* InfoPlist.strings in Resources */ = {isa = PBXBuildFile; fileRef = DCAE51F31673FE2600395076 /* InfoPlist.strings */; };
		DCAE51F71673FE2600395076 /* main.m in Sources */ = {isa = PBXBuildFile; fileRef = DCAE51F61673FE2600395076 /* main.m */; };
		DCAE51FB1673FE2600395076 /* AppDelegate.m in Sources */ = {isa = PBXBuildFile; fileRef = DCAE51FA1673FE2600395076 /* AppDelegate.m */; };
		DCAE51FD1673FE2600395076 /* Default.png in Resources */ = {isa = PBXBuildFile; fileRef = DCAE51FC1673FE2600395076 /* Default.png */; };
		DCAE51FF1673FE2600395076 /* Default@2x.png in Resources */ = {isa = PBXBuildFile; fileRef = DCAE51FE1673FE2600395076 /* Default@2x.png */; };
		DCAE52011673FE2600395076 /* Default-568h@2x.png in Resources */ = {isa = PBXBuildFile; fileRef = DCAE52001673FE2600395076 /* Default-568h@2x.png */; };
		DCAE52041673FE2600395076 /* ViewController.m in Sources */ = {isa = PBXBuildFile; fileRef = DCAE52031673FE2600395076 /* ViewController.m */; };
		DCAE52071673FE2600395076 /* ViewController_iPhone.xib in Resources */ = {isa = PBXBuildFile; fileRef = DCAE52051673FE2600395076 /* ViewController_iPhone.xib */; };
		DCAE520A1673FE2600395076 /* ViewController_iPad.xib in Resources */ = {isa = PBXBuildFile; fileRef = DCAE52081673FE2600395076 /* ViewController_iPad.xib */; };
		DCAE52121673FE2600395076 /* SenTestingKit.framework in Frameworks */ = {isa = PBXBuildFile; fileRef = DCAE52111673FE2600395076 /* SenTestingKit.framework */; };
		DCAE52131673FE2600395076 /* UIKit.framework in Frameworks */ = {isa = PBXBuildFile; fileRef = DCAE51EA1673FE2600395076 /* UIKit.framework */; };
		DCAE52141673FE2600395076 /* Foundation.framework in Frameworks */ = {isa = PBXBuildFile; fileRef = DCAE51EC1673FE2600395076 /* Foundation.framework */; };
		DCAE521C1673FE2600395076 /* InfoPlist.strings in Resources */ = {isa = PBXBuildFile; fileRef = DCAE521A1673FE2600395076 /* InfoPlist.strings */; };
		DCE9DEDF1805DAB100A7057E /* BenchmarkYapCollectionsDatabase.m in Sources */ = {isa = PBXBuildFile; fileRef = DCE9DEDE1805DAB100A7057E /* BenchmarkYapCollectionsDatabase.m */; };
		DCE9DF1218062C7400A7057E /* YapMemoryTable.m in Sources */ = {isa = PBXBuildFile; fileRef = DCE9DF1118062C7400A7057E /* YapMemoryTable.m */; };
		DCE9DF2C1807503600A7057E /* YapDatabaseViewOptions.m in Sources */ = {isa = PBXBuildFile; fileRef = DCE9DF2B1807503600A7057E /* YapDatabaseViewOptions.m */; };
		DCEE835017AAC7F3009BF81D /* TestViewMappingsLogic.m in Sources */ = {isa = PBXBuildFile; fileRef = DCEE834F17AAC7F3009BF81D /* TestViewMappingsLogic.m */; };
		DCF7E10D16F57CDA000C2184 /* BenchmarkYapDatabase.m in Sources */ = {isa = PBXBuildFile; fileRef = DCF7E10C16F57CDA000C2184 /* BenchmarkYapDatabase.m */; };
		DCF7E11016F5BC6A000C2184 /* YapNull.m in Sources */ = {isa = PBXBuildFile; fileRef = DCF7E10F16F5BC6A000C2184 /* YapNull.m */; };
<<<<<<< HEAD
		DCFC112F1808C51F00A0A349 /* YapCollectionsDatabaseViewOptions.m in Sources */ = {isa = PBXBuildFile; fileRef = DCFC112E1808C51F00A0A349 /* YapCollectionsDatabaseViewOptions.m */; };
=======
		DCFC1167180C897D00A0A349 /* YapAbstractDatabaseDefaults.m in Sources */ = {isa = PBXBuildFile; fileRef = DCFC1166180C897D00A0A349 /* YapAbstractDatabaseDefaults.m */; };
>>>>>>> 624fe2c8
/* End PBXBuildFile section */

/* Begin PBXContainerItemProxy section */
		DCAE52151673FE2600395076 /* PBXContainerItemProxy */ = {
			isa = PBXContainerItemProxy;
			containerPortal = DCAE51DF1673FE2600395076 /* Project object */;
			proxyType = 1;
			remoteGlobalIDString = DCAE51E61673FE2600395076;
			remoteInfo = YapDatabase;
		};
/* End PBXContainerItemProxy section */

/* Begin PBXFileReference section */
		DC005BBF1774C666002E57DE /* TestViewChangeLogic.h */ = {isa = PBXFileReference; fileEncoding = 4; lastKnownFileType = sourcecode.c.h; name = TestViewChangeLogic.h; path = ../../UnitTesting/TestViewChangeLogic.h; sourceTree = "<group>"; };
		DC005BC01774C666002E57DE /* TestViewChangeLogic.m */ = {isa = PBXFileReference; fileEncoding = 4; lastKnownFileType = sourcecode.c.objc; name = TestViewChangeLogic.m; path = ../../UnitTesting/TestViewChangeLogic.m; sourceTree = "<group>"; };
		DC23CF891764021E00E103A9 /* YapCollectionKey.h */ = {isa = PBXFileReference; fileEncoding = 4; lastKnownFileType = sourcecode.c.h; name = YapCollectionKey.h; path = Utilities/YapCollectionKey.h; sourceTree = "<group>"; };
		DC23CF8A1764021E00E103A9 /* YapCollectionKey.m */ = {isa = PBXFileReference; fileEncoding = 4; lastKnownFileType = sourcecode.c.objc; name = YapCollectionKey.m; path = Utilities/YapCollectionKey.m; sourceTree = "<group>"; };
		DC23CFA91766A17100E103A9 /* TestYapCollectionsDatabaseView.h */ = {isa = PBXFileReference; fileEncoding = 4; lastKnownFileType = sourcecode.c.h; name = TestYapCollectionsDatabaseView.h; path = ../../UnitTesting/TestYapCollectionsDatabaseView.h; sourceTree = "<group>"; };
		DC23CFAA1766A17100E103A9 /* TestYapCollectionsDatabaseView.m */ = {isa = PBXFileReference; fileEncoding = 4; lastKnownFileType = sourcecode.c.objc; name = TestYapCollectionsDatabaseView.m; path = ../../UnitTesting/TestYapCollectionsDatabaseView.m; sourceTree = "<group>"; };
		DC24FBDD1687EB9000E855DC /* YapCollectionsDatabase.h */ = {isa = PBXFileReference; fileEncoding = 4; lastKnownFileType = sourcecode.c.h; path = YapCollectionsDatabase.h; sourceTree = "<group>"; };
		DC24FBDE1687EB9000E855DC /* YapCollectionsDatabase.m */ = {isa = PBXFileReference; fileEncoding = 4; lastKnownFileType = sourcecode.c.objc; path = YapCollectionsDatabase.m; sourceTree = "<group>"; };
		DC24FBDF1687EB9000E855DC /* YapCollectionsDatabaseConnection.h */ = {isa = PBXFileReference; fileEncoding = 4; lastKnownFileType = sourcecode.c.h; path = YapCollectionsDatabaseConnection.h; sourceTree = "<group>"; };
		DC24FBE01687EB9000E855DC /* YapCollectionsDatabaseConnection.m */ = {isa = PBXFileReference; fileEncoding = 4; lastKnownFileType = sourcecode.c.objc; path = YapCollectionsDatabaseConnection.m; sourceTree = "<group>"; };
		DC24FBE11687EB9000E855DC /* YapCollectionsDatabasePrivate.h */ = {isa = PBXFileReference; fileEncoding = 4; lastKnownFileType = sourcecode.c.h; path = YapCollectionsDatabasePrivate.h; sourceTree = "<group>"; };
		DC24FBE21687EB9000E855DC /* YapCollectionsDatabaseTransaction.h */ = {isa = PBXFileReference; fileEncoding = 4; lastKnownFileType = sourcecode.c.h; path = YapCollectionsDatabaseTransaction.h; sourceTree = "<group>"; };
		DC24FBE31687EB9000E855DC /* YapCollectionsDatabaseTransaction.m */ = {isa = PBXFileReference; fileEncoding = 4; lastKnownFileType = sourcecode.c.objc; path = YapCollectionsDatabaseTransaction.m; sourceTree = "<group>"; };
		DC24FBED1688047700E855DC /* TestYapCollectionsDatabase.h */ = {isa = PBXFileReference; fileEncoding = 4; lastKnownFileType = sourcecode.c.h; name = TestYapCollectionsDatabase.h; path = ../../UnitTesting/TestYapCollectionsDatabase.h; sourceTree = "<group>"; };
		DC24FBEE1688047700E855DC /* TestYapCollectionsDatabase.m */ = {isa = PBXFileReference; fileEncoding = 4; lastKnownFileType = sourcecode.c.objc; name = TestYapCollectionsDatabase.m; path = ../../UnitTesting/TestYapCollectionsDatabase.m; sourceTree = "<group>"; };
		DC24FBF0168806E400E855DC /* YapCache.h */ = {isa = PBXFileReference; fileEncoding = 4; lastKnownFileType = sourcecode.c.h; path = YapCache.h; sourceTree = "<group>"; };
		DC24FBF1168806E400E855DC /* YapCache.m */ = {isa = PBXFileReference; fileEncoding = 4; lastKnownFileType = sourcecode.c.objc; path = YapCache.m; sourceTree = "<group>"; };
		DC28F34B17F0FE500042BAEA /* YapTouch.h */ = {isa = PBXFileReference; fileEncoding = 4; lastKnownFileType = sourcecode.c.h; path = YapTouch.h; sourceTree = "<group>"; };
		DC28F34C17F0FE500042BAEA /* YapTouch.m */ = {isa = PBXFileReference; fileEncoding = 4; lastKnownFileType = sourcecode.c.objc; path = YapTouch.m; sourceTree = "<group>"; };
		DC2C988A17E3C82900F1E04F /* YapCollectionsDatabaseView.h */ = {isa = PBXFileReference; fileEncoding = 4; lastKnownFileType = sourcecode.c.h; path = YapCollectionsDatabaseView.h; sourceTree = "<group>"; };
		DC2C988B17E3C82900F1E04F /* YapCollectionsDatabaseView.m */ = {isa = PBXFileReference; fileEncoding = 4; lastKnownFileType = sourcecode.c.objc; path = YapCollectionsDatabaseView.m; sourceTree = "<group>"; };
		DC2C988C17E3C82900F1E04F /* YapCollectionsDatabaseViewConnection.h */ = {isa = PBXFileReference; fileEncoding = 4; lastKnownFileType = sourcecode.c.h; path = YapCollectionsDatabaseViewConnection.h; sourceTree = "<group>"; };
		DC2C988D17E3C82900F1E04F /* YapCollectionsDatabaseViewConnection.m */ = {isa = PBXFileReference; fileEncoding = 4; lastKnownFileType = sourcecode.c.objc; path = YapCollectionsDatabaseViewConnection.m; sourceTree = "<group>"; };
		DC2C988E17E3C82900F1E04F /* YapCollectionsDatabaseViewPrivate.h */ = {isa = PBXFileReference; fileEncoding = 4; lastKnownFileType = sourcecode.c.h; path = YapCollectionsDatabaseViewPrivate.h; sourceTree = "<group>"; };
		DC2C988F17E3C82900F1E04F /* YapCollectionsDatabaseViewTransaction.h */ = {isa = PBXFileReference; fileEncoding = 4; lastKnownFileType = sourcecode.c.h; path = YapCollectionsDatabaseViewTransaction.h; sourceTree = "<group>"; };
		DC2C989017E3C82900F1E04F /* YapCollectionsDatabaseViewTransaction.m */ = {isa = PBXFileReference; fileEncoding = 4; lastKnownFileType = sourcecode.c.objc; path = YapCollectionsDatabaseViewTransaction.m; sourceTree = "<group>"; };
		DC2C989217E3C82900F1E04F /* YapDatabaseViewChangePrivate.h */ = {isa = PBXFileReference; fileEncoding = 4; lastKnownFileType = sourcecode.c.h; path = YapDatabaseViewChangePrivate.h; sourceTree = "<group>"; };
		DC2C989317E3C82900F1E04F /* YapDatabaseViewMappingsPrivate.h */ = {isa = PBXFileReference; fileEncoding = 4; lastKnownFileType = sourcecode.c.h; path = YapDatabaseViewMappingsPrivate.h; sourceTree = "<group>"; };
		DC2C989417E3C82900F1E04F /* YapDatabaseViewPage.h */ = {isa = PBXFileReference; fileEncoding = 4; lastKnownFileType = sourcecode.c.h; path = YapDatabaseViewPage.h; sourceTree = "<group>"; };
		DC2C989517E3C82900F1E04F /* YapDatabaseViewPage.mm */ = {isa = PBXFileReference; fileEncoding = 4; lastKnownFileType = sourcecode.cpp.objcpp; path = YapDatabaseViewPage.mm; sourceTree = "<group>"; };
		DC2C989617E3C82900F1E04F /* YapDatabaseViewPageMetadata.h */ = {isa = PBXFileReference; fileEncoding = 4; lastKnownFileType = sourcecode.c.h; path = YapDatabaseViewPageMetadata.h; sourceTree = "<group>"; };
		DC2C989717E3C82900F1E04F /* YapDatabaseViewPageMetadata.m */ = {isa = PBXFileReference; fileEncoding = 4; lastKnownFileType = sourcecode.c.objc; path = YapDatabaseViewPageMetadata.m; sourceTree = "<group>"; };
		DC2C989817E3C82900F1E04F /* YapDatabaseViewRangeOptionsPrivate.h */ = {isa = PBXFileReference; fileEncoding = 4; lastKnownFileType = sourcecode.c.h; path = YapDatabaseViewRangeOptionsPrivate.h; sourceTree = "<group>"; };
		DC2C989A17E3C82900F1E04F /* YapDatabaseView.h */ = {isa = PBXFileReference; fileEncoding = 4; lastKnownFileType = sourcecode.c.h; path = YapDatabaseView.h; sourceTree = "<group>"; };
		DC2C989B17E3C82900F1E04F /* YapDatabaseView.m */ = {isa = PBXFileReference; fileEncoding = 4; lastKnownFileType = sourcecode.c.objc; path = YapDatabaseView.m; sourceTree = "<group>"; };
		DC2C989C17E3C82900F1E04F /* YapDatabaseViewConnection.h */ = {isa = PBXFileReference; fileEncoding = 4; lastKnownFileType = sourcecode.c.h; path = YapDatabaseViewConnection.h; sourceTree = "<group>"; };
		DC2C989D17E3C82900F1E04F /* YapDatabaseViewConnection.m */ = {isa = PBXFileReference; fileEncoding = 4; lastKnownFileType = sourcecode.c.objc; path = YapDatabaseViewConnection.m; sourceTree = "<group>"; };
		DC2C989E17E3C82900F1E04F /* YapDatabaseViewPrivate.h */ = {isa = PBXFileReference; fileEncoding = 4; lastKnownFileType = sourcecode.c.h; path = YapDatabaseViewPrivate.h; sourceTree = "<group>"; };
		DC2C989F17E3C82900F1E04F /* YapDatabaseViewTransaction.h */ = {isa = PBXFileReference; fileEncoding = 4; lastKnownFileType = sourcecode.c.h; path = YapDatabaseViewTransaction.h; sourceTree = "<group>"; };
		DC2C98A017E3C82900F1E04F /* YapDatabaseViewTransaction.m */ = {isa = PBXFileReference; fileEncoding = 4; lastKnownFileType = sourcecode.c.objc; path = YapDatabaseViewTransaction.m; sourceTree = "<group>"; };
		DC2C98A217E3C82900F1E04F /* YapDatabaseViewChange.h */ = {isa = PBXFileReference; fileEncoding = 4; lastKnownFileType = sourcecode.c.h; path = YapDatabaseViewChange.h; sourceTree = "<group>"; };
		DC2C98A317E3C82900F1E04F /* YapDatabaseViewChange.m */ = {isa = PBXFileReference; fileEncoding = 4; lastKnownFileType = sourcecode.c.objc; path = YapDatabaseViewChange.m; sourceTree = "<group>"; };
		DC2C98A417E3C82900F1E04F /* YapDatabaseViewMappings.h */ = {isa = PBXFileReference; fileEncoding = 4; lastKnownFileType = sourcecode.c.h; path = YapDatabaseViewMappings.h; sourceTree = "<group>"; };
		DC2C98A517E3C82900F1E04F /* YapDatabaseViewMappings.m */ = {isa = PBXFileReference; fileEncoding = 4; lastKnownFileType = sourcecode.c.objc; path = YapDatabaseViewMappings.m; sourceTree = "<group>"; };
		DC2C98A617E3C82900F1E04F /* YapDatabaseViewRangeOptions.h */ = {isa = PBXFileReference; fileEncoding = 4; lastKnownFileType = sourcecode.c.h; path = YapDatabaseViewRangeOptions.h; sourceTree = "<group>"; };
		DC2C98A717E3C82900F1E04F /* YapDatabaseViewRangeOptions.m */ = {isa = PBXFileReference; fileEncoding = 4; lastKnownFileType = sourcecode.c.objc; path = YapDatabaseViewRangeOptions.m; sourceTree = "<group>"; };
		DC3CD8A117F38A67006DECD3 /* YapDatabaseLogging.m */ = {isa = PBXFileReference; fileEncoding = 4; lastKnownFileType = sourcecode.c.objc; path = YapDatabaseLogging.m; sourceTree = "<group>"; };
		DC3D2EAA1673FF6800DFAFAA /* DDAbstractDatabaseLogger.h */ = {isa = PBXFileReference; fileEncoding = 4; lastKnownFileType = sourcecode.c.h; path = DDAbstractDatabaseLogger.h; sourceTree = "<group>"; };
		DC3D2EAB1673FF6800DFAFAA /* DDAbstractDatabaseLogger.m */ = {isa = PBXFileReference; fileEncoding = 4; lastKnownFileType = sourcecode.c.objc; path = DDAbstractDatabaseLogger.m; sourceTree = "<group>"; };
		DC3D2EAC1673FF6800DFAFAA /* DDASLLogger.h */ = {isa = PBXFileReference; fileEncoding = 4; lastKnownFileType = sourcecode.c.h; path = DDASLLogger.h; sourceTree = "<group>"; };
		DC3D2EAD1673FF6800DFAFAA /* DDASLLogger.m */ = {isa = PBXFileReference; fileEncoding = 4; lastKnownFileType = sourcecode.c.objc; path = DDASLLogger.m; sourceTree = "<group>"; };
		DC3D2EAE1673FF6800DFAFAA /* DDFileLogger.h */ = {isa = PBXFileReference; fileEncoding = 4; lastKnownFileType = sourcecode.c.h; path = DDFileLogger.h; sourceTree = "<group>"; };
		DC3D2EAF1673FF6800DFAFAA /* DDFileLogger.m */ = {isa = PBXFileReference; fileEncoding = 4; lastKnownFileType = sourcecode.c.objc; path = DDFileLogger.m; sourceTree = "<group>"; };
		DC3D2EB01673FF6800DFAFAA /* DDLog.h */ = {isa = PBXFileReference; fileEncoding = 4; lastKnownFileType = sourcecode.c.h; path = DDLog.h; sourceTree = "<group>"; };
		DC3D2EB11673FF6800DFAFAA /* DDLog.m */ = {isa = PBXFileReference; fileEncoding = 4; lastKnownFileType = sourcecode.c.objc; path = DDLog.m; sourceTree = "<group>"; };
		DC3D2EB21673FF6800DFAFAA /* DDTTYLogger.h */ = {isa = PBXFileReference; fileEncoding = 4; lastKnownFileType = sourcecode.c.h; path = DDTTYLogger.h; sourceTree = "<group>"; };
		DC3D2EB31673FF6800DFAFAA /* DDTTYLogger.m */ = {isa = PBXFileReference; fileEncoding = 4; lastKnownFileType = sourcecode.c.objc; path = DDTTYLogger.m; sourceTree = "<group>"; };
		DC3D2EB51673FF6800DFAFAA /* ContextFilterLogFormatter.h */ = {isa = PBXFileReference; fileEncoding = 4; lastKnownFileType = sourcecode.c.h; path = ContextFilterLogFormatter.h; sourceTree = "<group>"; };
		DC3D2EB61673FF6800DFAFAA /* ContextFilterLogFormatter.m */ = {isa = PBXFileReference; fileEncoding = 4; lastKnownFileType = sourcecode.c.objc; path = ContextFilterLogFormatter.m; sourceTree = "<group>"; };
		DC3D2EB71673FF6800DFAFAA /* DispatchQueueLogFormatter.h */ = {isa = PBXFileReference; fileEncoding = 4; lastKnownFileType = sourcecode.c.h; path = DispatchQueueLogFormatter.h; sourceTree = "<group>"; };
		DC3D2EB81673FF6800DFAFAA /* DispatchQueueLogFormatter.m */ = {isa = PBXFileReference; fileEncoding = 4; lastKnownFileType = sourcecode.c.objc; path = DispatchQueueLogFormatter.m; sourceTree = "<group>"; };
		DC3D2EDC1673FF9500DFAFAA /* YapDatabaseConnectionState.h */ = {isa = PBXFileReference; fileEncoding = 4; lastKnownFileType = sourcecode.c.h; path = YapDatabaseConnectionState.h; sourceTree = "<group>"; };
		DC3D2EDD1673FF9500DFAFAA /* YapDatabaseConnectionState.m */ = {isa = PBXFileReference; fileEncoding = 4; lastKnownFileType = sourcecode.c.objc; path = YapDatabaseConnectionState.m; sourceTree = "<group>"; };
		DC3D2EDE1673FF9500DFAFAA /* YapDatabaseLogging.h */ = {isa = PBXFileReference; fileEncoding = 4; lastKnownFileType = sourcecode.c.h; path = YapDatabaseLogging.h; sourceTree = "<group>"; };
		DC3D2EDF1673FF9500DFAFAA /* YapDatabaseManager.h */ = {isa = PBXFileReference; fileEncoding = 4; lastKnownFileType = sourcecode.c.h; path = YapDatabaseManager.h; sourceTree = "<group>"; };
		DC3D2EE01673FF9500DFAFAA /* YapDatabaseManager.m */ = {isa = PBXFileReference; fileEncoding = 4; lastKnownFileType = sourcecode.c.objc; path = YapDatabaseManager.m; sourceTree = "<group>"; };
		DC3D2EE31673FF9500DFAFAA /* YapDatabaseString.h */ = {isa = PBXFileReference; fileEncoding = 4; lastKnownFileType = sourcecode.c.h; path = YapDatabaseString.h; sourceTree = "<group>"; };
		DC3D2EE51673FF9500DFAFAA /* YapDatabase.h */ = {isa = PBXFileReference; fileEncoding = 4; lastKnownFileType = sourcecode.c.h; path = YapDatabase.h; sourceTree = "<group>"; };
		DC3D2EE61673FF9500DFAFAA /* YapDatabase.m */ = {isa = PBXFileReference; fileEncoding = 4; lastKnownFileType = sourcecode.c.objc; path = YapDatabase.m; sourceTree = "<group>"; };
		DC3D2EE71673FF9500DFAFAA /* YapDatabaseConnection.h */ = {isa = PBXFileReference; fileEncoding = 4; lastKnownFileType = sourcecode.c.h; path = YapDatabaseConnection.h; sourceTree = "<group>"; };
		DC3D2EE81673FF9500DFAFAA /* YapDatabaseConnection.m */ = {isa = PBXFileReference; fileEncoding = 4; lastKnownFileType = sourcecode.c.objc; path = YapDatabaseConnection.m; sourceTree = "<group>"; };
		DC3D2EE91673FF9500DFAFAA /* YapDatabasePrivate.h */ = {isa = PBXFileReference; fileEncoding = 4; lastKnownFileType = sourcecode.c.h; path = YapDatabasePrivate.h; sourceTree = "<group>"; };
		DC3D2EEC1673FF9500DFAFAA /* YapDatabaseTransaction.h */ = {isa = PBXFileReference; fileEncoding = 4; lastKnownFileType = sourcecode.c.h; path = YapDatabaseTransaction.h; sourceTree = "<group>"; };
		DC3D2EED1673FF9500DFAFAA /* YapDatabaseTransaction.m */ = {isa = PBXFileReference; fileEncoding = 4; lastKnownFileType = sourcecode.c.objc; path = YapDatabaseTransaction.m; sourceTree = "<group>"; };
		DC3D2F251673FFEC00DFAFAA /* TestObject.h */ = {isa = PBXFileReference; fileEncoding = 4; lastKnownFileType = sourcecode.c.h; name = TestObject.h; path = ../../UnitTesting/TestObject.h; sourceTree = "<group>"; };
		DC3D2F261673FFEC00DFAFAA /* TestObject.m */ = {isa = PBXFileReference; fileEncoding = 4; lastKnownFileType = sourcecode.c.objc; name = TestObject.m; path = ../../UnitTesting/TestObject.m; sourceTree = "<group>"; };
		DC3D2F271673FFEC00DFAFAA /* TestYapDatabase.h */ = {isa = PBXFileReference; fileEncoding = 4; lastKnownFileType = sourcecode.c.h; name = TestYapDatabase.h; path = ../../UnitTesting/TestYapDatabase.h; sourceTree = "<group>"; };
		DC3D2F281673FFEC00DFAFAA /* TestYapDatabase.m */ = {isa = PBXFileReference; fileEncoding = 4; lastKnownFileType = sourcecode.c.objc; name = TestYapDatabase.m; path = ../../UnitTesting/TestYapDatabase.m; sourceTree = "<group>"; };
		DC3D2F2E1674001600DFAFAA /* BenchmarkYapCache.h */ = {isa = PBXFileReference; fileEncoding = 4; lastKnownFileType = sourcecode.c.h; name = BenchmarkYapCache.h; path = ../Benchmarking/BenchmarkYapCache.h; sourceTree = "<group>"; };
		DC3D2F2F1674001600DFAFAA /* BenchmarkYapCache.m */ = {isa = PBXFileReference; fileEncoding = 4; lastKnownFileType = sourcecode.c.objc; name = BenchmarkYapCache.m; path = ../Benchmarking/BenchmarkYapCache.m; sourceTree = "<group>"; };
		DC3D2F3D1675657100DFAFAA /* libsqlite3.dylib */ = {isa = PBXFileReference; lastKnownFileType = "compiled.mach-o.dylib"; name = libsqlite3.dylib; path = usr/lib/libsqlite3.dylib; sourceTree = SDKROOT; };
		DC49733217E7DB4E00489267 /* YapDatabaseFullTextSearch.h */ = {isa = PBXFileReference; fileEncoding = 4; lastKnownFileType = sourcecode.c.h; path = YapDatabaseFullTextSearch.h; sourceTree = "<group>"; };
		DC49733317E7DB4E00489267 /* YapDatabaseFullTextSearch.m */ = {isa = PBXFileReference; fileEncoding = 4; lastKnownFileType = sourcecode.c.objc; path = YapDatabaseFullTextSearch.m; sourceTree = "<group>"; };
		DC49733417E7DB4E00489267 /* YapDatabaseFullTextSearchConnection.h */ = {isa = PBXFileReference; fileEncoding = 4; lastKnownFileType = sourcecode.c.h; path = YapDatabaseFullTextSearchConnection.h; sourceTree = "<group>"; };
		DC49733517E7DB4E00489267 /* YapDatabaseFullTextSearchConnection.m */ = {isa = PBXFileReference; fileEncoding = 4; lastKnownFileType = sourcecode.c.objc; path = YapDatabaseFullTextSearchConnection.m; sourceTree = "<group>"; };
		DC49733617E7DB4E00489267 /* YapDatabaseFullTextSearchPrivate.h */ = {isa = PBXFileReference; fileEncoding = 4; lastKnownFileType = sourcecode.c.h; path = YapDatabaseFullTextSearchPrivate.h; sourceTree = "<group>"; };
		DC49733717E7DB4E00489267 /* YapDatabaseFullTextSearchTransaction.h */ = {isa = PBXFileReference; fileEncoding = 4; lastKnownFileType = sourcecode.c.h; path = YapDatabaseFullTextSearchTransaction.h; sourceTree = "<group>"; };
		DC49733817E7DB4E00489267 /* YapDatabaseFullTextSearchTransaction.m */ = {isa = PBXFileReference; fileEncoding = 4; lastKnownFileType = sourcecode.c.objc; path = YapDatabaseFullTextSearchTransaction.m; sourceTree = "<group>"; };
		DC49733E17E7E34700489267 /* YapDatabaseFullTextSearchSnippetOptions.h */ = {isa = PBXFileReference; fileEncoding = 4; lastKnownFileType = sourcecode.c.h; name = YapDatabaseFullTextSearchSnippetOptions.h; path = Utilities/YapDatabaseFullTextSearchSnippetOptions.h; sourceTree = "<group>"; };
		DC49733F17E7E34700489267 /* YapDatabaseFullTextSearchSnippetOptions.m */ = {isa = PBXFileReference; fileEncoding = 4; lastKnownFileType = sourcecode.c.objc; name = YapDatabaseFullTextSearchSnippetOptions.m; path = Utilities/YapDatabaseFullTextSearchSnippetOptions.m; sourceTree = "<group>"; };
		DC49734217E7ED5E00489267 /* TestYapDatabaseFullTextSearch.m */ = {isa = PBXFileReference; fileEncoding = 4; lastKnownFileType = sourcecode.c.objc; name = TestYapDatabaseFullTextSearch.m; path = ../../UnitTesting/TestYapDatabaseFullTextSearch.m; sourceTree = "<group>"; };
		DC49734517E8E84B00489267 /* YapCollectionsDatabaseFullTextSearch.h */ = {isa = PBXFileReference; fileEncoding = 4; lastKnownFileType = sourcecode.c.h; name = YapCollectionsDatabaseFullTextSearch.h; path = "Collection-Key-Value/YapCollectionsDatabaseFullTextSearch.h"; sourceTree = "<group>"; };
		DC49734617E8E84B00489267 /* YapCollectionsDatabaseFullTextSearch.m */ = {isa = PBXFileReference; fileEncoding = 4; lastKnownFileType = sourcecode.c.objc; name = YapCollectionsDatabaseFullTextSearch.m; path = "Collection-Key-Value/YapCollectionsDatabaseFullTextSearch.m"; sourceTree = "<group>"; };
		DC49734B17E8E88000489267 /* YapCollectionsDatabaseFullTextSearchTransaction.h */ = {isa = PBXFileReference; fileEncoding = 4; lastKnownFileType = sourcecode.c.h; name = YapCollectionsDatabaseFullTextSearchTransaction.h; path = "Collection-Key-Value/YapCollectionsDatabaseFullTextSearchTransaction.h"; sourceTree = "<group>"; };
		DC49734C17E8E88000489267 /* YapCollectionsDatabaseFullTextSearchTransaction.m */ = {isa = PBXFileReference; fileEncoding = 4; lastKnownFileType = sourcecode.c.objc; name = YapCollectionsDatabaseFullTextSearchTransaction.m; path = "Collection-Key-Value/YapCollectionsDatabaseFullTextSearchTransaction.m"; sourceTree = "<group>"; };
		DC49734E17E8E89A00489267 /* YapCollectionsDatabaseFullTextSearchConnection.h */ = {isa = PBXFileReference; fileEncoding = 4; lastKnownFileType = sourcecode.c.h; name = YapCollectionsDatabaseFullTextSearchConnection.h; path = "Collection-Key-Value/YapCollectionsDatabaseFullTextSearchConnection.h"; sourceTree = "<group>"; };
		DC49734F17E8E89A00489267 /* YapCollectionsDatabaseFullTextSearchConnection.m */ = {isa = PBXFileReference; fileEncoding = 4; lastKnownFileType = sourcecode.c.objc; name = YapCollectionsDatabaseFullTextSearchConnection.m; path = "Collection-Key-Value/YapCollectionsDatabaseFullTextSearchConnection.m"; sourceTree = "<group>"; };
		DC49735117E8EC0500489267 /* YapCollectionsDatabaseFullTextSearchPrivate.h */ = {isa = PBXFileReference; lastKnownFileType = sourcecode.c.h; name = YapCollectionsDatabaseFullTextSearchPrivate.h; path = "Collection-Key-Value/YapCollectionsDatabaseFullTextSearchPrivate.h"; sourceTree = "<group>"; };
		DC49735317E90C2F00489267 /* TestYapCollectionsDatabaseFullTextSearch.m */ = {isa = PBXFileReference; fileEncoding = 4; lastKnownFileType = sourcecode.c.objc; name = TestYapCollectionsDatabaseFullTextSearch.m; path = ../../UnitTesting/TestYapCollectionsDatabaseFullTextSearch.m; sourceTree = "<group>"; };
		DC5BAD80174D4EB500DF9465 /* TestYapDatabaseView.h */ = {isa = PBXFileReference; fileEncoding = 4; lastKnownFileType = sourcecode.c.h; name = TestYapDatabaseView.h; path = ../../UnitTesting/TestYapDatabaseView.h; sourceTree = "<group>"; };
		DC5BAD81174D4EB500DF9465 /* TestYapDatabaseView.m */ = {isa = PBXFileReference; fileEncoding = 4; lastKnownFileType = sourcecode.c.objc; name = TestYapDatabaseView.m; path = ../../UnitTesting/TestYapDatabaseView.m; sourceTree = "<group>"; };
		DC81B6C216921F66006FA74B /* YapAbstractDatabase.h */ = {isa = PBXFileReference; fileEncoding = 4; lastKnownFileType = sourcecode.c.h; name = YapAbstractDatabase.h; path = Abstract/YapAbstractDatabase.h; sourceTree = "<group>"; };
		DC81B6C316921F66006FA74B /* YapAbstractDatabase.m */ = {isa = PBXFileReference; fileEncoding = 4; lastKnownFileType = sourcecode.c.objc; name = YapAbstractDatabase.m; path = Abstract/YapAbstractDatabase.m; sourceTree = "<group>"; };
		DC81B6C416921F66006FA74B /* YapAbstractDatabaseConnection.h */ = {isa = PBXFileReference; fileEncoding = 4; lastKnownFileType = sourcecode.c.h; name = YapAbstractDatabaseConnection.h; path = Abstract/YapAbstractDatabaseConnection.h; sourceTree = "<group>"; };
		DC81B6C516921F66006FA74B /* YapAbstractDatabaseConnection.m */ = {isa = PBXFileReference; fileEncoding = 4; lastKnownFileType = sourcecode.c.objc; name = YapAbstractDatabaseConnection.m; path = Abstract/YapAbstractDatabaseConnection.m; sourceTree = "<group>"; };
		DC81B6C616921F66006FA74B /* YapAbstractDatabasePrivate.h */ = {isa = PBXFileReference; fileEncoding = 4; lastKnownFileType = sourcecode.c.h; name = YapAbstractDatabasePrivate.h; path = Abstract/YapAbstractDatabasePrivate.h; sourceTree = "<group>"; };
		DC81B6C716921F66006FA74B /* YapAbstractDatabaseTransaction.h */ = {isa = PBXFileReference; fileEncoding = 4; lastKnownFileType = sourcecode.c.h; name = YapAbstractDatabaseTransaction.h; path = Abstract/YapAbstractDatabaseTransaction.h; sourceTree = "<group>"; };
		DC81B6C816921F66006FA74B /* YapAbstractDatabaseTransaction.m */ = {isa = PBXFileReference; fileEncoding = 4; lastKnownFileType = sourcecode.c.objc; name = YapAbstractDatabaseTransaction.m; path = Abstract/YapAbstractDatabaseTransaction.m; sourceTree = "<group>"; };
		DC84FF60174EF4B0003BFBB2 /* YapAbstractDatabaseExtension.h */ = {isa = PBXFileReference; fileEncoding = 4; lastKnownFileType = sourcecode.c.h; path = YapAbstractDatabaseExtension.h; sourceTree = "<group>"; };
		DC84FF61174EF4B0003BFBB2 /* YapAbstractDatabaseExtension.m */ = {isa = PBXFileReference; fileEncoding = 4; lastKnownFileType = sourcecode.c.objc; path = YapAbstractDatabaseExtension.m; sourceTree = "<group>"; };
		DC84FF62174EF4B0003BFBB2 /* YapAbstractDatabaseExtensionConnection.h */ = {isa = PBXFileReference; fileEncoding = 4; lastKnownFileType = sourcecode.c.h; path = YapAbstractDatabaseExtensionConnection.h; sourceTree = "<group>"; };
		DC84FF63174EF4B0003BFBB2 /* YapAbstractDatabaseExtensionConnection.m */ = {isa = PBXFileReference; fileEncoding = 4; lastKnownFileType = sourcecode.c.objc; path = YapAbstractDatabaseExtensionConnection.m; sourceTree = "<group>"; };
		DC84FF64174EF4B0003BFBB2 /* YapAbstractDatabaseExtensionPrivate.h */ = {isa = PBXFileReference; fileEncoding = 4; lastKnownFileType = sourcecode.c.h; path = YapAbstractDatabaseExtensionPrivate.h; sourceTree = "<group>"; };
		DC84FF65174EF4B0003BFBB2 /* YapAbstractDatabaseExtensionTransaction.h */ = {isa = PBXFileReference; fileEncoding = 4; lastKnownFileType = sourcecode.c.h; path = YapAbstractDatabaseExtensionTransaction.h; sourceTree = "<group>"; };
		DC84FF66174EF4B0003BFBB2 /* YapAbstractDatabaseExtensionTransaction.m */ = {isa = PBXFileReference; fileEncoding = 4; lastKnownFileType = sourcecode.c.objc; path = YapAbstractDatabaseExtensionTransaction.m; sourceTree = "<group>"; };
		DCAC1F10176B9A51005CD448 /* YapSet.h */ = {isa = PBXFileReference; fileEncoding = 4; lastKnownFileType = sourcecode.c.h; name = YapSet.h; path = Utilities/YapSet.h; sourceTree = "<group>"; };
		DCAC1F11176B9A52005CD448 /* YapSet.m */ = {isa = PBXFileReference; fileEncoding = 4; lastKnownFileType = sourcecode.c.objc; name = YapSet.m; path = Utilities/YapSet.m; sourceTree = "<group>"; };
		DCAE51E71673FE2600395076 /* YapDatabase.app */ = {isa = PBXFileReference; explicitFileType = wrapper.application; includeInIndex = 0; path = YapDatabase.app; sourceTree = BUILT_PRODUCTS_DIR; };
		DCAE51EA1673FE2600395076 /* UIKit.framework */ = {isa = PBXFileReference; lastKnownFileType = wrapper.framework; name = UIKit.framework; path = System/Library/Frameworks/UIKit.framework; sourceTree = SDKROOT; };
		DCAE51EC1673FE2600395076 /* Foundation.framework */ = {isa = PBXFileReference; lastKnownFileType = wrapper.framework; name = Foundation.framework; path = System/Library/Frameworks/Foundation.framework; sourceTree = SDKROOT; };
		DCAE51EE1673FE2600395076 /* CoreGraphics.framework */ = {isa = PBXFileReference; lastKnownFileType = wrapper.framework; name = CoreGraphics.framework; path = System/Library/Frameworks/CoreGraphics.framework; sourceTree = SDKROOT; };
		DCAE51F21673FE2600395076 /* YapDatabase-Info.plist */ = {isa = PBXFileReference; lastKnownFileType = text.plist.xml; path = "YapDatabase-Info.plist"; sourceTree = "<group>"; };
		DCAE51F41673FE2600395076 /* en */ = {isa = PBXFileReference; lastKnownFileType = text.plist.strings; name = en; path = en.lproj/InfoPlist.strings; sourceTree = "<group>"; };
		DCAE51F61673FE2600395076 /* main.m */ = {isa = PBXFileReference; lastKnownFileType = sourcecode.c.objc; path = main.m; sourceTree = "<group>"; };
		DCAE51F81673FE2600395076 /* YapDatabase-Prefix.pch */ = {isa = PBXFileReference; lastKnownFileType = sourcecode.c.h; path = "YapDatabase-Prefix.pch"; sourceTree = "<group>"; };
		DCAE51F91673FE2600395076 /* AppDelegate.h */ = {isa = PBXFileReference; lastKnownFileType = sourcecode.c.h; path = AppDelegate.h; sourceTree = "<group>"; };
		DCAE51FA1673FE2600395076 /* AppDelegate.m */ = {isa = PBXFileReference; lastKnownFileType = sourcecode.c.objc; path = AppDelegate.m; sourceTree = "<group>"; };
		DCAE51FC1673FE2600395076 /* Default.png */ = {isa = PBXFileReference; lastKnownFileType = image.png; path = Default.png; sourceTree = "<group>"; };
		DCAE51FE1673FE2600395076 /* Default@2x.png */ = {isa = PBXFileReference; lastKnownFileType = image.png; path = "Default@2x.png"; sourceTree = "<group>"; };
		DCAE52001673FE2600395076 /* Default-568h@2x.png */ = {isa = PBXFileReference; lastKnownFileType = image.png; path = "Default-568h@2x.png"; sourceTree = "<group>"; };
		DCAE52021673FE2600395076 /* ViewController.h */ = {isa = PBXFileReference; lastKnownFileType = sourcecode.c.h; path = ViewController.h; sourceTree = "<group>"; };
		DCAE52031673FE2600395076 /* ViewController.m */ = {isa = PBXFileReference; lastKnownFileType = sourcecode.c.objc; path = ViewController.m; sourceTree = "<group>"; };
		DCAE52061673FE2600395076 /* en */ = {isa = PBXFileReference; lastKnownFileType = file.xib; name = en; path = en.lproj/ViewController_iPhone.xib; sourceTree = "<group>"; };
		DCAE52091673FE2600395076 /* en */ = {isa = PBXFileReference; lastKnownFileType = file.xib; name = en; path = en.lproj/ViewController_iPad.xib; sourceTree = "<group>"; };
		DCAE52101673FE2600395076 /* YapDatabaseTests.octest */ = {isa = PBXFileReference; explicitFileType = wrapper.cfbundle; includeInIndex = 0; path = YapDatabaseTests.octest; sourceTree = BUILT_PRODUCTS_DIR; };
		DCAE52111673FE2600395076 /* SenTestingKit.framework */ = {isa = PBXFileReference; lastKnownFileType = wrapper.framework; name = SenTestingKit.framework; path = Library/Frameworks/SenTestingKit.framework; sourceTree = DEVELOPER_DIR; };
		DCAE52191673FE2600395076 /* YapDatabaseTests-Info.plist */ = {isa = PBXFileReference; lastKnownFileType = text.plist.xml; name = "YapDatabaseTests-Info.plist"; path = "YapDatabaseTests/YapDatabaseTests-Info.plist"; sourceTree = SOURCE_ROOT; };
		DCAE521B1673FE2600395076 /* en */ = {isa = PBXFileReference; lastKnownFileType = text.plist.strings; name = en; path = en.lproj/InfoPlist.strings; sourceTree = "<group>"; };
		DCE9DEDD1805DAB100A7057E /* BenchmarkYapCollectionsDatabase.h */ = {isa = PBXFileReference; fileEncoding = 4; lastKnownFileType = sourcecode.c.h; name = BenchmarkYapCollectionsDatabase.h; path = ../Benchmarking/BenchmarkYapCollectionsDatabase.h; sourceTree = "<group>"; };
		DCE9DEDE1805DAB100A7057E /* BenchmarkYapCollectionsDatabase.m */ = {isa = PBXFileReference; fileEncoding = 4; lastKnownFileType = sourcecode.c.objc; name = BenchmarkYapCollectionsDatabase.m; path = ../Benchmarking/BenchmarkYapCollectionsDatabase.m; sourceTree = "<group>"; };
		DCE9DF1018062C7400A7057E /* YapMemoryTable.h */ = {isa = PBXFileReference; fileEncoding = 4; lastKnownFileType = sourcecode.c.h; path = YapMemoryTable.h; sourceTree = "<group>"; };
		DCE9DF1118062C7400A7057E /* YapMemoryTable.m */ = {isa = PBXFileReference; fileEncoding = 4; lastKnownFileType = sourcecode.c.objc; path = YapMemoryTable.m; sourceTree = "<group>"; };
		DCE9DF2A1807503600A7057E /* YapDatabaseViewOptions.h */ = {isa = PBXFileReference; fileEncoding = 4; lastKnownFileType = sourcecode.c.h; path = YapDatabaseViewOptions.h; sourceTree = "<group>"; };
		DCE9DF2B1807503600A7057E /* YapDatabaseViewOptions.m */ = {isa = PBXFileReference; fileEncoding = 4; lastKnownFileType = sourcecode.c.objc; path = YapDatabaseViewOptions.m; sourceTree = "<group>"; };
		DCEE834E17AAC7F3009BF81D /* TestViewMappingsLogic.h */ = {isa = PBXFileReference; fileEncoding = 4; lastKnownFileType = sourcecode.c.h; name = TestViewMappingsLogic.h; path = ../../UnitTesting/TestViewMappingsLogic.h; sourceTree = "<group>"; };
		DCEE834F17AAC7F3009BF81D /* TestViewMappingsLogic.m */ = {isa = PBXFileReference; fileEncoding = 4; lastKnownFileType = sourcecode.c.objc; name = TestViewMappingsLogic.m; path = ../../UnitTesting/TestViewMappingsLogic.m; sourceTree = "<group>"; };
		DCF7E10B16F57CDA000C2184 /* BenchmarkYapDatabase.h */ = {isa = PBXFileReference; fileEncoding = 4; lastKnownFileType = sourcecode.c.h; name = BenchmarkYapDatabase.h; path = ../Benchmarking/BenchmarkYapDatabase.h; sourceTree = "<group>"; };
		DCF7E10C16F57CDA000C2184 /* BenchmarkYapDatabase.m */ = {isa = PBXFileReference; fileEncoding = 4; lastKnownFileType = sourcecode.c.objc; name = BenchmarkYapDatabase.m; path = ../Benchmarking/BenchmarkYapDatabase.m; sourceTree = "<group>"; };
		DCF7E10E16F5BC6A000C2184 /* YapNull.h */ = {isa = PBXFileReference; fileEncoding = 4; lastKnownFileType = sourcecode.c.h; path = YapNull.h; sourceTree = "<group>"; };
		DCF7E10F16F5BC6A000C2184 /* YapNull.m */ = {isa = PBXFileReference; fileEncoding = 4; lastKnownFileType = sourcecode.c.objc; path = YapNull.m; sourceTree = "<group>"; };
<<<<<<< HEAD
		DCFC112D1808C51F00A0A349 /* YapCollectionsDatabaseViewOptions.h */ = {isa = PBXFileReference; fileEncoding = 4; lastKnownFileType = sourcecode.c.h; path = YapCollectionsDatabaseViewOptions.h; sourceTree = "<group>"; };
		DCFC112E1808C51F00A0A349 /* YapCollectionsDatabaseViewOptions.m */ = {isa = PBXFileReference; fileEncoding = 4; lastKnownFileType = sourcecode.c.objc; path = YapCollectionsDatabaseViewOptions.m; sourceTree = "<group>"; };
=======
		DCFC1165180C897D00A0A349 /* YapAbstractDatabaseDefaults.h */ = {isa = PBXFileReference; fileEncoding = 4; lastKnownFileType = sourcecode.c.h; name = YapAbstractDatabaseDefaults.h; path = Abstract/YapAbstractDatabaseDefaults.h; sourceTree = "<group>"; };
		DCFC1166180C897D00A0A349 /* YapAbstractDatabaseDefaults.m */ = {isa = PBXFileReference; fileEncoding = 4; lastKnownFileType = sourcecode.c.objc; name = YapAbstractDatabaseDefaults.m; path = Abstract/YapAbstractDatabaseDefaults.m; sourceTree = "<group>"; };
>>>>>>> 624fe2c8
/* End PBXFileReference section */

/* Begin PBXFrameworksBuildPhase section */
		DCAE51E41673FE2600395076 /* Frameworks */ = {
			isa = PBXFrameworksBuildPhase;
			buildActionMask = 2147483647;
			files = (
				DC3D2F3E1675657100DFAFAA /* libsqlite3.dylib in Frameworks */,
				DCAE51EB1673FE2600395076 /* UIKit.framework in Frameworks */,
				DCAE51ED1673FE2600395076 /* Foundation.framework in Frameworks */,
				DCAE51EF1673FE2600395076 /* CoreGraphics.framework in Frameworks */,
			);
			runOnlyForDeploymentPostprocessing = 0;
		};
		DCAE520C1673FE2600395076 /* Frameworks */ = {
			isa = PBXFrameworksBuildPhase;
			buildActionMask = 2147483647;
			files = (
				DC3D2F4016756E9C00DFAFAA /* CoreGraphics.framework in Frameworks */,
				DC3D2F3F1675657C00DFAFAA /* libsqlite3.dylib in Frameworks */,
				DCAE52121673FE2600395076 /* SenTestingKit.framework in Frameworks */,
				DCAE52131673FE2600395076 /* UIKit.framework in Frameworks */,
				DCAE52141673FE2600395076 /* Foundation.framework in Frameworks */,
			);
			runOnlyForDeploymentPostprocessing = 0;
		};
/* End PBXFrameworksBuildPhase section */

/* Begin PBXGroup section */
		DC23CF881764021000E103A9 /* Utilities */ = {
			isa = PBXGroup;
			children = (
				DC23CF891764021E00E103A9 /* YapCollectionKey.h */,
				DC23CF8A1764021E00E103A9 /* YapCollectionKey.m */,
				DCAC1F10176B9A51005CD448 /* YapSet.h */,
				DCAC1F11176B9A52005CD448 /* YapSet.m */,
			);
			name = Utilities;
			sourceTree = "<group>";
		};
		DC24FBDA1687EB9000E855DC /* Collection-Key-Value */ = {
			isa = PBXGroup;
			children = (
				DC24FBEC1687F00300E855DC /* Private */,
				DC24FBDD1687EB9000E855DC /* YapCollectionsDatabase.h */,
				DC24FBDE1687EB9000E855DC /* YapCollectionsDatabase.m */,
				DC24FBDF1687EB9000E855DC /* YapCollectionsDatabaseConnection.h */,
				DC24FBE01687EB9000E855DC /* YapCollectionsDatabaseConnection.m */,
				DC24FBE21687EB9000E855DC /* YapCollectionsDatabaseTransaction.h */,
				DC24FBE31687EB9000E855DC /* YapCollectionsDatabaseTransaction.m */,
			);
			path = "Collection-Key-Value";
			sourceTree = "<group>";
		};
		DC24FBEC1687F00300E855DC /* Private */ = {
			isa = PBXGroup;
			children = (
				DC24FBE11687EB9000E855DC /* YapCollectionsDatabasePrivate.h */,
			);
			name = Private;
			sourceTree = "<group>";
		};
		DC2C988817E3C82900F1E04F /* Views */ = {
			isa = PBXGroup;
			children = (
				DC2C98A117E3C82900F1E04F /* Utilities */,
				DC2C989117E3C82900F1E04F /* Internal */,
				DC2C989917E3C82900F1E04F /* Key-Value */,
				DC2C988917E3C82900F1E04F /* Collection-Key-Value */,
			);
			path = Views;
			sourceTree = "<group>";
		};
		DC2C988917E3C82900F1E04F /* Collection-Key-Value */ = {
			isa = PBXGroup;
			children = (
				DC2C98B417E3C87F00F1E04F /* Private */,
				DC2C988A17E3C82900F1E04F /* YapCollectionsDatabaseView.h */,
				DC2C988B17E3C82900F1E04F /* YapCollectionsDatabaseView.m */,
				DCFC112D1808C51F00A0A349 /* YapCollectionsDatabaseViewOptions.h */,
				DCFC112E1808C51F00A0A349 /* YapCollectionsDatabaseViewOptions.m */,
				DC2C988C17E3C82900F1E04F /* YapCollectionsDatabaseViewConnection.h */,
				DC2C988D17E3C82900F1E04F /* YapCollectionsDatabaseViewConnection.m */,
				DC2C988F17E3C82900F1E04F /* YapCollectionsDatabaseViewTransaction.h */,
				DC2C989017E3C82900F1E04F /* YapCollectionsDatabaseViewTransaction.m */,
			);
			path = "Collection-Key-Value";
			sourceTree = "<group>";
		};
		DC2C989117E3C82900F1E04F /* Internal */ = {
			isa = PBXGroup;
			children = (
				DC2C989217E3C82900F1E04F /* YapDatabaseViewChangePrivate.h */,
				DC2C989317E3C82900F1E04F /* YapDatabaseViewMappingsPrivate.h */,
				DC2C989817E3C82900F1E04F /* YapDatabaseViewRangeOptionsPrivate.h */,
				DC2C989417E3C82900F1E04F /* YapDatabaseViewPage.h */,
				DC2C989517E3C82900F1E04F /* YapDatabaseViewPage.mm */,
				DC2C989617E3C82900F1E04F /* YapDatabaseViewPageMetadata.h */,
				DC2C989717E3C82900F1E04F /* YapDatabaseViewPageMetadata.m */,
			);
			path = Internal;
			sourceTree = "<group>";
		};
		DC2C989917E3C82900F1E04F /* Key-Value */ = {
			isa = PBXGroup;
			children = (
				DC2C98B317E3C87500F1E04F /* Private */,
				DC2C989A17E3C82900F1E04F /* YapDatabaseView.h */,
				DC2C989B17E3C82900F1E04F /* YapDatabaseView.m */,
				DCE9DF2A1807503600A7057E /* YapDatabaseViewOptions.h */,
				DCE9DF2B1807503600A7057E /* YapDatabaseViewOptions.m */,
				DC2C989C17E3C82900F1E04F /* YapDatabaseViewConnection.h */,
				DC2C989D17E3C82900F1E04F /* YapDatabaseViewConnection.m */,
				DC2C989F17E3C82900F1E04F /* YapDatabaseViewTransaction.h */,
				DC2C98A017E3C82900F1E04F /* YapDatabaseViewTransaction.m */,
			);
			path = "Key-Value";
			sourceTree = "<group>";
		};
		DC2C98A117E3C82900F1E04F /* Utilities */ = {
			isa = PBXGroup;
			children = (
				DC2C98A217E3C82900F1E04F /* YapDatabaseViewChange.h */,
				DC2C98A317E3C82900F1E04F /* YapDatabaseViewChange.m */,
				DC2C98A417E3C82900F1E04F /* YapDatabaseViewMappings.h */,
				DC2C98A517E3C82900F1E04F /* YapDatabaseViewMappings.m */,
				DC2C98A617E3C82900F1E04F /* YapDatabaseViewRangeOptions.h */,
				DC2C98A717E3C82900F1E04F /* YapDatabaseViewRangeOptions.m */,
			);
			path = Utilities;
			sourceTree = "<group>";
		};
		DC2C98B317E3C87500F1E04F /* Private */ = {
			isa = PBXGroup;
			children = (
				DC2C989E17E3C82900F1E04F /* YapDatabaseViewPrivate.h */,
			);
			name = Private;
			sourceTree = "<group>";
		};
		DC2C98B417E3C87F00F1E04F /* Private */ = {
			isa = PBXGroup;
			children = (
				DC2C988E17E3C82900F1E04F /* YapCollectionsDatabaseViewPrivate.h */,
			);
			name = Private;
			sourceTree = "<group>";
		};
		DC2C98B717E3CABB00F1E04F /* FullTextSearch */ = {
			isa = PBXGroup;
			children = (
				DC49733D17E7E31100489267 /* Utilities */,
				DC49733117E7DB4E00489267 /* Key-Value */,
				DC49734417E8E82000489267 /* Collection-Key-Value */,
			);
			path = FullTextSearch;
			sourceTree = "<group>";
		};
		DC3D2EA91673FF6800DFAFAA /* Logging */ = {
			isa = PBXGroup;
			children = (
				DC3D2EB01673FF6800DFAFAA /* DDLog.h */,
				DC3D2EB11673FF6800DFAFAA /* DDLog.m */,
				DC3D2EAC1673FF6800DFAFAA /* DDASLLogger.h */,
				DC3D2EAD1673FF6800DFAFAA /* DDASLLogger.m */,
				DC3D2EB21673FF6800DFAFAA /* DDTTYLogger.h */,
				DC3D2EB31673FF6800DFAFAA /* DDTTYLogger.m */,
				DC3D2EAE1673FF6800DFAFAA /* DDFileLogger.h */,
				DC3D2EAF1673FF6800DFAFAA /* DDFileLogger.m */,
				DC3D2EAA1673FF6800DFAFAA /* DDAbstractDatabaseLogger.h */,
				DC3D2EAB1673FF6800DFAFAA /* DDAbstractDatabaseLogger.m */,
				DC3D2EB41673FF6800DFAFAA /* Extensions */,
			);
			name = Logging;
			path = ../../Vendor/CocoaLumberjack;
			sourceTree = "<group>";
		};
		DC3D2EB41673FF6800DFAFAA /* Extensions */ = {
			isa = PBXGroup;
			children = (
				DC3D2EB51673FF6800DFAFAA /* ContextFilterLogFormatter.h */,
				DC3D2EB61673FF6800DFAFAA /* ContextFilterLogFormatter.m */,
				DC3D2EB71673FF6800DFAFAA /* DispatchQueueLogFormatter.h */,
				DC3D2EB81673FF6800DFAFAA /* DispatchQueueLogFormatter.m */,
			);
			path = Extensions;
			sourceTree = "<group>";
		};
		DC3D2ECD1673FF9500DFAFAA /* YapDatabase */ = {
			isa = PBXGroup;
			children = (
				DC3D2EDB1673FF9500DFAFAA /* Internal */,
				DC23CF881764021000E103A9 /* Utilities */,
				DC99366A1683B52F00348B6C /* Abstract */,
				DC3D2EE41673FF9500DFAFAA /* Key-Value */,
				DC24FBDA1687EB9000E855DC /* Collection-Key-Value */,
				DC84FF5E174EF4B0003BFBB2 /* Extensions */,
			);
			name = YapDatabase;
			path = ../../YapDatabase;
			sourceTree = "<group>";
		};
		DC3D2EDB1673FF9500DFAFAA /* Internal */ = {
			isa = PBXGroup;
			children = (
				DC3D2EE31673FF9500DFAFAA /* YapDatabaseString.h */,
				DC3D2EDE1673FF9500DFAFAA /* YapDatabaseLogging.h */,
				DC3CD8A117F38A67006DECD3 /* YapDatabaseLogging.m */,
				DC3D2EDF1673FF9500DFAFAA /* YapDatabaseManager.h */,
				DC3D2EE01673FF9500DFAFAA /* YapDatabaseManager.m */,
				DC3D2EDC1673FF9500DFAFAA /* YapDatabaseConnectionState.h */,
				DC3D2EDD1673FF9500DFAFAA /* YapDatabaseConnectionState.m */,
				DC24FBF0168806E400E855DC /* YapCache.h */,
				DC24FBF1168806E400E855DC /* YapCache.m */,
				DCF7E10E16F5BC6A000C2184 /* YapNull.h */,
				DCF7E10F16F5BC6A000C2184 /* YapNull.m */,
				DC28F34B17F0FE500042BAEA /* YapTouch.h */,
				DC28F34C17F0FE500042BAEA /* YapTouch.m */,
				DCE9DF1018062C7400A7057E /* YapMemoryTable.h */,
				DCE9DF1118062C7400A7057E /* YapMemoryTable.m */,
			);
			path = Internal;
			sourceTree = "<group>";
		};
		DC3D2EE41673FF9500DFAFAA /* Key-Value */ = {
			isa = PBXGroup;
			children = (
				DC3D2F361674015C00DFAFAA /* Private */,
				DC3D2EE51673FF9500DFAFAA /* YapDatabase.h */,
				DC3D2EE61673FF9500DFAFAA /* YapDatabase.m */,
				DC3D2EE71673FF9500DFAFAA /* YapDatabaseConnection.h */,
				DC3D2EE81673FF9500DFAFAA /* YapDatabaseConnection.m */,
				DC3D2EEC1673FF9500DFAFAA /* YapDatabaseTransaction.h */,
				DC3D2EED1673FF9500DFAFAA /* YapDatabaseTransaction.m */,
			);
			path = "Key-Value";
			sourceTree = "<group>";
		};
		DC3D2F311674002200DFAFAA /* Benchmarking */ = {
			isa = PBXGroup;
			children = (
				DC3D2F2E1674001600DFAFAA /* BenchmarkYapCache.h */,
				DC3D2F2F1674001600DFAFAA /* BenchmarkYapCache.m */,
				DCF7E10B16F57CDA000C2184 /* BenchmarkYapDatabase.h */,
				DCF7E10C16F57CDA000C2184 /* BenchmarkYapDatabase.m */,
				DCE9DEDD1805DAB100A7057E /* BenchmarkYapCollectionsDatabase.h */,
				DCE9DEDE1805DAB100A7057E /* BenchmarkYapCollectionsDatabase.m */,
			);
			name = Benchmarking;
			sourceTree = "<group>";
		};
		DC3D2F361674015C00DFAFAA /* Private */ = {
			isa = PBXGroup;
			children = (
				DC3D2EE91673FF9500DFAFAA /* YapDatabasePrivate.h */,
			);
			name = Private;
			sourceTree = "<group>";
		};
		DC49733117E7DB4E00489267 /* Key-Value */ = {
			isa = PBXGroup;
			children = (
				DC49733C17E7DB5500489267 /* Private */,
				DC49733217E7DB4E00489267 /* YapDatabaseFullTextSearch.h */,
				DC49733317E7DB4E00489267 /* YapDatabaseFullTextSearch.m */,
				DC49733417E7DB4E00489267 /* YapDatabaseFullTextSearchConnection.h */,
				DC49733517E7DB4E00489267 /* YapDatabaseFullTextSearchConnection.m */,
				DC49733717E7DB4E00489267 /* YapDatabaseFullTextSearchTransaction.h */,
				DC49733817E7DB4E00489267 /* YapDatabaseFullTextSearchTransaction.m */,
			);
			path = "Key-Value";
			sourceTree = "<group>";
		};
		DC49733C17E7DB5500489267 /* Private */ = {
			isa = PBXGroup;
			children = (
				DC49733617E7DB4E00489267 /* YapDatabaseFullTextSearchPrivate.h */,
			);
			name = Private;
			sourceTree = "<group>";
		};
		DC49733D17E7E31100489267 /* Utilities */ = {
			isa = PBXGroup;
			children = (
				DC49733E17E7E34700489267 /* YapDatabaseFullTextSearchSnippetOptions.h */,
				DC49733F17E7E34700489267 /* YapDatabaseFullTextSearchSnippetOptions.m */,
			);
			name = Utilities;
			sourceTree = "<group>";
		};
		DC49734117E7ED0000489267 /* FullTextSearch */ = {
			isa = PBXGroup;
			children = (
				DC49734217E7ED5E00489267 /* TestYapDatabaseFullTextSearch.m */,
				DC49735317E90C2F00489267 /* TestYapCollectionsDatabaseFullTextSearch.m */,
			);
			name = FullTextSearch;
			sourceTree = "<group>";
		};
		DC49734417E8E82000489267 /* Collection-Key-Value */ = {
			isa = PBXGroup;
			children = (
				DC49735217E8EC0D00489267 /* Private */,
				DC49734517E8E84B00489267 /* YapCollectionsDatabaseFullTextSearch.h */,
				DC49734617E8E84B00489267 /* YapCollectionsDatabaseFullTextSearch.m */,
				DC49734E17E8E89A00489267 /* YapCollectionsDatabaseFullTextSearchConnection.h */,
				DC49734F17E8E89A00489267 /* YapCollectionsDatabaseFullTextSearchConnection.m */,
				DC49734B17E8E88000489267 /* YapCollectionsDatabaseFullTextSearchTransaction.h */,
				DC49734C17E8E88000489267 /* YapCollectionsDatabaseFullTextSearchTransaction.m */,
			);
			name = "Collection-Key-Value";
			sourceTree = "<group>";
		};
		DC49735217E8EC0D00489267 /* Private */ = {
			isa = PBXGroup;
			children = (
				DC49735117E8EC0500489267 /* YapCollectionsDatabaseFullTextSearchPrivate.h */,
			);
			name = Private;
			sourceTree = "<group>";
		};
		DC5BAD8A174E75B000DF9465 /* Database */ = {
			isa = PBXGroup;
			children = (
				DC3D2F271673FFEC00DFAFAA /* TestYapDatabase.h */,
				DC3D2F281673FFEC00DFAFAA /* TestYapDatabase.m */,
				DC24FBED1688047700E855DC /* TestYapCollectionsDatabase.h */,
				DC24FBEE1688047700E855DC /* TestYapCollectionsDatabase.m */,
			);
			name = Database;
			sourceTree = "<group>";
		};
		DC5BAD8B174E75C500DF9465 /* Views */ = {
			isa = PBXGroup;
			children = (
				DC5BAD80174D4EB500DF9465 /* TestYapDatabaseView.h */,
				DC5BAD81174D4EB500DF9465 /* TestYapDatabaseView.m */,
				DC23CFA91766A17100E103A9 /* TestYapCollectionsDatabaseView.h */,
				DC23CFAA1766A17100E103A9 /* TestYapCollectionsDatabaseView.m */,
				DC005BBF1774C666002E57DE /* TestViewChangeLogic.h */,
				DC005BC01774C666002E57DE /* TestViewChangeLogic.m */,
				DCEE834E17AAC7F3009BF81D /* TestViewMappingsLogic.h */,
				DCEE834F17AAC7F3009BF81D /* TestViewMappingsLogic.m */,
			);
			name = Views;
			sourceTree = "<group>";
		};
		DC84FF5E174EF4B0003BFBB2 /* Extensions */ = {
			isa = PBXGroup;
			children = (
				DC84FF5F174EF4B0003BFBB2 /* Abstract */,
				DC2C988817E3C82900F1E04F /* Views */,
				DC2C98B717E3CABB00F1E04F /* FullTextSearch */,
			);
			path = Extensions;
			sourceTree = "<group>";
		};
		DC84FF5F174EF4B0003BFBB2 /* Abstract */ = {
			isa = PBXGroup;
			children = (
				DC84FF7F174EF4BD003BFBB2 /* Private */,
				DC84FF60174EF4B0003BFBB2 /* YapAbstractDatabaseExtension.h */,
				DC84FF61174EF4B0003BFBB2 /* YapAbstractDatabaseExtension.m */,
				DC84FF62174EF4B0003BFBB2 /* YapAbstractDatabaseExtensionConnection.h */,
				DC84FF63174EF4B0003BFBB2 /* YapAbstractDatabaseExtensionConnection.m */,
				DC84FF65174EF4B0003BFBB2 /* YapAbstractDatabaseExtensionTransaction.h */,
				DC84FF66174EF4B0003BFBB2 /* YapAbstractDatabaseExtensionTransaction.m */,
			);
			path = Abstract;
			sourceTree = "<group>";
		};
		DC84FF7F174EF4BD003BFBB2 /* Private */ = {
			isa = PBXGroup;
			children = (
				DC84FF64174EF4B0003BFBB2 /* YapAbstractDatabaseExtensionPrivate.h */,
			);
			name = Private;
			sourceTree = "<group>";
		};
		DC99366A1683B52F00348B6C /* Abstract */ = {
			isa = PBXGroup;
			children = (
				DC99366F1683B58100348B6C /* Private */,
				DC81B6C216921F66006FA74B /* YapAbstractDatabase.h */,
				DC81B6C316921F66006FA74B /* YapAbstractDatabase.m */,
				DC81B6C416921F66006FA74B /* YapAbstractDatabaseConnection.h */,
				DC81B6C516921F66006FA74B /* YapAbstractDatabaseConnection.m */,
				DC81B6C716921F66006FA74B /* YapAbstractDatabaseTransaction.h */,
				DC81B6C816921F66006FA74B /* YapAbstractDatabaseTransaction.m */,
			);
			name = Abstract;
			sourceTree = "<group>";
		};
		DC99366F1683B58100348B6C /* Private */ = {
			isa = PBXGroup;
			children = (
				DC81B6C616921F66006FA74B /* YapAbstractDatabasePrivate.h */,
				DCFC1165180C897D00A0A349 /* YapAbstractDatabaseDefaults.h */,
				DCFC1166180C897D00A0A349 /* YapAbstractDatabaseDefaults.m */,
			);
			name = Private;
			sourceTree = "<group>";
		};
		DCAE51DE1673FE2600395076 = {
			isa = PBXGroup;
			children = (
				DC3D2EA91673FF6800DFAFAA /* Logging */,
				DC3D2ECD1673FF9500DFAFAA /* YapDatabase */,
				DCAE52171673FE2600395076 /* UnitTests */,
				DC3D2F311674002200DFAFAA /* Benchmarking */,
				DCAE51F01673FE2600395076 /* App */,
				DCAE51F11673FE2600395076 /* Supporting Files */,
				DCAE51E91673FE2600395076 /* Frameworks */,
				DCAE51E81673FE2600395076 /* Products */,
			);
			sourceTree = "<group>";
		};
		DCAE51E81673FE2600395076 /* Products */ = {
			isa = PBXGroup;
			children = (
				DCAE51E71673FE2600395076 /* YapDatabase.app */,
				DCAE52101673FE2600395076 /* YapDatabaseTests.octest */,
			);
			name = Products;
			sourceTree = "<group>";
		};
		DCAE51E91673FE2600395076 /* Frameworks */ = {
			isa = PBXGroup;
			children = (
				DCAE51EA1673FE2600395076 /* UIKit.framework */,
				DCAE51EC1673FE2600395076 /* Foundation.framework */,
				DCAE51EE1673FE2600395076 /* CoreGraphics.framework */,
				DCAE52111673FE2600395076 /* SenTestingKit.framework */,
				DC3D2F3D1675657100DFAFAA /* libsqlite3.dylib */,
			);
			name = Frameworks;
			sourceTree = "<group>";
		};
		DCAE51F01673FE2600395076 /* App */ = {
			isa = PBXGroup;
			children = (
				DCAE51F91673FE2600395076 /* AppDelegate.h */,
				DCAE51FA1673FE2600395076 /* AppDelegate.m */,
				DCAE52021673FE2600395076 /* ViewController.h */,
				DCAE52031673FE2600395076 /* ViewController.m */,
				DCAE52051673FE2600395076 /* ViewController_iPhone.xib */,
				DCAE52081673FE2600395076 /* ViewController_iPad.xib */,
			);
			name = App;
			path = YapDatabase;
			sourceTree = "<group>";
		};
		DCAE51F11673FE2600395076 /* Supporting Files */ = {
			isa = PBXGroup;
			children = (
				DCCA963417458C730022CCF3 /* YapDatabase */,
				DCCA963517458C810022CCF3 /* YapDatabaseTests */,
			);
			name = "Supporting Files";
			path = YapDatabase;
			sourceTree = "<group>";
		};
		DCAE52171673FE2600395076 /* UnitTests */ = {
			isa = PBXGroup;
			children = (
				DC3D2F251673FFEC00DFAFAA /* TestObject.h */,
				DC3D2F261673FFEC00DFAFAA /* TestObject.m */,
				DC5BAD8A174E75B000DF9465 /* Database */,
				DC5BAD8B174E75C500DF9465 /* Views */,
				DC49734117E7ED0000489267 /* FullTextSearch */,
				DCAE52181673FE2600395076 /* Supporting Files */,
			);
			name = UnitTests;
			path = YapDatabaseTests;
			sourceTree = "<group>";
		};
		DCAE52181673FE2600395076 /* Supporting Files */ = {
			isa = PBXGroup;
			children = (
			);
			name = "Supporting Files";
			path = YapDatabaseTests;
			sourceTree = SOURCE_ROOT;
		};
		DCCA963417458C730022CCF3 /* YapDatabase */ = {
			isa = PBXGroup;
			children = (
				DCAE51F21673FE2600395076 /* YapDatabase-Info.plist */,
				DCAE51F31673FE2600395076 /* InfoPlist.strings */,
				DCAE51F61673FE2600395076 /* main.m */,
				DCAE51F81673FE2600395076 /* YapDatabase-Prefix.pch */,
				DCAE51FC1673FE2600395076 /* Default.png */,
				DCAE51FE1673FE2600395076 /* Default@2x.png */,
				DCAE52001673FE2600395076 /* Default-568h@2x.png */,
			);
			name = YapDatabase;
			sourceTree = "<group>";
		};
		DCCA963517458C810022CCF3 /* YapDatabaseTests */ = {
			isa = PBXGroup;
			children = (
				DCAE52191673FE2600395076 /* YapDatabaseTests-Info.plist */,
				DCAE521A1673FE2600395076 /* InfoPlist.strings */,
			);
			name = YapDatabaseTests;
			sourceTree = "<group>";
		};
/* End PBXGroup section */

/* Begin PBXNativeTarget section */
		DCAE51E61673FE2600395076 /* YapDatabase */ = {
			isa = PBXNativeTarget;
			buildConfigurationList = DCAE52221673FE2600395076 /* Build configuration list for PBXNativeTarget "YapDatabase" */;
			buildPhases = (
				DCAE51E31673FE2600395076 /* Sources */,
				DCAE51E41673FE2600395076 /* Frameworks */,
				DCAE51E51673FE2600395076 /* Resources */,
			);
			buildRules = (
			);
			dependencies = (
			);
			name = YapDatabase;
			productName = YapDatabase;
			productReference = DCAE51E71673FE2600395076 /* YapDatabase.app */;
			productType = "com.apple.product-type.application";
		};
		DCAE520F1673FE2600395076 /* YapDatabaseTests */ = {
			isa = PBXNativeTarget;
			buildConfigurationList = DCAE52251673FE2600395076 /* Build configuration list for PBXNativeTarget "YapDatabaseTests" */;
			buildPhases = (
				DCAE520B1673FE2600395076 /* Sources */,
				DCAE520C1673FE2600395076 /* Frameworks */,
				DCAE520D1673FE2600395076 /* Resources */,
				DCAE520E1673FE2600395076 /* ShellScript */,
			);
			buildRules = (
			);
			dependencies = (
				DCAE52161673FE2600395076 /* PBXTargetDependency */,
			);
			name = YapDatabaseTests;
			productName = YapDatabaseTests;
			productReference = DCAE52101673FE2600395076 /* YapDatabaseTests.octest */;
			productType = "com.apple.product-type.bundle";
		};
/* End PBXNativeTarget section */

/* Begin PBXProject section */
		DCAE51DF1673FE2600395076 /* Project object */ = {
			isa = PBXProject;
			attributes = {
				LastUpgradeCheck = 0460;
				ORGANIZATIONNAME = "Robbie Hanson";
				TargetAttributes = {
					DCAE51E61673FE2600395076 = {
						DevelopmentTeam = 939WR99F3W;
					};
				};
			};
			buildConfigurationList = DCAE51E21673FE2600395076 /* Build configuration list for PBXProject "YapDatabase" */;
			compatibilityVersion = "Xcode 3.2";
			developmentRegion = English;
			hasScannedForEncodings = 0;
			knownRegions = (
				en,
			);
			mainGroup = DCAE51DE1673FE2600395076;
			productRefGroup = DCAE51E81673FE2600395076 /* Products */;
			projectDirPath = "";
			projectRoot = "";
			targets = (
				DCAE51E61673FE2600395076 /* YapDatabase */,
				DCAE520F1673FE2600395076 /* YapDatabaseTests */,
			);
		};
/* End PBXProject section */

/* Begin PBXResourcesBuildPhase section */
		DCAE51E51673FE2600395076 /* Resources */ = {
			isa = PBXResourcesBuildPhase;
			buildActionMask = 2147483647;
			files = (
				DCAE51F51673FE2600395076 /* InfoPlist.strings in Resources */,
				DCAE51FD1673FE2600395076 /* Default.png in Resources */,
				DCAE51FF1673FE2600395076 /* Default@2x.png in Resources */,
				DCAE52011673FE2600395076 /* Default-568h@2x.png in Resources */,
				DCAE52071673FE2600395076 /* ViewController_iPhone.xib in Resources */,
				DCAE520A1673FE2600395076 /* ViewController_iPad.xib in Resources */,
			);
			runOnlyForDeploymentPostprocessing = 0;
		};
		DCAE520D1673FE2600395076 /* Resources */ = {
			isa = PBXResourcesBuildPhase;
			buildActionMask = 2147483647;
			files = (
				DCAE521C1673FE2600395076 /* InfoPlist.strings in Resources */,
			);
			runOnlyForDeploymentPostprocessing = 0;
		};
/* End PBXResourcesBuildPhase section */

/* Begin PBXShellScriptBuildPhase section */
		DCAE520E1673FE2600395076 /* ShellScript */ = {
			isa = PBXShellScriptBuildPhase;
			buildActionMask = 2147483647;
			files = (
			);
			inputPaths = (
			);
			outputPaths = (
			);
			runOnlyForDeploymentPostprocessing = 0;
			shellPath = /bin/sh;
			shellScript = "# Run the unit tests in this test bundle.\n\"${SYSTEM_DEVELOPER_DIR}/Tools/RunUnitTests\"\n";
		};
/* End PBXShellScriptBuildPhase section */

/* Begin PBXSourcesBuildPhase section */
		DCAE51E31673FE2600395076 /* Sources */ = {
			isa = PBXSourcesBuildPhase;
			buildActionMask = 2147483647;
			files = (
				DCFC112F1808C51F00A0A349 /* YapCollectionsDatabaseViewOptions.m in Sources */,
				DCAE51F71673FE2600395076 /* main.m in Sources */,
				DC49734017E7E34700489267 /* YapDatabaseFullTextSearchSnippetOptions.m in Sources */,
				DCAE51FB1673FE2600395076 /* AppDelegate.m in Sources */,
				DC2C98B217E3C82900F1E04F /* YapDatabaseViewRangeOptions.m in Sources */,
				DCAE52041673FE2600395076 /* ViewController.m in Sources */,
				DC3D2EBB1673FF6800DFAFAA /* DDAbstractDatabaseLogger.m in Sources */,
				DC3D2EBD1673FF6800DFAFAA /* DDASLLogger.m in Sources */,
				DC3D2EBF1673FF6800DFAFAA /* DDFileLogger.m in Sources */,
				DC3D2EC11673FF6800DFAFAA /* DDLog.m in Sources */,
				DC3D2EC31673FF6800DFAFAA /* DDTTYLogger.m in Sources */,
				DC3D2EC51673FF6800DFAFAA /* ContextFilterLogFormatter.m in Sources */,
				DC2C98AB17E3C82900F1E04F /* YapDatabaseViewPage.mm in Sources */,
				DC3D2EC71673FF6800DFAFAA /* DispatchQueueLogFormatter.m in Sources */,
				DC49734717E8E84B00489267 /* YapCollectionsDatabaseFullTextSearch.m in Sources */,
				DCE9DF1218062C7400A7057E /* YapMemoryTable.m in Sources */,
				DC2C98A917E3C82900F1E04F /* YapCollectionsDatabaseViewConnection.m in Sources */,
				DC3D2F091673FF9500DFAFAA /* YapDatabaseConnectionState.m in Sources */,
				DC2C98B117E3C82900F1E04F /* YapDatabaseViewMappings.m in Sources */,
				DCE9DEDF1805DAB100A7057E /* BenchmarkYapCollectionsDatabase.m in Sources */,
				DC3D2F0B1673FF9500DFAFAA /* YapDatabaseManager.m in Sources */,
				DC3D2F0F1673FF9500DFAFAA /* YapDatabase.m in Sources */,
				DC3D2F111673FF9500DFAFAA /* YapDatabaseConnection.m in Sources */,
				DC3CD8A217F38A67006DECD3 /* YapDatabaseLogging.m in Sources */,
				DC2C98AA17E3C82900F1E04F /* YapCollectionsDatabaseViewTransaction.m in Sources */,
				DC2C98AF17E3C82900F1E04F /* YapDatabaseViewTransaction.m in Sources */,
				DC3D2F151673FF9500DFAFAA /* YapDatabaseTransaction.m in Sources */,
				DCE9DF2C1807503600A7057E /* YapDatabaseViewOptions.m in Sources */,
				DC2C98A817E3C82900F1E04F /* YapCollectionsDatabaseView.m in Sources */,
				DC3D2F301674001600DFAFAA /* BenchmarkYapCache.m in Sources */,
				DCFC1167180C897D00A0A349 /* YapAbstractDatabaseDefaults.m in Sources */,
				DC24FBE61687EB9000E855DC /* YapCollectionsDatabase.m in Sources */,
				DC24FBE81687EB9000E855DC /* YapCollectionsDatabaseConnection.m in Sources */,
				DC2C98B017E3C82900F1E04F /* YapDatabaseViewChange.m in Sources */,
				DC49733917E7DB4E00489267 /* YapDatabaseFullTextSearch.m in Sources */,
				DC49734D17E8E88000489267 /* YapCollectionsDatabaseFullTextSearchTransaction.m in Sources */,
				DC49733B17E7DB4E00489267 /* YapDatabaseFullTextSearchTransaction.m in Sources */,
				DC24FBEA1687EB9000E855DC /* YapCollectionsDatabaseTransaction.m in Sources */,
				DC24FBF2168806E400E855DC /* YapCache.m in Sources */,
				DC81B6C916921F66006FA74B /* YapAbstractDatabase.m in Sources */,
				DC81B6CB16921F66006FA74B /* YapAbstractDatabaseConnection.m in Sources */,
				DC2C98AD17E3C82900F1E04F /* YapDatabaseView.m in Sources */,
				DC49733A17E7DB4E00489267 /* YapDatabaseFullTextSearchConnection.m in Sources */,
				DC81B6CD16921F66006FA74B /* YapAbstractDatabaseTransaction.m in Sources */,
				DC2C98AE17E3C82900F1E04F /* YapDatabaseViewConnection.m in Sources */,
				DC49735017E8E89A00489267 /* YapCollectionsDatabaseFullTextSearchConnection.m in Sources */,
				DCF7E10D16F57CDA000C2184 /* BenchmarkYapDatabase.m in Sources */,
				DCF7E11016F5BC6A000C2184 /* YapNull.m in Sources */,
				DC84FF71174EF4B0003BFBB2 /* YapAbstractDatabaseExtension.m in Sources */,
				DC84FF73174EF4B0003BFBB2 /* YapAbstractDatabaseExtensionConnection.m in Sources */,
				DC84FF75174EF4B0003BFBB2 /* YapAbstractDatabaseExtensionTransaction.m in Sources */,
				DC2C98AC17E3C82900F1E04F /* YapDatabaseViewPageMetadata.m in Sources */,
				DC23CF8B1764021E00E103A9 /* YapCollectionKey.m in Sources */,
				DCAC1F12176B9A52005CD448 /* YapSet.m in Sources */,
				DC28F34D17F0FE500042BAEA /* YapTouch.m in Sources */,
			);
			runOnlyForDeploymentPostprocessing = 0;
		};
		DCAE520B1673FE2600395076 /* Sources */ = {
			isa = PBXSourcesBuildPhase;
			buildActionMask = 2147483647;
			files = (
				DC3D2F2B1673FFEC00DFAFAA /* TestObject.m in Sources */,
				DC3D2F2C1673FFEC00DFAFAA /* TestYapDatabase.m in Sources */,
				DC24FBEF1688047700E855DC /* TestYapCollectionsDatabase.m in Sources */,
				DC5BAD82174D4EB500DF9465 /* TestYapDatabaseView.m in Sources */,
				DC23CFAB1766A17100E103A9 /* TestYapCollectionsDatabaseView.m in Sources */,
				DC49735417E90C2F00489267 /* TestYapCollectionsDatabaseFullTextSearch.m in Sources */,
				DC005BC11774C666002E57DE /* TestViewChangeLogic.m in Sources */,
				DCEE835017AAC7F3009BF81D /* TestViewMappingsLogic.m in Sources */,
				DC49734317E7ED5E00489267 /* TestYapDatabaseFullTextSearch.m in Sources */,
			);
			runOnlyForDeploymentPostprocessing = 0;
		};
/* End PBXSourcesBuildPhase section */

/* Begin PBXTargetDependency section */
		DCAE52161673FE2600395076 /* PBXTargetDependency */ = {
			isa = PBXTargetDependency;
			target = DCAE51E61673FE2600395076 /* YapDatabase */;
			targetProxy = DCAE52151673FE2600395076 /* PBXContainerItemProxy */;
		};
/* End PBXTargetDependency section */

/* Begin PBXVariantGroup section */
		DCAE51F31673FE2600395076 /* InfoPlist.strings */ = {
			isa = PBXVariantGroup;
			children = (
				DCAE51F41673FE2600395076 /* en */,
			);
			name = InfoPlist.strings;
			sourceTree = "<group>";
		};
		DCAE52051673FE2600395076 /* ViewController_iPhone.xib */ = {
			isa = PBXVariantGroup;
			children = (
				DCAE52061673FE2600395076 /* en */,
			);
			name = ViewController_iPhone.xib;
			sourceTree = "<group>";
		};
		DCAE52081673FE2600395076 /* ViewController_iPad.xib */ = {
			isa = PBXVariantGroup;
			children = (
				DCAE52091673FE2600395076 /* en */,
			);
			name = ViewController_iPad.xib;
			sourceTree = "<group>";
		};
		DCAE521A1673FE2600395076 /* InfoPlist.strings */ = {
			isa = PBXVariantGroup;
			children = (
				DCAE521B1673FE2600395076 /* en */,
			);
			name = InfoPlist.strings;
			path = YapDatabaseTests;
			sourceTree = SOURCE_ROOT;
		};
/* End PBXVariantGroup section */

/* Begin XCBuildConfiguration section */
		DCAE52201673FE2600395076 /* Debug */ = {
			isa = XCBuildConfiguration;
			buildSettings = {
				ALWAYS_SEARCH_USER_PATHS = NO;
				CLANG_CXX_LANGUAGE_STANDARD = "gnu++0x";
				CLANG_CXX_LIBRARY = "libc++";
				CLANG_ENABLE_OBJC_ARC = YES;
				CLANG_WARN_CONSTANT_CONVERSION = YES;
				CLANG_WARN_EMPTY_BODY = YES;
				CLANG_WARN_ENUM_CONVERSION = YES;
				CLANG_WARN_INT_CONVERSION = YES;
				CLANG_WARN__DUPLICATE_METHOD_MATCH = YES;
				"CODE_SIGN_IDENTITY[sdk=iphoneos*]" = "iPhone Developer";
				COPY_PHASE_STRIP = NO;
				GCC_C_LANGUAGE_STANDARD = gnu99;
				GCC_DYNAMIC_NO_PIC = NO;
				GCC_OPTIMIZATION_LEVEL = 0;
				GCC_PREPROCESSOR_DEFINITIONS = (
					"DEBUG=1",
					"$(inherited)",
				);
				GCC_SYMBOLS_PRIVATE_EXTERN = NO;
				GCC_WARN_ABOUT_RETURN_TYPE = YES;
				GCC_WARN_UNINITIALIZED_AUTOS = YES;
				GCC_WARN_UNUSED_VARIABLE = YES;
				IPHONEOS_DEPLOYMENT_TARGET = 6.1;
				ONLY_ACTIVE_ARCH = YES;
				SDKROOT = iphoneos;
				TARGETED_DEVICE_FAMILY = "1,2";
			};
			name = Debug;
		};
		DCAE52211673FE2600395076 /* Release */ = {
			isa = XCBuildConfiguration;
			buildSettings = {
				ALWAYS_SEARCH_USER_PATHS = NO;
				CLANG_CXX_LANGUAGE_STANDARD = "gnu++0x";
				CLANG_CXX_LIBRARY = "libc++";
				CLANG_ENABLE_OBJC_ARC = YES;
				CLANG_WARN_CONSTANT_CONVERSION = YES;
				CLANG_WARN_EMPTY_BODY = YES;
				CLANG_WARN_ENUM_CONVERSION = YES;
				CLANG_WARN_INT_CONVERSION = YES;
				CLANG_WARN__DUPLICATE_METHOD_MATCH = YES;
				"CODE_SIGN_IDENTITY[sdk=iphoneos*]" = "iPhone Developer";
				COPY_PHASE_STRIP = YES;
				GCC_C_LANGUAGE_STANDARD = gnu99;
				GCC_WARN_ABOUT_RETURN_TYPE = YES;
				GCC_WARN_UNINITIALIZED_AUTOS = YES;
				GCC_WARN_UNUSED_VARIABLE = YES;
				IPHONEOS_DEPLOYMENT_TARGET = 6.1;
				OTHER_CFLAGS = "-DNS_BLOCK_ASSERTIONS=1";
				SDKROOT = iphoneos;
				TARGETED_DEVICE_FAMILY = "1,2";
				VALIDATE_PRODUCT = NO;
			};
			name = Release;
		};
		DCAE52231673FE2600395076 /* Debug */ = {
			isa = XCBuildConfiguration;
			buildSettings = {
				CODE_SIGN_IDENTITY = "iPhone Developer";
				"CODE_SIGN_IDENTITY[sdk=iphoneos*]" = "iPhone Developer";
				GCC_PRECOMPILE_PREFIX_HEADER = YES;
				GCC_PREFIX_HEADER = "YapDatabase/YapDatabase-Prefix.pch";
				INFOPLIST_FILE = "YapDatabase/YapDatabase-Info.plist";
				PRODUCT_NAME = "$(TARGET_NAME)";
				PROVISIONING_PROFILE = "";
				WRAPPER_EXTENSION = app;
			};
			name = Debug;
		};
		DCAE52241673FE2600395076 /* Release */ = {
			isa = XCBuildConfiguration;
			buildSettings = {
				CODE_SIGN_IDENTITY = "iPhone Developer";
				"CODE_SIGN_IDENTITY[sdk=iphoneos*]" = "iPhone Developer";
				GCC_PRECOMPILE_PREFIX_HEADER = YES;
				GCC_PREFIX_HEADER = "YapDatabase/YapDatabase-Prefix.pch";
				INFOPLIST_FILE = "YapDatabase/YapDatabase-Info.plist";
				PRODUCT_NAME = "$(TARGET_NAME)";
				PROVISIONING_PROFILE = "";
				WRAPPER_EXTENSION = app;
			};
			name = Release;
		};
		DCAE52261673FE2600395076 /* Debug */ = {
			isa = XCBuildConfiguration;
			buildSettings = {
				BUNDLE_LOADER = "$(BUILT_PRODUCTS_DIR)/YapDatabase.app/YapDatabase";
				FRAMEWORK_SEARCH_PATHS = (
					"\"$(SDKROOT)/Developer/Library/Frameworks\"",
					"\"$(DEVELOPER_LIBRARY_DIR)/Frameworks\"",
				);
				GCC_PRECOMPILE_PREFIX_HEADER = YES;
				GCC_PREFIX_HEADER = "YapDatabase/YapDatabase-Prefix.pch";
				INFOPLIST_FILE = "YapDatabaseTests/YapDatabaseTests-Info.plist";
				PRODUCT_NAME = "$(TARGET_NAME)";
				TEST_HOST = "$(BUNDLE_LOADER)";
				WRAPPER_EXTENSION = octest;
			};
			name = Debug;
		};
		DCAE52271673FE2600395076 /* Release */ = {
			isa = XCBuildConfiguration;
			buildSettings = {
				BUNDLE_LOADER = "$(BUILT_PRODUCTS_DIR)/YapDatabase.app/YapDatabase";
				FRAMEWORK_SEARCH_PATHS = (
					"\"$(SDKROOT)/Developer/Library/Frameworks\"",
					"\"$(DEVELOPER_LIBRARY_DIR)/Frameworks\"",
				);
				GCC_PRECOMPILE_PREFIX_HEADER = YES;
				GCC_PREFIX_HEADER = "YapDatabase/YapDatabase-Prefix.pch";
				INFOPLIST_FILE = "YapDatabaseTests/YapDatabaseTests-Info.plist";
				PRODUCT_NAME = "$(TARGET_NAME)";
				TEST_HOST = "$(BUNDLE_LOADER)";
				WRAPPER_EXTENSION = octest;
			};
			name = Release;
		};
/* End XCBuildConfiguration section */

/* Begin XCConfigurationList section */
		DCAE51E21673FE2600395076 /* Build configuration list for PBXProject "YapDatabase" */ = {
			isa = XCConfigurationList;
			buildConfigurations = (
				DCAE52201673FE2600395076 /* Debug */,
				DCAE52211673FE2600395076 /* Release */,
			);
			defaultConfigurationIsVisible = 0;
			defaultConfigurationName = Release;
		};
		DCAE52221673FE2600395076 /* Build configuration list for PBXNativeTarget "YapDatabase" */ = {
			isa = XCConfigurationList;
			buildConfigurations = (
				DCAE52231673FE2600395076 /* Debug */,
				DCAE52241673FE2600395076 /* Release */,
			);
			defaultConfigurationIsVisible = 0;
			defaultConfigurationName = Release;
		};
		DCAE52251673FE2600395076 /* Build configuration list for PBXNativeTarget "YapDatabaseTests" */ = {
			isa = XCConfigurationList;
			buildConfigurations = (
				DCAE52261673FE2600395076 /* Debug */,
				DCAE52271673FE2600395076 /* Release */,
			);
			defaultConfigurationIsVisible = 0;
			defaultConfigurationName = Release;
		};
/* End XCConfigurationList section */
	};
	rootObject = DCAE51DF1673FE2600395076 /* Project object */;
}<|MERGE_RESOLUTION|>--- conflicted
+++ resolved
@@ -85,11 +85,8 @@
 		DCEE835017AAC7F3009BF81D /* TestViewMappingsLogic.m in Sources */ = {isa = PBXBuildFile; fileRef = DCEE834F17AAC7F3009BF81D /* TestViewMappingsLogic.m */; };
 		DCF7E10D16F57CDA000C2184 /* BenchmarkYapDatabase.m in Sources */ = {isa = PBXBuildFile; fileRef = DCF7E10C16F57CDA000C2184 /* BenchmarkYapDatabase.m */; };
 		DCF7E11016F5BC6A000C2184 /* YapNull.m in Sources */ = {isa = PBXBuildFile; fileRef = DCF7E10F16F5BC6A000C2184 /* YapNull.m */; };
-<<<<<<< HEAD
 		DCFC112F1808C51F00A0A349 /* YapCollectionsDatabaseViewOptions.m in Sources */ = {isa = PBXBuildFile; fileRef = DCFC112E1808C51F00A0A349 /* YapCollectionsDatabaseViewOptions.m */; };
-=======
 		DCFC1167180C897D00A0A349 /* YapAbstractDatabaseDefaults.m in Sources */ = {isa = PBXBuildFile; fileRef = DCFC1166180C897D00A0A349 /* YapAbstractDatabaseDefaults.m */; };
->>>>>>> 624fe2c8
 /* End PBXBuildFile section */
 
 /* Begin PBXContainerItemProxy section */
@@ -253,13 +250,10 @@
 		DCF7E10C16F57CDA000C2184 /* BenchmarkYapDatabase.m */ = {isa = PBXFileReference; fileEncoding = 4; lastKnownFileType = sourcecode.c.objc; name = BenchmarkYapDatabase.m; path = ../Benchmarking/BenchmarkYapDatabase.m; sourceTree = "<group>"; };
 		DCF7E10E16F5BC6A000C2184 /* YapNull.h */ = {isa = PBXFileReference; fileEncoding = 4; lastKnownFileType = sourcecode.c.h; path = YapNull.h; sourceTree = "<group>"; };
 		DCF7E10F16F5BC6A000C2184 /* YapNull.m */ = {isa = PBXFileReference; fileEncoding = 4; lastKnownFileType = sourcecode.c.objc; path = YapNull.m; sourceTree = "<group>"; };
-<<<<<<< HEAD
 		DCFC112D1808C51F00A0A349 /* YapCollectionsDatabaseViewOptions.h */ = {isa = PBXFileReference; fileEncoding = 4; lastKnownFileType = sourcecode.c.h; path = YapCollectionsDatabaseViewOptions.h; sourceTree = "<group>"; };
 		DCFC112E1808C51F00A0A349 /* YapCollectionsDatabaseViewOptions.m */ = {isa = PBXFileReference; fileEncoding = 4; lastKnownFileType = sourcecode.c.objc; path = YapCollectionsDatabaseViewOptions.m; sourceTree = "<group>"; };
-=======
 		DCFC1165180C897D00A0A349 /* YapAbstractDatabaseDefaults.h */ = {isa = PBXFileReference; fileEncoding = 4; lastKnownFileType = sourcecode.c.h; name = YapAbstractDatabaseDefaults.h; path = Abstract/YapAbstractDatabaseDefaults.h; sourceTree = "<group>"; };
 		DCFC1166180C897D00A0A349 /* YapAbstractDatabaseDefaults.m */ = {isa = PBXFileReference; fileEncoding = 4; lastKnownFileType = sourcecode.c.objc; name = YapAbstractDatabaseDefaults.m; path = Abstract/YapAbstractDatabaseDefaults.m; sourceTree = "<group>"; };
->>>>>>> 624fe2c8
 /* End PBXFileReference section */
 
 /* Begin PBXFrameworksBuildPhase section */
